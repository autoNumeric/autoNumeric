--- conflicted
+++ resolved
@@ -12,11 +12,7 @@
 <br>
 [![Gitter chat][gitter-image]][gitter-url]
 
-<<<<<<< HEAD
-The latest stable branch is [2.*](https://github.com/autoNumeric/autoNumeric/tree/master).<br>For older stable versions, please take a look [here](#older-versions), while for the latest development version, check the `next` [branch](https://github.com/autoNumeric/autoNumeric/tree/next).<br><br>
-=======
-The latest stable branch is [4.*](https://github.com/autoNumeric/autoNumeric/tree/master).<br>For older stable versions, please take a look [here](#older-versions), while for the latest development version, check the `next` [branch](https://github.com/autoNumeric/autoNumeric/tree/next).<br><br>
->>>>>>> 457d2f85
+The latest stable branch is version [4.*](https://github.com/autoNumeric/autoNumeric/tree/master).<br>For older stable versions, please take a look [here](#older-versions), while for the latest development version, check the `next` [branch](https://github.com/autoNumeric/autoNumeric/tree/next).<br><br>
 Moreover, you can take a look at what could be the next features coming to autoNumeric on our [project](https://github.com/autoNumeric/autoNumeric/projects) page *(feel free to participate!)*.
 
 #### Highlights
@@ -41,10 +37,6 @@
 // Initialization
 new AutoNumeric(domElement, autoNumericOptionsEuro);
 ```
-<<<<<<< HEAD
-- User experience oriented ; using autoNumeric just feels right and natural
-- Supports most international numeric formats and currencies<br>*(If the one you use is not supported yet, open an [issue](https://github.com/autoNumeric/autoNumeric/issues/new) and we'll add it as soon as possible!)*
-=======
 - User experience oriented ; using autoNumeric just **feels right and natural**, specially with the function chaining feature
 ```js
 anElement.french()
@@ -54,7 +46,6 @@
          .clear();
 ```
 - Supports most **international** numeric formats and currencies<br>*(If the one you use is not supported yet, open an [issue](https://github.com/autoNumeric/autoNumeric/issues/new) and we'll add it as soon as possible!)*
->>>>>>> 457d2f85
 - The mobile Android Chrome browser is now partially supported!
 
 *And also:*
@@ -65,9 +56,9 @@
 - 8 pre-defined [currency options](#predefined-language-options) as well as 31 [common options](#predefined-common-options) allows you to directly use autoNumeric by skipping the option configuration step
 - 26 built-in [methods](#methods) gives you the flexibility needed to use autoNumeric to its full potential
 - 22 [global methods](#perform-actions-globally-on-a-shared-list-of-autonumeric-elements) that allows to control sets of AutoNumeric-managed elements at once
-- 21 additional [methods](#methods) specialized for managing form submission
+- 21 additional [methods](#methods) specialized for managing form management and submission
 - 17 [static functions](#static-methods) provided by the `AutoNumeric` class
-- And more than 40 [options](#options) allowing you to customize your currency format
+- And more than 40 [options](#options) allowing you to precisely customize your currency format and behavior
 
 With that said, autoNumeric supports most international numeric formats and currencies including those used in Europe, Asia, and North and South America.
 
@@ -437,19 +428,11 @@
 new AutoNumeric(domElement, { styleRules: AutoNumeric.options.styleRules.range0To100With4Steps });
 ```
 
-<<<<<<< HEAD
-### Get the latest source
-```sh
-git clone -b next https://github.com/autoNumeric/autoNumeric.git
-# or the following if you are authentified on github :
-# `git clone -b next git@github.com:autoNumeric/autoNumeric.git`
-=======
 ###### Odd and even
 Sets the `'autoNumeric-even'` css class whenever the raw value is even.<br>
 Sets the `'autoNumeric-odd'` css class whenever the raw value is odd.
 ```js
 new AutoNumeric(domElement, { styleRules: AutoNumeric.options.styleRules.evenOdd });
->>>>>>> 457d2f85
 ```
 
 ###### Small range around zero, from -1 to 1
@@ -653,14 +636,6 @@
 | `unformatOther` | This use the same function signature that when using the static AutoNumeric method directly (cf. below: `AutoNumeric.unformat`), but without having to pass the options | `anElement.unformatOther('1.234,56 €', { options });` |
 | `unformatOther` | Idem above, but apply the unformatting to the DOM element content directly | `anElement.unformatOther(domElement5, { options });` |
 
-<<<<<<< HEAD
-### Dependencies
-Currently, autoNumeric depends on jQuery (which is pretty logical since it's a jQuery plugin ;P).<br>
-Some work is [in progress](https://github.com/autoNumeric/autoNumeric/issues/244) to provide a jQuery-free version of autoNumeric.
-
-## Older versions
-The previous stable autoNumeric version v1.9.46 can be found [here](https://github.com/autoNumeric/autoNumeric/releases/tag/1.9.46).
-=======
 
 #### Initialize other DOM Elements
 
@@ -913,8 +888,7 @@
 None!
 
 ## Older versions
-The previous stable autoNumeric version `v1.9.46` can be found [here](https://github.com/autoNumeric/autoNumeric/releases/tag/1.9.46), and the `v2.*` branch can be found [here](https://github.com/autoNumeric/autoNumeric/releases/tag/v2.0.12).
->>>>>>> 457d2f85
+The previous stable autoNumeric version `v2.0.13` can be found [here](https://github.com/autoNumeric/autoNumeric/releases/tag/v2.0.13), while the older `v1.9.46` can be found [here](https://github.com/autoNumeric/autoNumeric/releases/tag/1.9.46).
 
 ## Related projects
 For integration into [Rails](http://rubyonrails.org/) projects, you can use the [autonumeric-rails](https://github.com/randoum/autonumeric-rails) project.
@@ -934,15 +908,11 @@
 For some examples and an option code generator for the old v1.9.* version, take a look [here](http://www.decorplanit.com/plugin/).
 
 ## Licence
-<<<<<<< HEAD
-autoNumeric is an [MIT](http://opensource.org/licenses/MIT)-licensed open source project, and its authors are credited in [AUTHORS.md](https://github.com/autoNumeric/autoNumeric/blob/master/AUTHORS.md).
-=======
 autoNumeric is an [MIT](http://opensource.org/licenses/MIT)-licensed open source project, and its authors are credited in [AUTHORS](https://github.com/autoNumeric/autoNumeric/blob/master/AUTHORS).
 
 ## Support
 We'd like to thank [JetBrains](https://www.jetbrains.com/) supporting us by providing open-source licences of their tools, and [Browserstack](https://www.browserstack.com) for allowing us to tests many browsers and platforms.<br>
 [![Browserstack][browserstack-image]][browserstack-url]
->>>>>>> 457d2f85
 
 ****
 
@@ -951,11 +921,6 @@
 
 [downloads-image]: http://img.shields.io/npm/dm/autonumeric.svg
 [downloads-url]: http://badge.fury.io/js/autonumeric
-<<<<<<< HEAD
-[gitter-image]: https://img.shields.io/badge/gitter-autonumeric%2Flobby-brightgreen.svg
-[gitter-url]: https://gitter.im/autonumeric/lobby
-=======
->>>>>>> 457d2f85
 [gitter-image]: https://img.shields.io/badge/gitter-autoNumeric%2FautoNumeric-brightgreen.svg
 [gitter-url]: https://gitter.im/autoNumeric/autoNumeric
 [npm-image]: https://img.shields.io/npm/v/autonumeric.svg
