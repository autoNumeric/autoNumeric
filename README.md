<p align="center"><a href="http://autonumeric.org"><img src="http://autonumeric.org/statics/icons/apple-icon-152x152.png" alt="autonumeric.org"></a></p>

<p align="center">
<a href="https://npmjs.org/package/autonumeric"><img src="https://img.shields.io/npm/v/autonumeric.svg" alt="Latest Version"></a>
<a href="https://travis-ci.org/autoNumeric/autoNumeric"><img src="https://img.shields.io/travis/autoNumeric/autoNumeric.svg" alt="Build Status"></a>
<a href="https://snyk.io/test/github/autoNumeric/autoNumeric"><img src="https://snyk.io/test/github/autoNumeric/autoNumeric/badge.svg" alt="Known Vulnerabilities"></a>
<a href="https://coveralls.io/github/autoNumeric/autoNumeric?branch=next"><img src="https://coveralls.io/repos/github/autoNumeric/autoNumeric/badge.svg?branch=next" alt="Coverage Status"></a>
<<<<<<< HEAD
<br>
<a href="https://gitter.im/autoNumeric/autoNumeric"><img src="https://img.shields.io/badge/gitter-autoNumeric%2FautoNumeric-brightgreen.svg" alt="Gitter chat"></a>
<a href="http://badge.fury.io/js/autonumeric"><img src="http://img.shields.io/npm/dm/autonumeric.svg" alt="Npm downloads per month"></a>
<a href="https://www.jsdelivr.com/package/npm/autonumeric"><img src="https://data.jsdelivr.com/v1/package/npm/autonumeric/badge?style=rounded" alt="jsDelivr downloads per month"></a>
<br>
<br>
<a href="https://nodei.co/npm/autonumeric"><img src="https://nodei.co/npm/autonumeric.png?downloads=true&downloadRank=true&stars=true" alt="AutoNumeric npm info"></a>
</p>

## What is [autoNumeric](http://autonumeric.org)?

autoNumeric is a standalone Javascript library that provides live *as-you-type* formatting for international numbers and currencies.

The latest stable branch is always on `master`. Currently this is version [4.*](https://github.com/autoNumeric/autoNumeric/tree/master).<br>
=======
<br>
<a href="https://gitter.im/autoNumeric/autoNumeric"><img src="https://img.shields.io/badge/gitter-autoNumeric%2FautoNumeric-brightgreen.svg" alt="Gitter chat"></a>
<a href="http://badge.fury.io/js/autonumeric"><img src="http://img.shields.io/npm/dm/autonumeric.svg" alt="Npm downloads per month"></a>
<a href="https://www.jsdelivr.com/package/npm/autonumeric"><img src="https://data.jsdelivr.com/v1/package/npm/autonumeric/badge?style=rounded" alt="jsDelivr downloads per month"></a>
<br>
<br>
<a href="https://nodei.co/npm/autonumeric"><img src="https://nodei.co/npm/autonumeric.png?downloads=true&downloadRank=true&stars=true" alt="AutoNumeric npm info"></a>
</p>

## What is [autoNumeric](http://autonumeric.org)?

autoNumeric is a standalone Javascript library that provides live *as-you-type* formatting for international numbers and currencies.

The latest stable branch is always on `master`. Currently this is version [4.1.*](https://github.com/autoNumeric/autoNumeric/tree/master).<br>
>>>>>>> 239062f4
If you want to try the new features, you can check out the latest development version in the `next` [branch](https://github.com/autoNumeric/autoNumeric/tree/next).<br>
That `next` branch can see changes in the API (check the [semver](http://semver.org/)), but is always fully tested for regressions.<br> 
<br>
For older stable versions, please take a look [here](#older-versions).<br>
Alternatively, you can **use our [guide](doc/HowToUpgradeToV4.md) for upgrading from version `1.9`/`2` to version `4`.**<br><br>
Finally, you can check what could be the next features coming to autoNumeric on the [projects](https://github.com/autoNumeric/autoNumeric/projects) page *(feel free to [participate](#how-to-contribute)!)*.

#### Highlights
autoNumeric main features are :
- **Easy** to use and configure
```js
// Initialization
new AutoNumeric('.myInput', { currencySymbol : '$' });
```
- Very **high configurability** (more than 40 [options](#options) available)
```js
// The options are...optional :)
const autoNumericOptionsEuro = {
    digitGroupSeparator        : '.',
    decimalCharacter           : ',',
    decimalCharacterAlternative: '.',
    currencySymbol             : '\u202f€',
    currencySymbolPlacement    : AutoNumeric.options.currencySymbolPlacement.suffix,
    roundingMethod             : AutoNumeric.options.roundingMethod.halfUpSymmetric,
};

// Initialization
new AutoNumeric(domElement, autoNumericOptionsEuro);
```
- User experience oriented ; using autoNumeric just **feels right and natural**, specially with the function chaining feature
```js
anElement.french()
         .set(42)
         .update({ options })
         .formSubmitJsonNumericString(callback)
         .clear();
```
- Supports most **international** numeric formats and currencies<br>*(If the one you use is not supported yet, open an [issue](https://github.com/autoNumeric/autoNumeric/issues/new) and we'll add it as soon as possible!)*
- The mobile Android Chrome browser is partially supported

*And also:*
- Any number of different formats can be used at the same time on the same page.<br>Each input can be configured by either setting the options as HTML5 data attributes, or directly passed as an argument in the Javascript code
- The settings can easily be changed at *any* time using the `update` method or via a callback
- autoNumeric supports `input` elements as well as most text elements with the `contenteditable` attribute, allowing you to place formatted numbers and currencies on just about any part of your pages
- AutoNumeric elements *can be linked together* allowing you to perform one action on multiple elements at once
- 8 pre-defined [currency options](#predefined-language-options) as well as 31 [common options](#predefined-common-options) allows you to directly use autoNumeric by skipping the option configuration step
- 26 built-in [methods](#methods) gives you the flexibility needed to use autoNumeric to its full potential
- 22 [global methods](#perform-actions-globally-on-a-shared-list-of-autonumeric-elements) that allows to control sets of AutoNumeric-managed elements at once
- 21 additional [methods](#methods) specialized for managing form management and submission
- 17 [static functions](#static-methods) provided by the `AutoNumeric` class
- And more than 40 [options](#options) allowing you to precisely customize your currency format and behavior

With that said, autoNumeric supports most international numeric formats and currencies including those used in Europe, Asia, and North and South America.

****

## Table of contents
- [Getting started](#getting-started)
  - [Installation](#installation)
  - **[How to use?](#how-to-use)**
    - [In the browser](#in-the-browser)
    - [In another script](#in-another-script)
    - [In Web Workers](#in-web-workers)
  - [On which elements can it be used?](#on-which-elements-can-it-be-used)
    - [On `<input>` elements](#on-input-elements)
    - [On `contenteditable`-enabled elements](#on-contenteditable-enabled-elements)
    - [On other DOM elements](#on-other-dom-elements)
- **[Initialization](#initialization)**
  - [Initialize one AutoNumeric object](#initialize-one-autonumeric-object)
  - [Initialize multiple AutoNumeric objects at once](#initialize-multiple-autonumeric-objects-at-once)
- **[Options](#options)**
  - [Predefined options](#predefined-options)
    - [Predefined language options](#predefined-language-options)
    - [Predefined common options](#predefined-common-options)
    - [Predefined style rules](#predefined-style-rules)
      - [Positive and negative](#positive-and-negative)
      - [Range from 0 to 100, in 4 steps](#range-from-0-to-100-in-4-steps)
      - [Odd and even](#odd-and-even)
      - [Small range around zero, from -1 to 1](#small-range-around-zero-from--1-to-1)
      - [Custom callbacks](#custom-callbacks)
  - [Special options](#special-options)
    - [noEventListeners](#noeventlisteners)
    - [readOnly](#readonly)
  - [Options update](#options-update)
- **[Methods](#methods)**
  - [Instantiated methods](#instantiated-methods)
    - [Set, get, format, unformat and other usual AutoNumeric functions](#set-get-format-unformat-and-other-usual-autonumeric-functions)
      - [Using callback functions with `get*` methods](#using-callback-functions-with-get-methods)
    - [Un-initialize the AutoNumeric element](#un-initialize-the-autonumeric-element)
    - [Node manipulation](#node-manipulation)
    - [Format and unformat other numbers or DOM elements with an existing AutoNumeric element](#format-and-unformat-other-numbers-or-dom-elements-with-an-existing-autonumeric-element)
    - [Initialize other DOM Elements](#initialize-other-dom-elements)
    - [Perform actions globally on a shared 'init' list of AutoNumeric elements](#perform-actions-globally-on-a-shared-init-list-of-autonumeric-elements)
      - [Using callback functions with `global.get*` methods](#using-callback-functions-with-globalget-methods)
    - [Form functions](#form-functions)
    - [Function chaining](#function-chaining)
  - [Static methods](#static-methods)
- [Event lifecycle](#event-lifecycle)
  - [AutoNumeric custom events details](#autonumeric-custom-events-details)
- [Questions](#questions)
- [How to contribute?](#how-to-contribute)
- [Dependencies](#dependencies)
- [Older versions](#older-versions)
- [Related projects](#related-projects)
- [Other documentation](#other-documentation)
- [Licence](#licence)
- [Support](#support)

## Getting started

### Installation
You can install autoNumeric with your preferred dependency manager:
```bash
# with `yarn` :
yarn add autonumeric
# or with `npm` :
npm install autonumeric --save
```

### How to use?

#### In the browser
Simply include **autoNumeric** in your html `<header>` tag.<br>No other files or libraries are required ; autoNumeric has **no dependency**.

```html
<script src="autoNumeric.min.js" type="text/javascript"></script>
<!-- ...or, you may also directly use a CDN :-->
<<<<<<< HEAD
<script src="https://cdn.jsdelivr.net/npm/autonumeric@4.0.1"></script>
<!-- ...or -->
<script src="https://unpkg.com/autonumeric@4.0.1/dist/autoNumeric.min.js"></script>
=======
<script src="https://cdn.jsdelivr.net/npm/autonumeric@4.1.0"></script>
<!-- ...or -->
<script src="https://unpkg.com/autonumeric"></script>
>>>>>>> 239062f4
```

#### In another script
If you want to use AutoNumeric in your code, you can import the `src/AutoNumeric.js` file as an ES6 module using:
```js
import AutoNumeric from 'AutoNumeric';
```

Then you can initialize autoNumeric with or without options :
```js
// autoNumeric with the defaults options
anElement = new AutoNumeric(domElement);

// autoNumeric with specific options being passed
anElement = new AutoNumeric(domElement, { options });

// autoNumeric with a css selector and a pre-defined language options
anElement = new AutoNumeric('.myCssClass > input').french();
```
*(See the available language list [here](#predefined-language-options))*

You're done!

*Note : an AutoNumeric object can be initialized in various ways, check those out [here](#initialization)*

#### In Web Workers

Some static AutoNumeric functions that do not access nor modify the DOM can be used in [Web Workers](https://developer.mozilla.org/en-US/docs/Web/API/Web_Workers_API/Using_web_workers) (ie. `AutoNumeric.format()`, `AutoNumeric.unformat()`, etc.).<br>
In order to be able to use AutoNumeric in those web workers, you need to import the **source** file `src/main.js`, not the generated one found in `dist/AutoNumeric.js`. For instance, by importing the library like that:
```js
import AutoNumeric from '../node_modules/autonumeric/src/main';
```

Doing this will allow your project [Webpack](https://webpack.github.io/) configuration to compile it correctly (and use tree shaking as needed).

### On which elements can it be used?

autoNumeric can be used in two ways ;
- with event listeners when used on `<input>` elements or on `contenteditable`-enabled elements making them reactive (in a *read/write* mode), or
- without event listeners when used on DOM elements not having the `contenteditable` attribute set to `true`, essentially acting as a *format-once-and-forget*-*read only* mode.

#### On `<input>` elements
When used on an `<input>` element, you'll be able to interact with its value and get a formatted input value *as-you-type*, using the full power of autoNumeric.

Please note than due to browser constraints, only the following supported `<input>` *types* are supported :
- `text`,
- `tel`,
- `hidden`, or
- no type specified at all

```html
<input type='text' value="1234.56">
<input type='tel' value="1234.56">
<input type='hidden' value="1234.56">
<input value="1234.56">
```

Note : the `number` type is **not** supported simply because autoNumeric formats numbers as strings (ie. `'123.456.789,00 &#8364;'`) that this input type does not allow.


#### On `contenteditable`-enabled elements
Any element in the following `allowedTagList` that support the `contenteditable` attribute can be initialized by autoNumeric.
This means that anywhere on a page, on any DOM element, you can harness the power of autoNumeric which will allow you to mask the user inputs.

Given the following html code...:
```html
<p id="editableDom" contenteditable="true">12345678.9012</p>
```
you can initialize this `<p>` element with autoNumeric:
```js
new AutoNumeric('#editableDom').french();
```
...and it will act exactly like an `<input>` element controlled by autoNumeric.

#### On other DOM elements

You can use autoNumeric to format a DOM element value **once** on load.<br>
This means it will then not react to any user interaction.

The following elements are accepted :
```js
const allowedTagList = [
    'b', 'caption', 'cite', 'code', 'const', 'dd', 'del', 'div', 'dfn', 'dt', 'em', 'h1', 'h2', 'h3',
    'h4', 'h5', 'h6', 'ins', 'kdb', 'label', 'li', 'option', 'output', 'p', 'q', 's', 'sample',
    'span', 'strong', 'td', 'th', 'u'
]
```

> Tips:<br>
Since the `number` type is not supported, if you want to display a numeric keyboard when selecting an AutoNumeric-managed element in a mobile browser, you can use the input `tel` type.<br><br>
In the [future](http://caniuse.com/#search=inputmode), you'll be able to add the `inputmode="numeric"` [Html attribute](https://developer.mozilla.org/en-US/docs/Web/HTML/Element/Input) in order to achieve the same effect.

## Initialization

An AutoNumeric object can be initialized in various ways.

### Initialize one AutoNumeric object

It always takes either a DOM element reference as its first argument, or a css string selector.<br>
*Note: only one element can be selected this way, since under the hood `document.querySelector` is called, and this only return one element.*<br>
*If you need to be able to select and initialize multiple elements in one call, then consider using the static [`AutoNumeric.multiple()`](#initialize-multiple-autonumeric-objects-at-once) function*

```js
anElement = new AutoNumeric(domElement); // With the default options
anElement = new AutoNumeric(domElement, { options }); // With one option object
anElement = new AutoNumeric(domElement, 'euroPos'); // With a named pre-defined string
anElement = new AutoNumeric(domElement, [{ options1 }, 'euroPos', { options2 }]); // With multiple option objects (the latest option overwriting the previous ones)
anElement = new AutoNumeric(domElement).french(); // With one pre-defined language object
anElement = new AutoNumeric(domElement).french({ options });// With one pre-defined language object and additional options that will override those defaults

// ...or init and set the value in one call :
anElement = new AutoNumeric(domElement, 12345.789); // With the default options, and an initial value
anElement = new AutoNumeric(domElement, 12345.789, { options });
anElement = new AutoNumeric(domElement, '12345.789', { options });
anElement = new AutoNumeric(domElement, 12345.789, 'euroPos');
anElement = new AutoNumeric(domElement, 12345.789, [{ options1 }, 'euroPos', { options2 }]);
anElement = new AutoNumeric(domElement, null, { options }); // With a null initial value
anElement = new AutoNumeric(domElement, 12345.789).french({ options });
anElement = new AutoNumeric(domElement, 12345.789, { options }).french({ options }); // Not really helpful, but possible

// The AutoNumeric constructor class can also accept a string as a css selector. Under the hood this use `QuerySelector` and limit itself to only the first element it finds.
anElement = new AutoNumeric('.myCssClass > input');
anElement = new AutoNumeric('.myCssClass > input', { options });
anElement = new AutoNumeric('.myCssClass > input', 'euroPos');
anElement = new AutoNumeric('.myCssClass > input', [{ options1 }, 'euroPos', { options2 }]);
anElement = new AutoNumeric('.myCssClass > input', 12345.789);
anElement = new AutoNumeric('.myCssClass > input', 12345.789, { options });
anElement = new AutoNumeric('.myCssClass > input', 12345.789, 'euroPos');
anElement = new AutoNumeric('.myCssClass > input', 12345.789, [{ options1 }, 'euroPos', { options2 }]);
anElement = new AutoNumeric('.myCssClass > input', null, { options }); // With a null initial value
anElement = new AutoNumeric('.myCssClass > input', 12345.789).french({ options });
```
*Note: AutoNumeric also accepts a [limited tag list](#on-other-dom-elements) that it will format on page load, but without adding any event listeners if their `contenteditable` attribute is not set to `true`*

### Initialize multiple AutoNumeric objects at once
If you know you want to initialize multiple elements in one call, you must then use the static `AutoNumeric.multiple()` function:
```js
// Init multiple DOM elements in one call (and possibly pass multiple values that will be mapped to each DOM element)
[anElement1, anElement2, anElement3] = AutoNumeric.multiple([domElement1, domElement2, domElement3], { options });
[anElement1, anElement2, anElement3] = AutoNumeric.multiple([domElement1, domElement2, domElement3], 'euroPos');
[anElement1, anElement2, anElement3] = AutoNumeric.multiple([domElement1, domElement2, domElement3], [{ options }, 'euroPos']);
[anElement1, anElement2, anElement3] = AutoNumeric.multiple([domElement1, domElement2, domElement3], 12345.789, { options });
[anElement1, anElement2, anElement3] = AutoNumeric.multiple([domElement1, domElement2, domElement3], 12345.789, [{ options }, 'euroPos']);
[anElement1, anElement2, anElement3] = AutoNumeric.multiple.french([domElement1, domElement2, domElement3], [12345.789, 234.78, null], { options });
[anElement1, anElement2, anElement3] = AutoNumeric.multiple.french([domElement1, domElement2, domElement3], [12345.789, 234.78, null], [{ options }, 'euroPos']);

// Special case, if a <form> element is passed (or any other 'parent' (or 'root') DOM element), then autoNumeric will initialize each child `<input>` elements recursively, ignoring those referenced in the `exclude` attribute
[anElement1, anElement2] = AutoNumeric.multiple({ rootElement: formElement }, { options });
[anElement1, anElement2] = AutoNumeric.multiple({ rootElement: formElement, exclude : [hiddenElement, tokenElement] }, { options });
[anElement1, anElement2] = AutoNumeric.multiple({ rootElement: formElement, exclude : [hiddenElement, tokenElement] }, [12345.789, null], { options });

// If you want to select multiple elements via a css selector, then you must use the `multiple` function. Under the hood `QuerySelectorAll` is used.
[anElement1, anElement2] = AutoNumeric.multiple('.myCssClass > input', { options }); // This always return an Array, even if there is only one element selected
[anElement1, anElement2] = AutoNumeric.multiple('.myCssClass > input', [null, 12345.789], { options }); // Idem above, but with passing the initial values too
```

*Note: Using an array of option objects / pre-defined names will always merge those settings. The resulting setting objet will then be applied to all the selected elements ; they will share the exact same settings.*

## Options
Multiple options allow you to customize precisely how a form input will format your key strokes as you type.<br>
You can check what are the predefined choices for each option as well as a more detailed explanation of how they work on the [official documentation page](http://autonumeric.org/#/guide).

| Option           | Description | Default Value |
| :----------------: | :-----------:  | :-----------:  |
| `allowDecimalPadding` | Allow padding the decimal places with zeros. If set to `'floats'`, padding is only done when there are some decimals. | `true` |
| `caretPositionOnFocus` | Determine where should be positioned the caret on focus | `null` |
| `createLocalList` | Determine if a local list of AutoNumeric objects must be kept when initializing the elements and others | `true` |
| `currencySymbol` | Defines the currency symbol to display | `''` |
| `currencySymbolPlacement` | Placement of the currency sign, relative to the number shown (as a prefix or a suffix) | `'p'` |
| `decimalCharacter` | Decimal separator character | `'.'` |
| `decimalCharacterAlternative` | Allow to declare an alternative decimal separator which is automatically replaced by the *real* decimal character when entered (This is useful in countries where the keyboard numeric pad has a period as the decimal character) | `null` |
| `decimalPlaces` | Defines the default number of decimal places to show on the formatted value, and to keep as the precision for the `rawValue`. This can be overridden by the other `decimalPlaces*` options. | `2` |
| `decimalPlacesRawValue` | Defines how many decimal places should be kept for the raw value. This is the precision for float values. | `null` |
| `decimalPlacesShownOnBlur` | The number of decimal places to show when *unfocused* | `null` |
| `decimalPlacesShownOnFocus` | The number of decimal places to show when *focused* | `null` |
| `defaultValueOverride` | Helper option for the ASP.NET-specific postback issue | `null` |
| `digitalGroupSpacing` | Digital grouping for the thousand separator | `'3'` |
| `digitGroupSeparator` | Thousand separator character  | `','` |
| `divisorWhenUnfocused` | Defines the number that will divide the current value shown when unfocused | `null` |
| `emptyInputBehavior` | Defines what to display when the input value is empty (possible options are `null`, `focus`, `press`, `always` and `zero`) | `'focus'` |
| `eventBubbles` | Defines if the custom and native events triggered by AutoNumeric should bubble up or not | `true` |
| `eventIsCancelable` | Defines if the custom and native events triggered by AutoNumeric should be cancelable | `true` |
| `failOnUnknownOption ` | This option is the 'strict mode' *(aka 'debug' mode)*, which allows autoNumeric to strictly analyse the options passed, and fails if an unknown options is used in the `options` object. | `false` |
| `formatOnPageLoad` | Determine if the default value will be formatted on initialization | `true` |
| `historySize` | Determine how many undo states an AutoNumeric object should keep in memory | `20` |
| `isCancellable` | Determine if the user can *'cancel'* the last modifications done to the element value when using the `Escape` key | `true` |
| `leadingZero` | Controls the leading zero behavior (possible options are `allow`, `deny` and `keep`) | `'deny'` |
| `maximumValue` | The maximum value that can be entered | `'9999999999999.99'` |
| `minimumValue` | The minimum value that can be entered  | `'-9999999999999.99'` |
| `modifyValueOnWheel` | Determine if the element value can be incremented / decremented with the mouse wheel. The wheel behavior is modified with the `wheelStep` option. | `true` |
| `negativeBracketsTypeOnBlur` | Adds brackets `[]`, parenthesis `()`, curly braces `{}`, chevrons `<>`, angle brackets `〈〉`, Japanese quotation marks `｢｣`, half brackets `⸤⸥`, white square brackets `⟦⟧`, quotation marks `‹›` or guillemets `«»` on negative values when unfocused. The value must be formatted like `'<leftBracket>,<rightBracket>'`. | `null` |
| `negativePositiveSignPlacement` | Placement of negative/positive sign relative to the currency symbol (possible options are `l` (left), `r` (right), `p` (prefix) and `s` (suffix)) | `null` |
| `negativeSignCharacter` | Defines the negative sign character to use | `'-'` |
| `noEventListeners` | Defines if the element should have event listeners activated on it.<br>*Note: Setting this to `true` will prevent any format to be applied once the user starts modifying the element value. This is unlikely what you want.* | `false` |
| `onInvalidPaste` | Manage how autoNumeric react when the user tries to paste an invalid number (possible options are `error`, `ignore`, `clamp`, `truncate` or `replace`) | `'error'` |
| `outputFormat` | Defines the localized output format of the `getLocalized`, `form*`, `formArray*` and `formJson*` methods | `null` |
| `overrideMinMaxLimits` | Override minimum and maximum limits (possible options are `ceiling`, `floor` and `ignore`) | `null` |
| `positiveSignCharacter` | Defines the positive sign character to use (Note: It's only shown if `showPositiveSign` is set to `true`) | `'+'` |
| `rawValueDivisor` | Define the number that will divide the formatted value into the raw value (ie. when displaying `'1.23%'`, the raw value kept is `0.0123` if `rawValueDivisor` is set to `100`) | `null` |
| `readOnly` | Defines if the `<input>` element should be set as read only on initialization | `false` |
| `roundingMethod` | Method used for rounding. The possible options are:<br>`S` (Round-Half-Up Symmetric (default)),<br>`A` (Round-Half-Up Asymmetric),<br>`s` (Round-Half-Down Symmetric (lower case s)),<br>`a` (Round-Half-Down Asymmetric (lower case a)),<br>`B` (Round-Half-Even 'Bankers Rounding'),<br>`U` (Round Up 'Round-Away-From-Zero'),<br>`D` (Round Down 'Round-Toward-Zero' - same as truncate),<br>`C` (Round to Ceiling 'Toward Positive Infinity'),<br>`F` (Round to Floor 'Toward Negative Infinity'),<br>`N05` (Rounds to the nearest .05 (same as `'CHF'` used in v1.9.* and still valid)),<br>`U05` (Rounds up to next .05),<br>`D05` (Rounds down to next .05) | `'S'` |
| `saveValueToSessionStorage` | Allow the `decimalPlacesShownOnFocus` value to be saved into session storage | `false` |
| `selectNumberOnly` | Determine if the 'Select All' keyboard command will select the complete input text content (including the currency symbol and suffix text), or only the input numeric value | `false` |
| `selectOnFocus` | Defines if the element value should be selected on focus. That selection is dependant on the `selectNumberOnly` option value. | `true` |
| `serializeSpaces` | Defines how the serialize functions should treat spaces when serializing (convert them to `'%20'` or `'+'`) | `'+'` |
| `showOnlyNumbersOnFocus` | Remove the thousand separator, currency symbol and suffix on focus | `false` |
| `showPositiveSign` | Allow the positive sign symbol `+` to be displayed for positive numbers | `false` |
| `showWarnings` | Defines if warnings should be shown. This is safe to disable in production. | `true` |
| `styleRules` | Defines the rules that calculate the CSS class(es) to apply on the element, based on the raw unformatted value.<br>**This can also be used to call callbacks whenever the `rawValue` is updated**. | `null` |
| `suffixText` | Additional text suffix that is added after the number | `''` |
| `symbolWhenUnfocused` | Symbol placed as a suffix when unfocused. This is used in combination with the `divisorWhenUnfocused` option. | `null` |
| `unformatOnHover` | Defines if the element value should be unformatted when the user hover his mouse over it while holding the `Alt` key | `true` |
| `unformatOnSubmit` | Removes formatting on submit event | `false` |
| `valuesToStrings` | Provide a way for automatically and transparently replacing the formatted value with a pre-defined string, when the raw value is equal to a specific value.<br>For instance when using `{ 0: '-' }`, the hyphen `'-'` is displayed when the `rawValue` is equal to `0`. Multiple 'replacements' can be defined. | `null` |
| `watchExternalChanges` | Defines if the AutoNumeric element should watch (and format) external changes made without using `.set()`. This is set to `false` by default to prevent infinite loops when used with third party frameworks that relies on the `'autoNumeric:rawValueModified'` events being sent. | `false` |
| `wheelOn` | Used in conjonction with the `modifyValueOnWheel` option, defines when the wheel event will increment or decrement the element value, either when the element is focused, or hovered | `'focus'` |
| `wheelStep` | Used in conjonction with the `modifyValueOnWheel` option, this allow to either define a *fixed* step (ie. `1000`), or a *progressive* one that is calculated based on the size of the current value | `'progressive'` |

#### Predefined options

Sometimes you do not want to have to configure every single aspect of your format, specially if it's a common one.<br>Hence, we provide multiple default options for the most common currencies and number formats.

##### Predefined language options

autoNumeric provides predefined language options to format currencies.<br>
You can set the pre-defined language option like so:
```js
// Use the methods
new AutoNumeric('.mySelector > input').french();
// ...or just create the AutoNumeric object with the language option
new AutoNumeric('.mySelector > input', AutoNumeric.getPredefinedOptions().French);
```

Currently, the predefined language options are:

| | Option name |
| :---------------- | :---------------- |
| :fr: | `French` |
| :es: | `Spanish` |
| :us: | `NorthAmerican` |
| :uk: | `British` |
| <span>&#x1f1e8;&#x1f1ed;</span> | `Swiss` |
| :jp: | `Japanese` |
| :cn: | `Chinese` |
| <span>&#x1f1e7;&#x1f1f7;</span> | `Brazilian` |

If you feel a common currency option is missing, please [create a pull request](https://github.com/autoNumeric/autoNumeric/compare) and we'll add it!

##### Predefined common options

Moreover, autoNumeric provides the following common options:

| Option name | Description | Examples |
| :---------------- | :---------------- | ----------------: |
| `dotDecimalCharCommaSeparator` | Set the decimal character as a dot `.` and the group separator as a comma `,` | `1,234.56` |
| `commaDecimalCharDotSeparator` | Set the decimal character as a comma `,` and the group separator as a dot `.` | `1.234,56` |
| `integer` | Set the minimum and maximum value so that only an integer can be entered, without any decimal places available | `42`, `-42` |
| `integerPos` | Set the minimum and maximum value so that only a positive integer can be entered | `42` |
| `integerNeg` | Set the minimum and maximum value so that only a negative integer can be entered | `-42` |
| `float` | Set the minimum and maximum value so that a float can be entered, without the default `2` decimal places | `1.234`, `-1.234` |
| `floatPos` | Set the minimum and maximum value so that only a positive float can be entered | `1.234` |
| `floatNeg` | Set the minimum and maximum value so that only a negative float can be entered | `-1.234` |
| `numeric` | Format the value as a numeric string (with no digit group separator, and a dot for the decimal point) | `1234.56` |
| `numericPos` | Idem above, but only allow positive values | `1234.56` |
| `numericNeg` | Idem above, but only allow negative values | `-1234.56` |
| `euro` | Same configuration than `French` | `1.234,56 €` |
| `euroPos` | Idem above, but only allow positive values | `1.234,56 €` |
| `euroNeg` | Idem above, but only allow negative values | `-1.234,56 €` |
| `euroSpace` | Same configuration than `French` except a space is used for the group separator instead of the dot | `1 234,56 €` |
| `euroSpacePos` | Idem above, but only allow positive values | `1 234,56 €` |
| `euroSpaceNeg` | Idem above, but only allow negative values | `-1 234,56 €` |
| `dollar` | Same configuration than `NorthAmerican`  | `$1,234.56` |
| `dollarPos` | Idem above, but only allow positive values | `$1,234.56` |
| `dollarNeg` | Idem above, but only allow negative values | `-$1,234.56` |
| `percentageEU2dec` | Same configuration than `French`, but display a percent `%` sign instead of the currency sign, with `2` decimal places | `12,34 %` |
| `percentageEU2decPos` | Idem above, but only allow positive values | `12,34 %` |
| `percentageEU2decNeg` | Idem above, but only allow negative values | `-12,34 %` |
| `percentageEU3dec` | Same configuration than `French`, but display a percent `%` sign instead of the currency sign, with `3` decimal places | `12,345 %` |
| `percentageEU3decPos` | Idem above, but only allow positive values | `12,345 %` |
| `percentageEU3decNeg` | Idem above, but only allow negative values | `-12,345 %` |
| `percentageUS2dec` | Same configuration than `NorthAmerican`, but display a percent `%` sign instead of the currency sign, with `2` decimal places | `12.34%` |
| `percentageUS2decPos` | Idem above, but only allow positive values | `12.34%` |
| `percentageUS2decNeg` | Idem above, but only allow negative values | `-12.34%` |
| `percentageUS3dec` | Same configuration than `NorthAmerican`, but display a percent `%` sign instead of the currency sign, with `3` decimal places | `12.345%` |
| `percentageUS3decPos` | Idem above, but only allow positive values | `12.345%` |
| `percentageUS3decNeg` | Idem above, but only allow negative values | `-12.345%` |

You can set those pre-defined options like so:
```js
new AutoNumeric('.mySelector > input', AutoNumeric.getPredefinedOptions().integerPos);
```

##### Predefined style rules

With the `styleRules` option, you can define the rules that add or remove the CSS class(es) from the element, based on the raw unformatted value.<br>This option can also be used to define custom callbacks in the `userDefined` attribute, that will be called whenever the `rawValue` is updated.

Predefined styles are available so you do not have to create them:

###### Positive and negative
Sets the `'autoNumeric-positive'` css class whenever the raw value is positive.<br>
Sets the `'autoNumeric-negative'` css class whenever the raw value is negative.
```js
new AutoNumeric(domElement, { styleRules: AutoNumeric.options.styleRules.positiveNegative });
```

###### Range from 0 to 100, in 4 steps
Sets the `'autoNumeric-red'` css class whenever the raw value is between `0` and `25` excluded.<br>
Sets the `'autoNumeric-orange'` css class whenever the raw value is between `25` and `50` excluded.<br>
Sets the `'autoNumeric-yellow'` css class whenever the raw value is between `50` and `75` excluded.<br>
Sets the `'autoNumeric-green'` css class whenever the raw value is between `75` and `100` excluded.
```js
new AutoNumeric(domElement, { styleRules: AutoNumeric.options.styleRules.range0To100With4Steps });
```

###### Odd and even
Sets the `'autoNumeric-even'` css class whenever the raw value is even.<br>
Sets the `'autoNumeric-odd'` css class whenever the raw value is odd.
```js
new AutoNumeric(domElement, { styleRules: AutoNumeric.options.styleRules.evenOdd });
```

###### Small range around zero, from -1 to 1
Sets the `'autoNumeric-small-negative'` css class whenever the raw value is between `-1` and `0` excluded.<br>
Sets the `'autoNumeric-zero'` css class whenever the raw value is equal to `0`.<br>
Sets the `'autoNumeric-small-positive'` css class whenever the raw value is between `0` excluded and `1`.
```js
new AutoNumeric(domElement, { styleRules: AutoNumeric.options.styleRules.rangeSmallAndZero });
```

###### Custom callbacks
Custom callbacks can be defined and will be called every time the *raw value* is updated.<br>
You can add as many callbacks you want in the `userDefined` attribute of the `styleRules` object in the options.<br>
Each `userDefined` array entry should at least provide a function as the `callback` attribute.<br>
This `callback` function is passed the `rawValue` as the single parameter (except if `classes` is `null` or `undefined`, see below).

Depending of what type of data the `callback` function returns, and what the content of the `classes` attribute is, it will either uses CSS class names defined in the `classes` attribute, or just call the `callback` with the current AutoNumeric object passed as a parameter if `classes` is `null` or `undefined`.

| # | Callback return type | `classes` content | Result |
| :----------------: | :----------------: | :-----------: | :-----------:  |
| 1 | a `boolean` | a single `String` | If `true`, add the single class defined in `classes`. If `false` removes it. |
| 2 | a `boolean` | an `Array` with 2 values (array indexes) | If `true`, add the first element of the array, otherwise the second |
| 3 | an `integer` | an `Array` with multiple values (array indexes) | Will add the selected CSS class `classes[index]`, and remove the others |
| 4 | an `Array` of `integer` | an `Array` with multiple values (array indexes) | Will add *all* the given selected CSS classes, and remove the others |
| 5 | ∅ | `null` or `undefined` | There, the callback have access to the current AutoNumeric object passed as its argument, which means you are free to do *whatever you want* from here! |

See the following examples:
```js
const options = {
    styleRules : {
        userDefined: [
            // 1) If 'classes' is a string, set it if `true`, remove it if `false`
            { callback: rawValue => { return true; }, classes: 'thisIsTrue' },
            // 2) If 'classes' is an array with only 2 elements, set the first class if `true`, the second if `false`
            { callback: rawValue => rawValue % 2 === 0, classes: ['autoNumeric-even', 'autoNumeric-odd'] },
            // 3) Return only one index to use on the `classes` array (here, 'class3')
            { callback: rawValue => { return 2; }, classes: ['class1', 'class2', 'class3'] },
            // 4) Return an array of indexes to use on the `classes` array (here, 'class1' and 'class3')
            { callback: rawValue => { return [0, 2]; }, classes: ['class1', 'class2', 'class3'] },
            // 5) If 'classes' is `undefined` or `null`, then the callback is called with the AutoNumeric object passed as a parameter
            { callback: anElement => { return anElement.getFormatted(); } },
        ],
    },
}
```

#### Special options

###### noEventListeners
Using the `noEventListeners` option allow autoNumeric to only format without adding any event listeners to an input, or any other DOM elements (that the function would accept as a parameter). This would be useful for read-only values for instance.
```js
// Initialize without setting up any event listeners
anElement = new AutoNumeric(domElement, 12345.789, { options }).remove(); // This is the default existing way of doing that...
// ...but you can also directly pass a special option `noEventListeners` to prevent the initial creation of those event listeners
anElement = new AutoNumeric(domElement, 12345.789, { noEventListeners: true });
```
In the latter case, it initialize the AutoNumeric element, except it does not add any event listeners. Which means it format the value only once and then let the user modify it freely.<br>*Note: The value can then be formatted via a call to `set`.*

###### readOnly
AutoNumeric can initialize an `<input>` element with the `readonly` property by setting the `readOnly` option to `true` in the settings:
```js
anElement = new AutoNumeric(domElement, 12345.789, { readOnly: true });
```

For more detail on how to use each options, please take a look at the detailed comments in the source code for the `defaultSettings` object.

#### Options update
Options can be added and/or modified after the initialization has been done.

Either by passing an option object that contains multiple options,
```js
anElement.update({ moreOptions });
anElement.update(AutoNumeric.getPredefinedOptions().NorthAmerican); // Update the settings (and immediately reformat the element accordingly)
```

by passing multiple option objects, the latter overwriting the settings from the former ones...
```js
anElement.update({ moreOptions1 }, { moreOptions2 }, { moreOptions3 });
```

...or by changing the options one by one (or by calling a pre-defined option object).
```js
anElement.options.minimumValue('12343567.89');
anElement.options.allowDecimalPadding(false);
```

At any point, you can reset the options by calling the `options.reset()` method.
This effectively drop any previous options you could have set, then load back the default settings.
```js
anElement.options.reset();
```

Lastly, the option object can be accessed directly, thus allowing to query each options globally too
```js
anElement.getSettings(); // Return the options object containing all the current autoNumeric settings in effect
```

## Methods
autoNumeric provides numerous methods to access and modify the element value, formatted or unformatted, at any point in time.
<br>It does so by providing access to those [methods](#instantiated-methods) via the AutoNumeric object class (declared as an ES6 Module).

First. you need to get a reference to the AutoNumeric module that you need to import:
```js
import AutoNumeric from 'autoNumeric.min';
```

Then you'll be able to access either the methods on the instantiated AutoNumeric object, or the [static functions](#static-methods) directly by using the `AutoNumeric` class.

### Instantiated methods

#### Set, get, format, unformat and other usual AutoNumeric functions

The following functions are available on all autoNumeric-managed elements:

| Method           | Description | Call example |
| :----------------: | :-----------:  | :-----------:  |
| `set` | Set the value (that will be formatted immediately) | `anElement.set(42.76);` |
| `set` | Set the value and update the setting in one go | `anElement.set(42.76, { options });` |
| `set` | Set the value, but do not save the new state in the history table (used for undo/redo actions) | `anElement.set(42.76, { options }, false);` |
| `setUnformatted` | Set the value (that will not be formatted immediately) | `anElement.setUnformatted(42.76);` |
| `setUnformatted` | Set the value and update the setting in one go (the value will not be formatted immediately) | `anElement.setUnformatted(42.76, { options });` |
| `getNumericString` | Return the unformatted number as a string | `anElement.getNumericString();` |
| `get` | Alias for the `.getNumericString()` method (this is *deprecated* and will be removed soon™) | `anElement.get();` |
| `getFormatted` | Return the formatted string | `anElement.getFormatted();` |
| `getNumber` | Return the unformatted number as a number (**Warning**: If you are manipulating a number bigger than [`Number.MAX_SAFE_INTEGER`](https://developer.mozilla.org/en/docs/Web/JavaScript/Reference/Global_Objects/Number/MAX_SAFE_INTEGER), you **will** encounter problems if you try to retrieve it as a number and not a string) | `anElement.getNumber();` |
| `getLocalized` | Return the localized unformatted number as a string | `anElement.getLocalized();` |
| `getLocalized` | Return the localized unformatted number as a string, using the `outputFormat` option override passed as a parameter | `anElement.getLocalized(forcedOutputFormat);` |
| `getLocalized` | Idem above, but with a callback function and a forced `outputFormat` | `anElement.getLocalized(forcedOutputFormat, callback);` |
| `getLocalized` | Idem above, but with a callback function | `anElement.getLocalized(callback);` |
| `get*` | Pass the result of the `get*` function to the given callback, see [here](#using-callback-functions-with-get-methods) | `anElement.get*(funcCallback);` |
| `reformat` | Force the element to reformat its value again (in case the formatting has been lost) | `anElement.reformat();` |
| `unformat` | Remove the formatting and keep only the raw unformatted value in the element (as a numeric string) | `anElement.unformat();` |
| `unformatLocalized` | Remove the formatting and keep only the localized unformatted value in the element | `anElement.unformatLocalized();` |
| `unformatLocalized` | Idem above, but using the `outputFormat` option override passed as a parameter | `anElement.unformatLocalized(forcedOutputFormat);` |
| `isPristine` | Return `true` if the current value is the same as when the element first got *initialized* (not `set()`) | `anElement.isPristine();` |
| `select` | Select the formatted element content, based on the `selectNumberOnly` option | `anElement.select();` |
| `selectNumber` | Select only the numbers in the formatted element content, leaving out the currency symbol, whatever the value of the `selectNumberOnly` option | `anElement.selectNumber();` |
| `selectInteger` | Select only the integer part in the formatted element content, whatever the value of `selectNumberOnly` | `anElement.selectInteger(); ` |
| `selectDecimal` | Select only the decimal part in the formatted element content, whatever the value of `selectNumberOnly` | `anElement.selectDecimal();` |
| `clear` | Reset the element value to the empty string `''` (or the currency sign, depending on the `emptyInputBehavior` option value) | `anElement.clear();` |
| `clear` | Always reset the element value to the empty string `''` as above, no matter the `emptyInputBehavior` option value | `anElement.clear(true);` |

*Note: Most of them can be [chained](#function-chaining) together, if needed.*

##### Using callback functions with `get*` methods

All `get*` methods can accept a callback function as its argument (those methods being `get`, `getNumericString`, `getFormatted`, `getNumber` and `getLocalized`).
That callback is passed two parameters, the result of the `get*` method as its first argument, and the AutoNumeric object as its second.

This allows you to directly use the result of the `get*` functions without having to declare a temporary variable like so:
```js
function sendToServer(value) {
    ajax(value);
}

console.log(`The value ${anElement.getNumber(sendToServer)} has been sent to the server.`);
```

In other words,
```js
// Using:
anElement.getNumericString(funcCallback);

// Is equivalent to doing:
const result = anElement.getNumericString();
funcCallback(result, anElement);
```

*Note: The callback function behavior is slightly different when called on [multiple elements](#perform-actions-globally-on-a-shared-list-of-autonumeric-elements) via `global.get*` methods.*

#### Un-initialize the AutoNumeric element

| Method           | Description | Call example |
| :----------------: | :-----------:  | :-----------:  |
| `remove` | Remove the autoNumeric listeners from the element (previous name : `'destroy'`). Keep the element content intact. | `anElement.remove();` |
| `wipe` | Remove the autoNumeric listeners from the element, and reset its value to `''` | `anElement.wipe();` |
| `nuke` | Remove the autoNumeric listeners from the element, then delete the DOM element altogether | `anElement.nuke();` |


#### Node manipulation

| Method           | Description | Call example |
| :----------------: | :-----------:  | :-----------:  |
| `node` | Return the DOM element reference of the autoNumeric-managed element | `anElement.node();` |
| `parent` | Return the DOM element reference of the parent node of the autoNumeric-managed element | `anElement.parent();` |
| `detach` | Detach the current AutoNumeric element from the shared local *'init' list* (which means any changes made on that local shared list will not be transmitted to that element anymore) | `anElement.detach();` |
| `detach` | Idem above, but detach the given AutoNumeric element, not the current one | `anElement.detach(otherAnElement);` |
| `attach` | Attach the given AutoNumeric element to the shared local *'init' list*. When doing that, by default the DOM content is left untouched. The user can force a reformat with the new shared list options by passing a second argument valued `true`. | `anElement.attach(otherAnElement, reFormat = true);` |


#### Format and unformat other numbers or DOM elements with an existing AutoNumeric element

You can use any AutoNumeric element to format or unformat other numbers or DOM elements.

This allows to format or unformat numbers, strings or directly other DOM elements without having to specify the options each time, since the current AutoNumeric object already has those settings set.

| Method           | Description | Call example |
| :----------------: | :-----------:  | :-----------:  |
| `formatOther` | This use the same function signature that when using the static AutoNumeric method directly (cf. below: `AutoNumeric.format`), but without having to pass the options | `anElement.formatOther(12345, { options });` |
| `formatOther` | Idem above, but apply the formatting to the given DOM element by modifying its content directly | `anElement.formatOther(domElement, { options }); ` |
| `unformatOther` | This use the same function signature that when using the static AutoNumeric method directly (cf. below: `AutoNumeric.unformat`), but without having to pass the options | `anElement.unformatOther('1.234,56 €', { options });` |
| `unformatOther` | Idem above, but apply the unformatting to the given DOM element by modifying its content directly | `anElement.unformatOther(domElement, { options });` |


#### Initialize other DOM Elements

Once you have an AutoNumeric element already setup correctly with the right options, you can use it as many times you want to initialize as many other DOM elements as needed *(this works only on elements that can be managed by autoNumeric)*.

Whenever `init` is used to initialize other DOM elements, a shared local *'init' list* of those elements is stored in the AutoNumeric objects.<br>This allows for neat things like modifying all those *linked* AutoNumeric elements globally, with only one call.

| Method           | Description | Call example |
| :----------------: | :-----------:  | :-----------:  |
| `init` | Use an existing AutoNumeric element to initialize another single DOM element with the same options | `const anElement2 = anElement.init(domElement2);` |
| `init` | If `true` is set as the second argument, then the newly generated AutoNumeric element will not share the same local element list as `anElement` | `const anElement2 = anElement.init(domElement2, true);` |
| `init` | Use an existing AutoNumeric element to initialize multiple other DOM elements from an Array, with the same options | `const anElementsArray = anElement.init([domElement2, domElement3, domElement4]);` |
| `init` | Use an existing AutoNumeric element to initialize multiple other DOM elements from a CSS selector, with the same options | `const anElementsArray = anElement.init('.currency');` |


#### Perform actions globally on a shared 'init' list of AutoNumeric elements

This local *'init' list* can be used to perform global operations on all those AutoNumeric elements, with **one function call**.<br>
To do so, you must call the wanted function by prefixing `.global` before the method name (ie. `anElement.global.set(42)`).<br>
Below are listed all the supported methods than can be called globally:

```js
anElement.global.set(2000); // Set the value 2000 in all the autoNumeric-managed elements that are shared on this element
anElement.global.setUnformatted(69);
[result1, result2, result3] = anElement.global.get(); // Return an array of results
[result1, result2, result3] = anElement.global.getNumericString(); // Return an array of results
[result1, result2, result3] = anElement.global.getFormatted(); // Return an array of results
[result1, result2, result3] = anElement.global.getNumber(); // Return an array of results
[result1, result2, result3] = anElement.global.getLocalized(); // Return an array of results
anElement.global.reformat();
anElement.global.unformat();
anElement.global.unformatLocalized();
anElement.global.unformatLocalized(forcedOutputFormat);
anElement.global.update({ options }); // Update the settings of each autoNumeric-managed elements
anElement.global.update({ options1 }, { options2 }, { options3 }); // Idem above, but accepts as many option objects as needed
anElement.global.isPristine(); // Return `true` is *all* the autoNumeric-managed elements are pristine, if their raw value hasn't changed
anElement.global.isPristine(false); // Idem as above, but also checks that the formatted value hasn't changed
anElement.global.clear(); // Clear the value in all the autoNumeric-managed elements that are shared on this element
anElement.global.remove();
anElement.global.wipe();
anElement.global.nuke();
```

The shared local list also provide *list-specific* methods to manipulate it:
```js
anElement.global.has(domElementOrAutoNumericObject); // Return `true` if the given AutoNumeric object (or DOM element) is in the local AutoNumeric element list
anElement.global.addObject(domElementOrAutoNumericObject); // Add an existing AutoNumeric object (or DOM element) to the local AutoNumeric element list, using the DOM element as the key
anElement.global.removeObject(domElementOrAutoNumericObject); // Remove the given AutoNumeric object (or DOM element) from the local AutoNumeric element list, using the DOM element as the key
anElement.global.removeObject(domElementOrAutoNumericObject, true); // Idem above, but keep the current AutoNumeric object in the local list if it's removed by itself
anElement.global.empty(); // Remove all elements from the shared list, effectively emptying it
anElement.global.empty(true); // Idem above, but instead of completely emptying the local list of each AutoNumeric objects, each one of those keeps itself in its own local list
[anElement0, anElement1, anElement2, anElement3] = anElement.global.elements(); // Return an array containing all the AutoNumeric elements that have been initialized by each other
anElement.global.getList(); // Return the `Map` object directly
anElement.global.size(); // Return the number of elements in the local AutoNumeric element list
```

##### Using callback functions with `global.get*` methods

Like for their `get*` methods [counterparts](#using-callback-functions-with-get-methods), `global.get*` methods accepts a callback function.
However, the callback is executed only **once** and is passed an array of the `get*` function results as its first argument, while the AutoNumeric object being passed as its second one.

```js
// Using:
anElement.global.getNumericString(funcCallback);

// Is equivalent to doing:
const [result1, result2, result3] = anElement.global.getNumericString();
funcCallback([result1, result2, result3], anElement);
```

#### Form functions

autoNumeric elements provide special functions to manipulate the form they are a part of.
Those special functions really work on the parent `<form>` element, instead of the `<input>` element itself. 

| Method           | Description | Call example |
| :----------------: | :-----------:  | :-----------:  |
| `form` | Return a reference to the parent `<form>` element, `null` if it does not exist | `anElement.form();` |
| `form(forcedSearch)` | Idem above, but will force a new search for the parent `<form>` element, discarding any previously found one | `anElement.form(true);` |
| `formNumericString` | Return a string in standard URL-encoded notation with the form input values being unformatted | `anElement.formNumericString();` |
| `formFormatted` | Return a string in standard URL-encoded notation with the form input values being formatted | `anElement.formFormatted();` |
| `formLocalized` | Return a string in standard URL-encoded notation with the form input values, with localized values | `anElement.formLocalized();` |
| `formLocalized(forcedOutputFormat)` | Idem above, but with the possibility of overriding the `outputFormat` option | `anElement.formLocalized(forcedOutputFormat);` |
| `formArrayNumericString` | Return an array containing an object for each form `<input>` element, with the values as numeric strings | `anElement.formArrayNumericString();` |
| `formArrayFormatted` | Return an array containing an object for each form `<input>` element, with the values as formatted strings | `anElement.formArrayFormatted();` |
| `formArrayLocalized` | Return an array containing an object for each form `<input>` element, with the values as localized numeric strings | `anElement.formArrayLocalized();` |
| `formArrayLocalized(forcedOutputFormat)` | Idem above, but with the possibility of overriding the `outputFormat` option | `anElement.formArrayLocalized(forcedOutputFormat);` |
| `formJsonNumericString` | Return a JSON string containing an object representing the form input values. This is based on the result of the `formArrayNumericString()` function. | `anElement.formJsonNumericString();` |
| `formJsonFormatted` | Return a JSON string containing an object representing the form input values. This is based on the result of the `formArrayFormatted()` function. | `anElement.formJsonFormatted();` |
| `formJsonLocalized` | Return a JSON string containing an object representing the form input values. This is based on the result of the `formArrayLocalized()` function. | `anElement.formJsonLocalized();` |
| `formJsonLocalized(forcedOutputFormat)` | Idem above, but with the possibility of overriding the `outputFormat` option | `anElement.formJsonLocalized(forcedOutputFormat);` |
| `formUnformat` | Unformat all the autoNumeric-managed elements that are a child to the parent <form> element of this `anElement` input, to numeric strings | `anElement.formUnformat();` |
| `formUnformatLocalized` | Unformat all the autoNumeric-managed elements that are a child to the parent <form> element of this `anElement` input, to localized strings | `anElement.formUnformatLocalized();` |
| `formReformat` | Reformat all the autoNumeric-managed elements that are a child to the parent <form> element of this `anElement` input | `anElement.formReformat();` |

The following functions can either take a callback, or not. If they don't, the default `form.submit()` function will be called.

| Method           | Description | Call example |
| :----------------: | :-----------:  | :-----------:  |
| `formSubmitNumericString(callback)` | Run the `callback(value)` with `value` being equal to the result of `formNumericString()` | `anElement.formSubmitNumericString(callback);` |
| `formSubmitFormatted(callback)` | Run the `callback(value)` with `value` being equal to the result of `formFormatted()` | `anElement.formSubmitFormatted(callback);` |
| `formSubmitLocalized(callback)` | Run the `callback(value)` with `value` being equal to the result of `formLocalized()` | `anElement.formSubmitLocalized(callback);` |
| `formSubmitLocalized(forcedOutputFormat, callback)` | Idem above, but with the possibility of overriding the `outputFormat` option | `anElement.formSubmitLocalized(forcedOutputFormat, callback);` |

For the following methods, the callback is mandatory:

| Method           | Description | Call example |
| :----------------: | :-----------:  | :-----------:  |
| `formSubmitArrayNumericString(callback)` | Run the `callback(value)` with `value` being equal to the result of `formArrayNumericString()` | `anElement.formSubmitArrayNumericString(callback);` |
| `formSubmitArrayFormatted(callback)` | Run the `callback(value)` with `value` being equal to the result of `formArrayFormatted()` | `anElement.formSubmitArrayFormatted(callback);` |
| `formSubmitArrayLocalized(callback, forcedOutputFormat)` | Idem above, but with the possibility of overriding the `outputFormat` option | `anElement.formSubmitArrayLocalized(callback, forcedOutputFormat);` |
| `formSubmitJsonNumericString(callback)` | Run the `callback(value)` with `value` being equal to the result of `formJsonNumericString()` | `anElement.formSubmitJsonNumericString(callback);` |
| `formSubmitJsonFormatted(callback)` | Run the `callback(value)` with `value` being equal to the result of `formJsonFormatted()` | `anElement.formSubmitJsonFormatted(callback);` |
| `formSubmitJsonLocalized(callback, forcedOutputFormat)` | Idem above, but with the possibility of overriding the `outputFormat` option | `anElement.formSubmitJsonLocalized(callback, forcedOutputFormat);` |


#### Function chaining

Most of those instantiated functions can be chained which allow to be less verbose and more concise.

```js
// On one element
anElement.french()
         .set(42)
         .update({ options })
         .formSubmitJsonNumericString(callback)
         .clear();

// On multiple elements
anElement.global.set(72)
         .global.clear()
         .set(25)
         .global.getNumericString();
```

### Static methods

Without having to initialize any AutoNumeric object, you can directly use the static `AutoNumeric` class functions.
<br>*Note: Some of those functions can be used in [Web Workers](#in-web-workers).*

| Method           | Description | Call example |
| :---------------- | :-----------:  | :-----------:  |
| `areSettingsValid` | Return `true` in the settings are valid | `AutoNumeric.areSettingsValid({ options })` |
| `format` | Format the given number with the given options. This returns the formatted value as a string. | `AutoNumeric.format(12345.21, { options });` |
| `format` | Idem above, but using a numeric string as the first parameter | `AutoNumeric.format('12345.21', { options });` |
| `format` | Idem above, but you can pass as many option objects you want to this function, the latter overwriting the previous ones. This allows to correctly format currencies that have a predefined option as its base, but has been slightly modified.  | `AutoNumeric.format('12345.21', { options1 }, { options2 });` |
| `format` | Idem above, using multiple option objects in one array. This way allows for using a pre-defined option name.  | `AutoNumeric.format('12345.21', [{ options1 }, 'euroPos', { options2 }]);` |
| `format` | Format the `domElement` *`value`* (or *`textContent`*) with the given options and returns the formatted value as a string. This does *not* update that element value. | `AutoNumeric.format(domElement, { options });` |
| `formatAndSet` | Format the `domElement` value with the given options and returns the formatted value as a string. This function does update that element value with the newly formatted value in the process. | `AutoNumeric.formatAndSet(domElement, { options });` |
| `getAutoNumericElement` | Return the AutoNumeric object that manages the given DOM element | `AutoNumeric.getAutoNumericElement(domElement)`<br>`AutoNumeric.getAutoNumericElement('#theInput')` |
| `getDefaultConfig` | Return the default autoNumeric settings | `AutoNumeric.getDefaultConfig()` |
| `getFormatted` | Return the formatted string from the given DOM element or query selector.<br>This can accept a *callback* that is passed the result of `getFormatted` and a reference to the AutoNumeric object. | `AutoNumeric.getFormatted(domElement, callback);`<br>`AutoNumeric.getFormatted('#theInput')` |
| `getLocalized` | Return the localized unformatted number as a string from the given DOM element or query selector.<br>This can accept a *callback* that is passed the result of `getLocalized` and a reference to the AutoNumeric object. | `AutoNumeric.getLocalized(domElement, forcedOutputFormat, callback);`<br>`AutoNumeric.getLocalized('#theInput')` |
| `getNumber` | Return the unformatted number as a number from the given DOM element or query selector (The same warnings got the non-static `getNumber` method applies here too).<br>This can accept a *callback* that is passed the result of `getNumber` and a reference to the AutoNumeric object. | `AutoNumeric.getNumber(domElement, callback);`<br>`AutoNumeric.getNumber('#theInput')` |
| `getNumericString` | Return the unformatted number as a string from the given DOM element or query selector.<br>This can accept a *callback* that is passed the result of `getNumericString` and a reference to the AutoNumeric object. | `AutoNumeric.getNumericString(domElement, callback)`<br>`AutoNumeric.getNumericString('#theInput')` |
| `getPredefinedOptions` | Return all the predefined options in one object | `AutoNumeric.getPredefinedOptions()` |
| `getPredefinedOptions` | Return a specific pre-defined language option object | `AutoNumeric.getPredefinedOptions().French` |
| `isManagedByAutoNumeric` | Return `true` if the given DOM element (or selector string) has an AutoNumeric object that manages it. | `AutoNumeric.isManagedByAutoNumeric(domElement);`<br>`AutoNumeric.isManagedByAutoNumeric('#theInput');` |
| `localize` | Unformat and localize the given formatted string with the given options. This returns a string. | `AutoNumeric.localize('1.234,56 €', { options });` |
| `localize` | Idem as above, but return the localized DOM element value. This does *not* update that element value. | `AutoNumeric.localize(domElement, { options });` |
| `localizeAndSet` | Unformat and localize the `domElement` value with the given options and returns the localized value as a string. This function does update that element value with the newly localized value in the process. | `AutoNumeric.localizeAndSet(domElement, { options });` |
| `mergeOptions` | Accepts an array of option objects and / or pre-defined option names, and return a single option object where the latter element overwrite the settings from the previous ones | `AutoNumeric.mergeOptions(['euro', { currencySymbol: '#' }]);` |
| `reformatAndSet` | Recursively format all the autoNumeric-managed elements that are a child to the `referenceToTheDomElement` element given as a parameter (this is usually the parent `<form>` element), with the settings of each AutoNumeric elements. | `AutoNumeric.reformatAndSet(referenceToTheDomElement);` |
| `set` | Set the given value on the AutoNumeric object that manages the given DOM element, if any. Returns `null` if no AutoNumeric object is found, otherwise returns the AutoNumeric object. | `AutoNumeric.set(domElement, 42)`<br>`AutoNumeric.set('#theInput', 42)` |
| `test` | Test if the given DOM element (or selector string) is already managed by AutoNumeric (if it is initialized) | `AutoNumeric.test(domElement);`<br>`AutoNumeric.test('#theInput');` |
| `unformat` | Unformat the given formatted string with the given options. This returns a numeric string. | `AutoNumeric.unformat('1.234,56 €', { options });` |
| `unformat` | Idem above, but you can pass as many option objects you want to this function, the latter overwriting the previous ones. This allows to correctly unformat currencies that have a predefined option as its base, but has been slightly modified. | `AutoNumeric.unformat('241800,02 €', AutoNumeric.getPredefinedOptions().French, { digitGroupSeparator: AutoNumeric.options.digitGroupSeparator.noSeparator });` |
| `unformat` | Idem above, using multiple option objects in one array. This way allows for using a pre-defined option name. | `AutoNumeric.unformat('1.234,56 €', [{ options1 }, 'euroPos', { options2 }]);` |
| `unformat` | Unformat the `domElement` value with the given options and returns the unformatted numeric string. This does *not* update that element value. | `AutoNumeric.unformat(domElement, { options });` |
| `unformatAndSet` | Unformat the `domElement` value with the given options and returns the unformatted value as a numeric string. This function does update that element value with the newly unformatted value in the process. | `AutoNumeric.unformatAndSet(domElement, { options });` |
| `unformatAndSet` | Recursively unformat all the autoNumeric-managed elements that are a child to the `referenceToTheDomElement` element given as a parameter (this is usually the parent `<form>` element) | `AutoNumeric.unformatAndSet(referenceToTheDomElement);` |
| `validate` | Check if the given option object is valid, and that each option is valid as well. This *throws an error* if it's not. | `AutoNumeric.validate({ options })` |
| `version` | Return the current AutoNumeric version number *(for debugging purpose)* | `AutoNumeric.version();` |


## Event lifecycle

AutoNumeric elements are transparent to the native `input` and `change` events, which means those are correctly sent when using an `<input>` element managed by AutoNumeric.

In addition to the native events, custom events sent by AutoNumeric elements allows you to hook into the formatting lifecycle, as you see fit:
- `'autoNumeric:initialized'` when the AutoNumeric element is initialized
- `'autoNumeric:rawValueModified'` when the `rawValue` is modified
- `'autoNumeric:formatted'` when all the formatting is done and the formatted string is modified
- `'autoNumeric:minExceeded'` if the `minimumValue` is not respected
- `'autoNumeric:maxExceeded'` if the `maximumValue` is not respected

*Note: You can also set if the events triggered by the AutoNumeric elements, custom or native, should bubble up (option `eventBubbles`) or be cancelable (option `eventIsCancelable`).*<br><br>

Whenever an AutoNumeric element is initialized, the custom `'autoNumeric:initialized'` event is sent.<br>When using `AutoNumeric.multiple()` to initialize numerous elements at once, as many `'autoNumeric:initialized'` events are sent as there are initialized elements.

Finally, the `'change'` event is sent on `blur` if the value has been changed since the `focus` one.

*Note: the `AutoNumeric.format()` static function does trigger an `'autoNumeric:formatted'` event if the value that the user is trying to format is outside the `minimumValue` and `maximumValue` range, with the `detail` attribute containing the range error message.*

### AutoNumeric custom events details

The `'autoNumeric:formatted'` event has a payload that contains the following `detail` attribute:
```js
// This is an example of `CustomEvent` object sent by AutoNumeric when its value is formatted:
const theCustomEvent = {
    detail    : {
        oldValue   : "78,00 €",  // The previous formatted value
        newValue   : "788,00 €", // The new formatted value
        oldRawValue: 78,         // The previous raw value
        newRawValue: 788,        // The new raw value
        isPristine : false,      // Is the element value still pristine? In other words, has its value changed since its initialization?
        error      : null,       // The error message as a string, `null` if no errors.
        aNElement  : theAutoNumericObject, // The AutoNumeric object emitting this event
    },
    // ...and the usual `bubbles` and `cancelable` attributes
}

// When caught, you can access the event attributes like so:
function onFormattedEvent(event) {
    if (!event.detail.isPristine) {
        console.log(`The element value has been changed from ${event.detail.oldValue} to ${event.detail.newValue}.`);
    }
}
```

The `'autoNumeric:rawValueModified'` event has a payload that contains the following `detail` attribute:
```js
// This is an example of `CustomEvent` object sent by AutoNumeric when the `rawValue` is modified:
const theCustomEvent = {
    detail    : {
        oldRawValue: 78,    // The previous raw value
        newRawValue: 788,   // The new raw value
        isPristine : false, // Is the `rawValue` still pristine? In other words, did it changed since the object initialization?
        error      : null,  // The error message as a string, `null` if no errors.
        aNElement  : theAutoNumericObject, // The AutoNumeric object emitting this event
    },
    // ...
}
```

The `'autoNumeric:initialized'` event has a payload that contains the following `detail` attribute:
```js
// This is an example of `CustomEvent` object sent by AutoNumeric when the object is first initialized:
const theCustomEvent = {
    detail    : {
        newValue   : "788,00 €", // The new formatted value
        newRawValue: 788,        // The new raw value
        error      : null,       // The error message as a string, `null` if no errors.
        aNElement  : theAutoNumericObject, // The AutoNumeric object emitting this event
    },
    // ...
}
```

This can then be used within another script.<br>For instance, you could listen to that event in a Vue.js [component template](https://vuejs.org/v2/guide/syntax.html) like so:
```html
<vue-autonumeric 
    v-on:autoNumeric:formatted.native="funcCall1"
    v-on:autoNumeric:rawValueModified.native="funcCall2"
    v-on:autoNumeric:initialized.native="funcCall3"
/>
```

*(Check out the official [vue-autonumeric](https://github.com/autoNumeric/vue-autoNumeric) component for more info)*

### Key inputs

*Note: You can also set if the events triggered by the AutoNumeric elements, custom or native, should bubble up (option `eventBubbles`) or be cancelable (option `eventIsCancelable`).*<br>

Following are listed how AutoNumeric react to different types of key inputs.

By default a 'normal' printable character input (ie. `'2'` or `','`) will result in those events, in that specific order:
1. `'keydown'`
1. `'autoNumeric:minExceeded'` or `'autoNumeric:maxExceeded'` if there was a range problem
1. `'keypress'` (this is deprecated and will be removed *soon*)
1. `'input'`
1. `'keyup'`
1. `'autoNumeric:formatted'` when all the formatting is done
1. `'autoNumeric:rawValueModified'` when the `rawValue` is modified

*Note: Please check below how is structured the payload attached to the `event` variable. The event detail provides easy access to the old and new value.*

When inputting a modifier key (ie. `Control`), we get:
1. `'keydown'`
1. `'keyup'`
<<<<<<< HEAD
1. `'autoNumeric:formatted'` if a change as been detected and that all the formatting is done
1. `'autoNumeric:rawValueModified'` when the `rawValue` is modified
=======
1. `'autoNumeric:formatted'`
1. `'autoNumeric:rawValueModified'`
>>>>>>> 239062f4

If `Delete` or `backspace` is entered, the following events are sent:
1. `'keydown'`
1. `'input'`
1. `'keyup'`
<<<<<<< HEAD
1. `'autoNumeric:formatted'` if a change as been detected and that all the formatting is done
1. `'autoNumeric:rawValueModified'` when the `rawValue` is modified
=======
1. `'autoNumeric:formatted'`
1. `'autoNumeric:rawValueModified'`
>>>>>>> 239062f4

If `Enter` is entered and the value has *not* changed, the following events are sent:
1. `'keydown'`
1. `'keypress'`
1. `'keyup'`
<<<<<<< HEAD
1. `'autoNumeric:formatted'` if a change as been detected and that all the formatting is done
1. `'autoNumeric:rawValueModified'` when the `rawValue` is modified
=======
1. `'autoNumeric:formatted'`
1. `'autoNumeric:rawValueModified'`
>>>>>>> 239062f4

If `Enter` is entered and the value has been changed, the following events are sent:
1. `'keydown'`
1. `'keypress'`
1. `'change'`
1. `'keyup'`
<<<<<<< HEAD
1. `'autoNumeric:formatted'` if a change as been detected and that all the formatting is done
1. `'autoNumeric:rawValueModified'` when the `rawValue` is modified
=======
1. `'autoNumeric:formatted'`
1. `'autoNumeric:rawValueModified'`
>>>>>>> 239062f4

When a `paste` is done with the mouse, the following events are sent:
1. `'input'`
1. `'keydown'`
1. `'input'`
1. `'keyup'`
1. `'keyup'`
<<<<<<< HEAD
1. `'autoNumeric:formatted'` if a change as been detected and that all the formatting is done
1. `'autoNumeric:rawValueModified'` when the `rawValue` is modified
=======
1. `'autoNumeric:formatted'`
1. `'autoNumeric:rawValueModified'`
>>>>>>> 239062f4

And when a `paste` is done with the keyboard shortcut (ie `ctrl+v`), the following events are sent:
1. `'keydown'`
1. `'keydown'`
1. `'input'`
1. `'keyup'`
1. `'keyup'`
<<<<<<< HEAD
1. `'autoNumeric:formatted'` if a change as been detected and that all the formatting is done
1. `'autoNumeric:rawValueModified'` when the `rawValue` is modified

Whenever an AutoNumeric element is initialized, the custom `'autoNumeric:initialized'` event is sent.<br>When using `AutoNumeric.multiple()` to initialized numerous elements at once, as many `'autoNumeric:initialized'` events are sent as initialized elements.

Finally, the `'change'` event is sent on `blur` if the value has been changed since the `focus` one.

*Note: the `AutoNumeric.format()` static function does trigger an `'autoNumeric:formatted'` event if the value that the user is trying to format is outside the `minimumValue` and `maximumValue` range, with the `detail` attribute containing the range error message.*
=======
1. `'autoNumeric:formatted'`
1. `'autoNumeric:rawValueModified'`
>>>>>>> 239062f4

### AutoNumeric custom events details

The `'autoNumeric:formatted'` event has a payload that contains the following `detail` attribute:
```js
// This is an example of `CustomEvent` object sent by AutoNumeric when its value is formatted:
const theCustomEvent = {
    detail    : {
        oldValue   : "78,00 €",  // The previous formatted value
        newValue   : "788,00 €", // The new formatted value
        oldRawValue: 78,         // The previous raw value
        newRawValue: 788,        // The new raw value
        isPristine : false,      // Is the element value still pristine? In other words, has its value changed since its initialization?
        error      : null,       // The error message as a string, `null` if no errors.
        aNElement  : theAutoNumericObject, // The AutoNumeric object emitting this event
    },
    // ...and the usual `bubbles` and `cancelable` attributes
}

// When caught, you can access the event attributes like so:
function onFormattedEvent(event) {
    if (!event.detail.isPristine) {
        console.log(`The element value has been changed from ${event.detail.oldValue} to ${event.detail.newValue}.`);
    }
}
```

The `'autoNumeric:rawValueModified'` event has a payload that contains the following `detail` attribute:
```js
// This is an example of `CustomEvent` object sent by AutoNumeric when the `rawValue` is modified:
const theCustomEvent = {
    detail    : {
        oldRawValue: 78,    // The previous raw value
        newRawValue: 788,   // The new raw value
        isPristine : false, // Is the `rawValue` still pristine? In other words, did it changed since the object initialization?
        error      : null,  // The error message as a string, `null` if no errors.
        aNElement  : theAutoNumericObject, // The AutoNumeric object emitting this event
    },
    // ...
}
```

The `'autoNumeric:initialized'` event has a payload that contains the following `detail` attribute:
```js
// This is an example of `CustomEvent` object sent by AutoNumeric when the object is first initialized:
const theCustomEvent = {
    detail    : {
        newValue   : "788,00 €", // The new formatted value
        newRawValue: 788,        // The new raw value
        error      : null,       // The error message as a string, `null` if no errors.
        aNElement  : theAutoNumericObject, // The AutoNumeric object emitting this event
    },
    // ...
}
```

This can then be used within another script.<br>For instance, you could listen to that event in a Vue.js [component template](https://vuejs.org/v2/guide/syntax.html#ad) like so:
```html
<vue-autonumeric 
    v-on:autoNumeric:formatted.native="funcCall1"
    v-on:autoNumeric:rawValueModified.native="funcCall2"
    v-on:autoNumeric:initialized.native="funcCall3"
/>
```

## Questions
For questions and support please use the [Gitter chat room](https://gitter.im/autoNumeric/autoNumeric) or IRC on Freenode #autoNumeric.<br>The issue list of this repository is **exclusively** for bug reports and feature requests.

****

## How to contribute?
Contributors and pull requests are welcome.<br>Feel free to [contact](#questions) us for any questions.<br>
For more information about how to contribute, please check the [CONTRIBUTING](doc/CONTRIBUTING.md) file which has more details about it.

In a nutshell :
- Get the latest source `git clone -b next https://github.com/autoNumeric/autoNumeric.git && cd autoNumeric && yarn install`
- Make you changes
- Lint, build, and run tests `yarn lint && yarn build && yarn test`
  - If you encounter any linting problems, you can try to automatically fix those with `yarn lintfix` 
- Create a pull request, and we'll check it out as soon as possible!

Again, be sure to check the [CONTRIBUTING](doc/CONTRIBUTING.md) guidelines for more details.<br>
Also, feel free to follow our RSS feeds on [master](https://github.com/autoNumeric/autoNumeric/commits/master.atom) and [next](https://github.com/autoNumeric/autoNumeric/commits/next.atom) to keep up with the latest commits.

## Dependencies
None!

## Older versions
The previous stable autoNumeric version `v2.0.13` can be found [here](https://github.com/autoNumeric/autoNumeric/releases/tag/v2.0.13), while the older `v1.9.46` can be found [here](https://github.com/autoNumeric/autoNumeric/releases/tag/1.9.46).

Check out the [upgrade guide](doc/HowToUpgradeToV4.md) if you need help upgrading from version `1.9`/`2` to version `4`.

## Related projects
For integration into [Rails](http://rubyonrails.org/) projects, you can use the [autonumeric-rails](https://github.com/randoum/autonumeric-rails) project.

For integration with [PHP](http://php.net/) Yii2, take a look at the [extead/yii2-autonumeric](https://github.com/extead/yii2-autonumeric) or [haifahrul/yii2-autonumeric](https://github.com/haifahrul/yii2-autonumeric) projects.

For integration into Javascript frameworks, you can use:
- Vue.js with the [vue-autonumeric component](https://github.com/autoNumeric/vue-autoNumeric),
- Angular with the [angular-currency](https://github.com/BuffCoder/angular-currency) directive,
- Meteor with [meteor-autonumeric](https://github.com/gibson/meteor-autonumeric), and
- Ember with [ember-autonumeric](https://github.com/ykaragol/ember-autonumeric).

*Note: Some of those projects may lag with the latest AutoNumeric stable version, or even be incomplete*

## Other documentation
The old and outdated documentation can be found in the [Documentation](doc/Documentation.md) file.<br>
For some examples and an option code generator for the old v1.9.* version, take a look [here](http://www.decorplanit.com/plugin/).

## Licence
autoNumeric is an [MIT](http://opensource.org/licenses/MIT)-licensed open source project, and its authors are credited in [AUTHORS](https://github.com/autoNumeric/autoNumeric/blob/master/AUTHORS).

## Support
We'd like to thank [JetBrains](https://www.jetbrains.com/) supporting us by providing open-source licences of their tools, and [Browserstack](https://www.browserstack.com) for allowing us to tests many browsers and platforms.<br>
[![Browserstack][browserstack-image]][browserstack-url]

****

Feel free to donate via Paypal [![Donate][paypal-image]][paypal-url] *(Robert)* or Patreon [![Donate][patreon-image]][patreon-url] *(Alexandre)* to support autoNumeric development.


[downloads-image]: http://img.shields.io/npm/dm/autonumeric.svg
[downloads-url]: http://badge.fury.io/js/autonumeric
[gitter-image]: https://img.shields.io/badge/gitter-autoNumeric%2FautoNumeric-brightgreen.svg
[gitter-url]: https://gitter.im/autoNumeric/autoNumeric
[npm-image]: https://img.shields.io/npm/v/autonumeric.svg
[npm-url]: https://npmjs.org/package/autonumeric
[nodei-image]: https://nodei.co/npm/autonumeric.png?downloads=true&downloadRank=true&stars=true
[nodei-url]: https://nodei.co/npm/autonumeric
[travis-url]: https://travis-ci.org/autoNumeric/autoNumeric
[travis-image]: https://img.shields.io/travis/autoNumeric/autoNumeric.svg
[snyk-image]: https://snyk.io/test/github/autoNumeric/autoNumeric/badge.svg
[snyk-url]: https://snyk.io/test/github/autoNumeric/autoNumeric
[coveralls-image]: https://coveralls.io/repos/github/autoNumeric/autoNumeric/badge.svg?branch=next
[coveralls-url]: https://coveralls.io/github/autoNumeric/autoNumeric?branch=next
[paypal-image]: http://img.shields.io/badge/paypal-donate-brightgreen.svg
[paypal-url]: https://www.paypal.com/cgi-bin/webscr?cmd=_s-xclick&hosted_button_id=NCW5699RY8NN2
[patreon-url]: https://www.patreon.com/user?u=4810062
[patreon-image]: https://img.shields.io/badge/patreon-donate-orange.svg
[browserstack-url]: https://www.browserstack.com
[browserstack-image]: http://i.imgur.com/kjddhbT.png
[jsdelivr-image]: https://data.jsdelivr.com/v1/package/npm/autonumeric/badge?style=rounded
[jsdelivr-url]: https://www.jsdelivr.com/package/npm/autonumeric<|MERGE_RESOLUTION|>--- conflicted
+++ resolved
@@ -5,7 +5,6 @@
 <a href="https://travis-ci.org/autoNumeric/autoNumeric"><img src="https://img.shields.io/travis/autoNumeric/autoNumeric.svg" alt="Build Status"></a>
 <a href="https://snyk.io/test/github/autoNumeric/autoNumeric"><img src="https://snyk.io/test/github/autoNumeric/autoNumeric/badge.svg" alt="Known Vulnerabilities"></a>
 <a href="https://coveralls.io/github/autoNumeric/autoNumeric?branch=next"><img src="https://coveralls.io/repos/github/autoNumeric/autoNumeric/badge.svg?branch=next" alt="Coverage Status"></a>
-<<<<<<< HEAD
 <br>
 <a href="https://gitter.im/autoNumeric/autoNumeric"><img src="https://img.shields.io/badge/gitter-autoNumeric%2FautoNumeric-brightgreen.svg" alt="Gitter chat"></a>
 <a href="http://badge.fury.io/js/autonumeric"><img src="http://img.shields.io/npm/dm/autonumeric.svg" alt="Npm downloads per month"></a>
@@ -19,23 +18,7 @@
 
 autoNumeric is a standalone Javascript library that provides live *as-you-type* formatting for international numbers and currencies.
 
-The latest stable branch is always on `master`. Currently this is version [4.*](https://github.com/autoNumeric/autoNumeric/tree/master).<br>
-=======
-<br>
-<a href="https://gitter.im/autoNumeric/autoNumeric"><img src="https://img.shields.io/badge/gitter-autoNumeric%2FautoNumeric-brightgreen.svg" alt="Gitter chat"></a>
-<a href="http://badge.fury.io/js/autonumeric"><img src="http://img.shields.io/npm/dm/autonumeric.svg" alt="Npm downloads per month"></a>
-<a href="https://www.jsdelivr.com/package/npm/autonumeric"><img src="https://data.jsdelivr.com/v1/package/npm/autonumeric/badge?style=rounded" alt="jsDelivr downloads per month"></a>
-<br>
-<br>
-<a href="https://nodei.co/npm/autonumeric"><img src="https://nodei.co/npm/autonumeric.png?downloads=true&downloadRank=true&stars=true" alt="AutoNumeric npm info"></a>
-</p>
-
-## What is [autoNumeric](http://autonumeric.org)?
-
-autoNumeric is a standalone Javascript library that provides live *as-you-type* formatting for international numbers and currencies.
-
 The latest stable branch is always on `master`. Currently this is version [4.1.*](https://github.com/autoNumeric/autoNumeric/tree/master).<br>
->>>>>>> 239062f4
 If you want to try the new features, you can check out the latest development version in the `next` [branch](https://github.com/autoNumeric/autoNumeric/tree/next).<br>
 That `next` branch can see changes in the API (check the [semver](http://semver.org/)), but is always fully tested for regressions.<br> 
 <br>
@@ -163,15 +146,9 @@
 ```html
 <script src="autoNumeric.min.js" type="text/javascript"></script>
 <!-- ...or, you may also directly use a CDN :-->
-<<<<<<< HEAD
-<script src="https://cdn.jsdelivr.net/npm/autonumeric@4.0.1"></script>
-<!-- ...or -->
-<script src="https://unpkg.com/autonumeric@4.0.1/dist/autoNumeric.min.js"></script>
-=======
 <script src="https://cdn.jsdelivr.net/npm/autonumeric@4.1.0"></script>
 <!-- ...or -->
 <script src="https://unpkg.com/autonumeric"></script>
->>>>>>> 239062f4
 ```
 
 #### In another script
@@ -956,8 +933,6 @@
 
 ### Key inputs
 
-*Note: You can also set if the events triggered by the AutoNumeric elements, custom or native, should bubble up (option `eventBubbles`) or be cancelable (option `eventIsCancelable`).*<br>
-
 Following are listed how AutoNumeric react to different types of key inputs.
 
 By default a 'normal' printable character input (ie. `'2'` or `','`) will result in those events, in that specific order:
@@ -974,50 +949,30 @@
 When inputting a modifier key (ie. `Control`), we get:
 1. `'keydown'`
 1. `'keyup'`
-<<<<<<< HEAD
-1. `'autoNumeric:formatted'` if a change as been detected and that all the formatting is done
-1. `'autoNumeric:rawValueModified'` when the `rawValue` is modified
-=======
 1. `'autoNumeric:formatted'`
 1. `'autoNumeric:rawValueModified'`
->>>>>>> 239062f4
 
 If `Delete` or `backspace` is entered, the following events are sent:
 1. `'keydown'`
 1. `'input'`
 1. `'keyup'`
-<<<<<<< HEAD
-1. `'autoNumeric:formatted'` if a change as been detected and that all the formatting is done
-1. `'autoNumeric:rawValueModified'` when the `rawValue` is modified
-=======
 1. `'autoNumeric:formatted'`
 1. `'autoNumeric:rawValueModified'`
->>>>>>> 239062f4
 
 If `Enter` is entered and the value has *not* changed, the following events are sent:
 1. `'keydown'`
 1. `'keypress'`
 1. `'keyup'`
-<<<<<<< HEAD
-1. `'autoNumeric:formatted'` if a change as been detected and that all the formatting is done
-1. `'autoNumeric:rawValueModified'` when the `rawValue` is modified
-=======
 1. `'autoNumeric:formatted'`
 1. `'autoNumeric:rawValueModified'`
->>>>>>> 239062f4
 
 If `Enter` is entered and the value has been changed, the following events are sent:
 1. `'keydown'`
 1. `'keypress'`
 1. `'change'`
 1. `'keyup'`
-<<<<<<< HEAD
-1. `'autoNumeric:formatted'` if a change as been detected and that all the formatting is done
-1. `'autoNumeric:rawValueModified'` when the `rawValue` is modified
-=======
 1. `'autoNumeric:formatted'`
 1. `'autoNumeric:rawValueModified'`
->>>>>>> 239062f4
 
 When a `paste` is done with the mouse, the following events are sent:
 1. `'input'`
@@ -1025,13 +980,8 @@
 1. `'input'`
 1. `'keyup'`
 1. `'keyup'`
-<<<<<<< HEAD
-1. `'autoNumeric:formatted'` if a change as been detected and that all the formatting is done
-1. `'autoNumeric:rawValueModified'` when the `rawValue` is modified
-=======
 1. `'autoNumeric:formatted'`
 1. `'autoNumeric:rawValueModified'`
->>>>>>> 239062f4
 
 And when a `paste` is done with the keyboard shortcut (ie `ctrl+v`), the following events are sent:
 1. `'keydown'`
@@ -1039,83 +989,8 @@
 1. `'input'`
 1. `'keyup'`
 1. `'keyup'`
-<<<<<<< HEAD
-1. `'autoNumeric:formatted'` if a change as been detected and that all the formatting is done
-1. `'autoNumeric:rawValueModified'` when the `rawValue` is modified
-
-Whenever an AutoNumeric element is initialized, the custom `'autoNumeric:initialized'` event is sent.<br>When using `AutoNumeric.multiple()` to initialized numerous elements at once, as many `'autoNumeric:initialized'` events are sent as initialized elements.
-
-Finally, the `'change'` event is sent on `blur` if the value has been changed since the `focus` one.
-
-*Note: the `AutoNumeric.format()` static function does trigger an `'autoNumeric:formatted'` event if the value that the user is trying to format is outside the `minimumValue` and `maximumValue` range, with the `detail` attribute containing the range error message.*
-=======
 1. `'autoNumeric:formatted'`
 1. `'autoNumeric:rawValueModified'`
->>>>>>> 239062f4
-
-### AutoNumeric custom events details
-
-The `'autoNumeric:formatted'` event has a payload that contains the following `detail` attribute:
-```js
-// This is an example of `CustomEvent` object sent by AutoNumeric when its value is formatted:
-const theCustomEvent = {
-    detail    : {
-        oldValue   : "78,00 €",  // The previous formatted value
-        newValue   : "788,00 €", // The new formatted value
-        oldRawValue: 78,         // The previous raw value
-        newRawValue: 788,        // The new raw value
-        isPristine : false,      // Is the element value still pristine? In other words, has its value changed since its initialization?
-        error      : null,       // The error message as a string, `null` if no errors.
-        aNElement  : theAutoNumericObject, // The AutoNumeric object emitting this event
-    },
-    // ...and the usual `bubbles` and `cancelable` attributes
-}
-
-// When caught, you can access the event attributes like so:
-function onFormattedEvent(event) {
-    if (!event.detail.isPristine) {
-        console.log(`The element value has been changed from ${event.detail.oldValue} to ${event.detail.newValue}.`);
-    }
-}
-```
-
-The `'autoNumeric:rawValueModified'` event has a payload that contains the following `detail` attribute:
-```js
-// This is an example of `CustomEvent` object sent by AutoNumeric when the `rawValue` is modified:
-const theCustomEvent = {
-    detail    : {
-        oldRawValue: 78,    // The previous raw value
-        newRawValue: 788,   // The new raw value
-        isPristine : false, // Is the `rawValue` still pristine? In other words, did it changed since the object initialization?
-        error      : null,  // The error message as a string, `null` if no errors.
-        aNElement  : theAutoNumericObject, // The AutoNumeric object emitting this event
-    },
-    // ...
-}
-```
-
-The `'autoNumeric:initialized'` event has a payload that contains the following `detail` attribute:
-```js
-// This is an example of `CustomEvent` object sent by AutoNumeric when the object is first initialized:
-const theCustomEvent = {
-    detail    : {
-        newValue   : "788,00 €", // The new formatted value
-        newRawValue: 788,        // The new raw value
-        error      : null,       // The error message as a string, `null` if no errors.
-        aNElement  : theAutoNumericObject, // The AutoNumeric object emitting this event
-    },
-    // ...
-}
-```
-
-This can then be used within another script.<br>For instance, you could listen to that event in a Vue.js [component template](https://vuejs.org/v2/guide/syntax.html#ad) like so:
-```html
-<vue-autonumeric 
-    v-on:autoNumeric:formatted.native="funcCall1"
-    v-on:autoNumeric:rawValueModified.native="funcCall2"
-    v-on:autoNumeric:initialized.native="funcCall3"
-/>
-```
 
 ## Questions
 For questions and support please use the [Gitter chat room](https://gitter.im/autoNumeric/autoNumeric) or IRC on Freenode #autoNumeric.<br>The issue list of this repository is **exclusively** for bug reports and feature requests.
@@ -1192,6 +1067,4 @@
 [patreon-url]: https://www.patreon.com/user?u=4810062
 [patreon-image]: https://img.shields.io/badge/patreon-donate-orange.svg
 [browserstack-url]: https://www.browserstack.com
-[browserstack-image]: http://i.imgur.com/kjddhbT.png
-[jsdelivr-image]: https://data.jsdelivr.com/v1/package/npm/autonumeric/badge?style=rounded
-[jsdelivr-url]: https://www.jsdelivr.com/package/npm/autonumeric+[browserstack-image]: http://i.imgur.com/kjddhbT.png