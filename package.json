{
  "name": "autonumeric",
<<<<<<< HEAD
  "version": "2.0.13",
  "description": "autoNumeric is a library that provides live *as-you-type* formatting for international numbers and currencies. It supports most International numeric formats and currencies including those used in Europe, Asia, and North and South America.",
  "main": "src/autoNumeric.js",
  "readmeFilename": "README.MD",
=======
  "version": "4.0.0-beta.23",
  "description": "autoNumeric is a standalone Javascript library that provides live *as-you-type* formatting for international numbers and currencies. It supports most international numeric formats and currencies including those used in Europe, Asia, and North and South America.",
  "main": "dist/autoNumeric.js",
  "readmeFilename": "README.md",
>>>>>>> 457d2f85
  "keywords": [
    "currency",
    "money",
    "monetary",
    "Euro",
    "Dollar",
    "Pound",
    "number",
    "numeric",
    "format",
    "form",
    "input",
    "mask",
    "as-you-type",
    "live"
  ],
  "license": "MIT",
  "author": {
    "name": "Robert Knothe",
    "email": "bob@decorplanit.com"
  },
  "contributors": [
    {
      "name": "Alexandre Bonneau",
      "email": "alexandre.bonneau@linuxfr.eu"
    },
    {
      "name": "Sokolov Yura"
    },
    {
      "name": "Carlos Gonzales"
    },
    {
      "name": "Ney Estrabelli"
    },
    {
      "name": "Carlos Ghan"
    },
    {
      "name": "Boris Cherny"
    },
    {
      "name": "Maxwell Barvian"
    },
    {
      "name": "Sasha Koss"
    },
    {
      "name": "Mic Biert"
    },
    {
      "name": "Peter Boccia"
    },
    {
      "name": "Bruno Batista"
    },
    {
      "name": "Jarin Udom"
    },
    {
      "name": "Raymond Lehnhoff"
    },
    {
      "name": "Cory Foy"
    }
  ],
  "homepage": "https://github.com/autoNumeric/autoNumeric/",
  "dependencies": {},
  "devDependencies": {
    "babel-core": "^6.25.0",
    "babel-eslint": "^7.2.3",
    "babel-istanbul": "^0.12.2",
    "babel-istanbul-loader": "^0.1.0",
    "babel-loader": "6.2.10",
    "babel-plugin-add-module-exports": "^0.2.1",
    "babel-plugin-transform-object-assign": "^6.22.0",
    "babel-polyfill": "^6.23.0",
    "babel-preset-latest": "^6.24.1",
    "babel-register": "^6.22.0",
    "coveralls": "^2.11.15",
    "eslint": "^4.3.0",
    "imports-loader": "^0.7.1",
    "jasmine-core": "^2.6.4",
    "karma": "^1.7.0",
    "karma-chrome-launcher": "^2.2.0",
    "karma-coverage": "^1.1.1",
    "karma-firefox-launcher": "^1.0.1",
    "karma-jasmine": "^1.1.0",
    "karma-phantomjs-launcher": "^1.0.4",
    "karma-sourcemap-loader": "^0.3.7",
    "karma-webpack": "^2.0.1",
    "loader-utils": "^1.1.0",
    "phantomjs-prebuilt": "^2.1.14",
    "rimraf": "^2.6.1",
    "uglify-js": "^3.0.26",
    "wdio-jasmine-framework": "^0.2.19",
    "wdio-selenium-standalone-service": "^0.0.7",
    "wdio-spec-reporter": "^0.0.5",
    "wdio-static-server-service": "^1.0.1",
    "webdriverio": "4.7.x",
    "webpack": "1.14.x"
  },
  "scripts": {
    "authors": "sh tools/authors.sh",
    "postinstall": "node yarnfix.js",
    "build:dev": "webpack src/AutoNumeric.js dist/autoNumeric.js --config config/webpack.config.dev.js",
    "build:prd": "webpack src/AutoNumeric.js dist/autoNumeric.min.js --config config/webpack.config.prd.js",
    "build": "yarn clean:build && yarn build:dev && yarn build:prd",
    "clean:build": "rimraf dist",
    "clean:coverage": "rimraf test/unit/coverage",
    "clean:e2e": "rimraf test/e2e/reports/* && rimraf test/e2e/screenshots/*",
    "clean:log": "rimraf npm-debug.log selenium-debug.log test/e2e/selenium.log yarn-error.log",
    "clean": "yarn clean:build && yarn clean:coverage && yarn clean:log && yarn clean:e2e",
    "lint": "eslint --ext .js src test/unit test/e2e",
    "lintfix": "eslint --fix --ext .js src test/unit test/e2e",
    "test": "yarn test:unit && yarn test:e2e",
    "test:unit": "karma start karma.conf.js --single-run",
    "test:unitp": "karma start karma.conf.js --single-run --browsers PhantomJS",
    "test:unitf": "karma start karma.conf.js --single-run --browsers Firefox",
    "test:unitc": "karma start karma.conf.js --single-run --browsers Chrome",
    "test:e2e": "wdio test/e2e/wdio.local.conf.js",
    "travis:test": "yarn test:unitp",
    "travis:lint": "yarn lint"
  },
  "repository": {
    "type": "git",
    "url": "git+https://github.com/autoNumeric/autoNumeric.git"
  },
  "bugs": {
    "url": "https://github.com/autoNumeric/autoNumeric/issues"
  },
  "autoupdate": {
    "source": "git",
    "target": "git://github.com/autoNumeric/autoNumeric.git",
    "basePath": "",
    "files": [
      "src/AutoNumeric.js",
      "src/AutoNumericDefaultSettings.js",
      "src/AutoNumericEnum.js",
      "src/AutoNumericEvents.js",
      "src/AutoNumericHelper.js",
      "src/AutoNumericOptions.js",
      "src/AutoNumericPredefinedOptions.js",
      "src/main.js"
    ]
  }
}<|MERGE_RESOLUTION|>--- conflicted
+++ resolved
@@ -1,16 +1,9 @@
 {
   "name": "autonumeric",
-<<<<<<< HEAD
-  "version": "2.0.13",
-  "description": "autoNumeric is a library that provides live *as-you-type* formatting for international numbers and currencies. It supports most International numeric formats and currencies including those used in Europe, Asia, and North and South America.",
-  "main": "src/autoNumeric.js",
-  "readmeFilename": "README.MD",
-=======
-  "version": "4.0.0-beta.23",
+  "version": "4.0.0",
   "description": "autoNumeric is a standalone Javascript library that provides live *as-you-type* formatting for international numbers and currencies. It supports most international numeric formats and currencies including those used in Europe, Asia, and North and South America.",
   "main": "dist/autoNumeric.js",
   "readmeFilename": "README.md",
->>>>>>> 457d2f85
   "keywords": [
     "currency",
     "money",
