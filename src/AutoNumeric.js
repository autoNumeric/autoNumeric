--- conflicted
+++ resolved
@@ -7412,12 +7412,8 @@
         // Keep track if the user is currently editing the element
         this.isEditing = false;
 
-<<<<<<< HEAD
-        if (Number(AutoNumericHelper.getElementValue(e.target)) !== Number(this.valueOnFocus)) {
-=======
         // Send a `change` event if the raw value has been changed since the last focus or 'enter' validation
-        if (this.rawValue !== this.rawValueOnFocus) {
->>>>>>> 0c229040
+        if (Number(this.rawValue) !== Number(this.rawValueOnFocus)) {
             this._triggerEvent(AutoNumeric.events.native.change, e.target);
         }
 
