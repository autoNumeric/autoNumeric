/**
 * Options for autoNumeric.js
 * @author Alexandre Bonneau <alexandre.bonneau@linuxfr.eu>
 * @copyright © 2016 Alexandre Bonneau
 *
 * The MIT License (http://www.opensource.org/licenses/mit-license.php)
 *
 * Permission is hereby granted, free of charge, to any person
 * obtaining a copy of this software and associated documentation
 * files (the "Software"), to deal in the Software without
 * restriction, including without limitation the rights to use,
 * copy, modify, merge, publish, distribute, sub license, and/or sell
 * copies of the Software, and to permit persons to whom the
 * Software is furnished to do so, subject to the following
 * conditions:
 *
 * The above copyright notice and this permission notice shall be
 * included in all copies or substantial portions of the Software.
 *
 * THE SOFTWARE IS PROVIDED "AS IS", WITHOUT WARRANTY OF ANY KIND,
 * EXPRESS OR IMPLIED, INCLUDING BUT NOT LIMITED TO THE WARRANTIES
 * OF MERCHANTABILITY, FITNESS FOR A PARTICULAR PURPOSE AND
 * NONINFRINGEMENT. IN NO EVENT SHALL THE AUTHORS OR COPYRIGHT
 * HOLDERS BE LIABLE FOR ANY CLAIM, DAMAGES OR OTHER LIABILITY,
 * WHETHER IN AN ACTION OF CONTRACT, TORT OR OTHERWISE, ARISING
 * FROM, OUT OF OR IN CONNECTION WITH THE SOFTWARE OR THE USE OR
 * OTHER DEALINGS IN THE SOFTWARE.
 */

import AutoNumeric from './AutoNumeric';
import AutoNumericHelper from './AutoNumericHelper';

/**
 * Options values enumeration
 */
<<<<<<< HEAD
AutoNumeric.options = {
    /* Defines if the decimal places should be padded with zeroes
     * `true`     : always pad decimals with zeros (ie. '12.3400')
     * `false`    : never pad with zeros (ie. '12.34')
     * `'floats'` : pad with zeroes only when there are decimals (ie. '12' and '12.3400')
     * Note: setting allowDecimalPadding to 'false' will override the 'decimalPlaces' setting.
     */
    allowDecimalPadding: {
        always: true,
        never : false,
        floats: 'floats',
    },

    /* Defines if the decimal character or decimal character alternative should be accepted when there is already a decimal character shown in the element.
     * If set to `true`, any decimal character input will be accepted and will subsequently modify the decimal character position, as well as the `rawValue`.
     * If set to `false`, the decimal character and its alternative key will be dropped as before. This is the default setting.
     */
    alwaysAllowDecimalCharacter: {
        alwaysAllow: true,
        doNotAllow: false,
    },

    /* Defines where should be positioned the caret on focus
     * null : Do not enforce any caret positioning on focus (this is needed when using `selectOnFocus`)
     * `'start'` : put the caret of the far left side of the value (excluding the positive/negative sign and currency symbol, if any)
     * `'end'` : put the caret of the far right side of the value (excluding the positive/negative sign and currency symbol, if any)
     * `'decimalLeft'` : put the caret of the left of the decimal character if any
     * `'decimalRight'` : put the caret of the right of the decimal character if any
     */
    caretPositionOnFocus: {
        start                 : 'start',
        end                   : 'end',
        decimalLeft           : 'decimalLeft',
        decimalRight          : 'decimalRight',
        doNoForceCaretPosition: null,
    },

    /* Defines if a local list of AutoNumeric objects should be kept when initializing this object.
     * This list is used by the `global.*` functions.
     */
    createLocalList: {
        createList     : true,
        doNotCreateList: false,
    },

    /* Defines the currency symbol string.
     * It can be a string of more than one character (allowing for instance to use a space on either side of it, example: '$ ' or ' $')
     * cf. https://en.wikipedia.org/wiki/Currency_symbol
     */
    currencySymbol: {
        none          : '',
        currencySign  : '¤',
        austral       : '₳', // ARA
        australCentavo: '¢',
        baht          : '฿', // THB
        cedi          : '₵', // GHS
        cent          : '¢',
        colon         : '₡', // CRC
        cruzeiro      : '₢', // BRB - Not used anymore since 1993
        dollar        : '$',
        dong          : '₫', // VND
        drachma       : '₯', // GRD (or 'Δρχ.' or 'Δρ.')
        dram          : '​֏', // AMD
        european      : '₠', // XEU (old currency before the Euro)
        euro          : '€', // EUR
        florin        : 'ƒ',
        franc         : '₣', // FRF
        guarani       : '₲', // PYG
        hryvnia       : '₴', // грн
        kip           : '₭', // LAK
        att           : 'ອັດ', // cents of the Kip
        lepton        : 'Λ.', // cents of the Drachma
        lira          : '₺', // TRY
        liraOld       : '₤',
        lari          : '₾', // GEL
        mark          : 'ℳ',
        mill          : '₥',
        naira         : '₦', // NGN
        peseta        : '₧',
        peso          : '₱', // PHP
        pfennig       : '₰', // cents of the Mark
        pound         : '£',
        real          : 'R$', // Brazilian real
        riel          : '៛', // KHR
        ruble         : '₽', // RUB
        rupee         : '₹', // INR
        rupeeOld      : '₨',
        shekel        : '₪',
        shekelAlt     : 'ש״ח‎‎',
        taka          : '৳', // BDT
        tenge         : '₸', // KZT
        togrog        : '₮', // MNT
        won           : '₩',
        yen           : '¥',
    },

    /* Defines where the currency symbol should be placed (before of after the numbers)
     * for prefix currencySymbolPlacement: "p" (default)
     * for suffix currencySymbolPlacement: "s"
     */
    currencySymbolPlacement: {
        prefix: 'p',
        suffix: 's',
    },

    /* Defines what decimal separator character is used
     */
    decimalCharacter: {
        comma                    : ',',
        dot                      : '.',
        middleDot                : '·',
        arabicDecimalSeparator   : '٫',
        decimalSeparatorKeySymbol: '⎖',
    },

    /* Allow to declare an alternative decimal separator which is automatically replaced by `decimalCharacter` when typed.
     * This is used by countries that use a comma ',' as the decimal character and have keyboards with a numeric pads that have
     * a period 'full stop' as the decimal character (France or Spain for instance).
     */
    decimalCharacterAlternative: {
        none : null,
        comma: ',',
        dot  : '.',
    },

    /* Defines the default number of decimal places to show on the formatted value, and keep for the precision.
     * Incidentally, since we need to be able to show that many decimal places, this also defines the raw value precision by default.
     */
    decimalPlaces: {
        none : 0,
        one  : 1,
        two  : 2,
        three: 3,
        four : 4,
        five : 5,
        six  : 6,
    },

    /* Defines how many decimal places should be kept for the raw value (ie. This is the precision for float values).
     *
     * If this option is set to `null` (which is the default), then the value of `decimalPlaces` is used for `decimalPlacesRawValue` as well.
     * Note: Setting this to a lower number of decimal places than the one to be shown will lead to confusion for the users.
     */
    decimalPlacesRawValue: {
        useDefault: null,
        none      : 0,
        one       : 1,
        two       : 2,
        three     : 3,
        four      : 4,
        five      : 5,
        six       : 6,
    },

    /* Defines how many decimal places should be visible when the element is unfocused.
     * If this is set to `null`, then this option is ignored, and the `decimalPlaces` option value will be used instead.
     * This means this is optional ; if omitted the decimal places will be the same when the input has the focus.
     *
     * This option can be used in conjonction with the two other `scale*` options, which allows to display a different formatted value when the element is unfocused, while another formatted value is shown when focused.
     * For those `scale*` options to have any effect, `divisorWhenUnfocused` must not be `null`.
     */
    decimalPlacesShownOnBlur: {
        useDefault: null,
        none      : 0,
        one       : 1,
        two       : 2,
        three     : 3,
        four      : 4,
        five      : 5,
        six       : 6,
    },

    /* Defines how many decimal places should be visible when the element has the focus.
     * If this is set to `null`, then this option is ignored, and the `decimalPlaces` option value will be used instead.
     *
     * Example:
     * For instance if `decimalPlacesShownOnFocus` is set to `5` and the default number of decimal places is `2`, then on focus `1,000.12345` will be shown, while without focus `1,000.12` will be set back.
     * Note 1: the results depends on the rounding method used.
     * Note 2: the `getNumericString()` method returns the extended decimal places
     */
    decimalPlacesShownOnFocus: {
        useDefault: null,
        none      : 0,
        one       : 1,
        two       : 2,
        three     : 3,
        four      : 4,
        five      : 5,
        six       : 6,
    },

    /* Helper option for ASP.NET postback
     * This should be set as the value of the unformatted default value
     * examples:
     * no default value="" {defaultValueOverride: ""}
     * value=1234.56 {defaultValueOverride: '1234.56'}
     */
    defaultValueOverride: {
        doNotOverride: null,
    },

    /* Defines how many numbers should be grouped together (usually for the thousand separator)
     * - "2",  results in 99,99,99,999 India's lakhs
     * - "2s", results in 99,999,99,99,999 India's lakhs scaled
     * - "3",  results in 999,999,999 (default)
     * - "4",  results in 9999,9999,9999 used in some Asian countries
     * Note: This option does not accept other grouping choice.
     */
    digitalGroupSpacing: {
        two      : '2',
        twoScaled: '2s',
        three    : '3',
        four     : '4',
    },

    /* Defines the thousand grouping separator character
     * Example : If `'.'` is set, then you'll get `'1.234.567'`
     */
    digitGroupSeparator: {
        comma                   : ',',
        dot                     : '.',
        normalSpace             : ' ',
        thinSpace               : '\u2009',
        narrowNoBreakSpace      : '\u202f',
        noBreakSpace            : '\u00a0',
        noSeparator             : '',
        apostrophe              : `'`,
        arabicThousandsSeparator: '٬',
        dotAbove                : '˙',
    },

    /* The `divisorWhenUnfocused` divide the element value on focus.
     * On blur, the element value is multiplied back.
     *
     * Example : Display percentages using { divisorWhenUnfocused: 100 } (or directly in the Html with `<input data-divisor-when-unfocused="100">`)
     * The divisor value does not need to be an integer, but please understand that Javascript has limited accuracy in math ; use with caution.
     * Note: The `getNumericString` method returns the full value, including the 'hidden' decimals.
     */
    divisorWhenUnfocused: {
        none      : null,
        percentage: 100,
        permille  : 1000,
        basisPoint: 10000,
    },

    /* Defines what should be displayed in the element if the raw value is an empty string ('').
     * - 'focus'  : The currency sign is displayed when the input receives focus (default)
     * - 'press'  : The currency sign is displayed whenever a key is being pressed
     * - 'always' : The currency sign is always displayed
     * - 'zero'   : A zero is displayed ('rounded' with or without a currency sign) if the input has no value on focus out
     * - 'null'   : When the element is empty, the `rawValue` and the element value/text is set to `null`. This also allows to set the value to `null` using `anElement.set(null)`.
     */
    emptyInputBehavior: {
        null  : 'null',
        focus : 'focus',
        press : 'press',
        always: 'always',
        zero  : 'zero',
    },

    /* Defines if the custom and native events triggered by AutoNumeric should bubble up or not.
     */
    eventBubbles: {
        bubbles: true,
        doesNotBubble: false,
    },

    /* Defines if the custom and native events triggered by AutoNumeric should be cancelable.
     */
    eventIsCancelable: {
        isCancelable: true,
        isNotCancelable: false,
    },

    /* This option is the 'strict mode' (aka 'debug' mode), which allows autoNumeric to strictly analyse the options passed, and fails if an unknown options is used in the settings object.
     * You should set that to `true` if you want to make sure you are only using 'pure' autoNumeric settings objects in your code.
     * If you see uncaught errors in the console and your code starts to fail, this means somehow those options gets polluted by another program (which usually happens when using frameworks).
     */
    failOnUnknownOption: {
        fail  : true,
        ignore: false,
    },

    /* Determine if the default value will be formatted on initialization.
     */
    formatOnPageLoad: {
        format     : true, // automatically formats the default value on initialization
        doNotFormat: false, // will not format the default value on initialization
    },

    /* Set the undo/redo history table size.
     * Each record keeps the raw value as well and the last known caret/selection positions.
     */
    historySize: {
        verySmall: 5,
        small    : 10,
        medium   : 20,
        large    : 50,
        veryLarge: 100,
        insane   : Number.MAX_SAFE_INTEGER,
    },

    /* Allow the user to 'cancel' and undo the changes he made to the given autonumeric-managed element, by pressing the 'Escape' key.
     * Whenever the user 'validate' the input (either by hitting 'Enter', or blurring the element), the new value is saved for subsequent 'cancellation'.
     *
     * The process :
     *   - save the input value on focus
     *   - if the user change the input value, and hit `Escape`, then the initial value saved on focus is set back
     *   - on the other hand if the user either have used `Enter` to validate (`Enter` throws a change event) his entries, or if the input value has been changed by another script in the mean time, then we save the new input value
     *   - on a successful 'cancel', select the whole value (while respecting the `selectNumberOnly` option)
     *   - bonus; if the value has not changed, hitting 'Esc' just select all the input value (while respecting the `selectNumberOnly` option)
     */
    isCancellable: {
        cancellable   : true,
        notCancellable: false,
    },

    /* Controls the leading zero behavior
     * - 'allow' : allows leading zeros to be entered. Zeros will be truncated when entering additional digits. On focusout zeros will be deleted
     * - 'deny'  : allows only one leading zero on values that are between 1 and -1
     * - 'keep'  : allows leading zeros to be entered. on focusout zeros will be retained
     */
    leadingZero: {
        allow: 'allow',
        deny : 'deny',
        keep : 'keep',
    },

    /* Defines the maximum possible value a user can enter.
     * Notes:
     * - this value must be a string and use the period for the decimal point
     * - this value needs to be larger than `minimumValue`
     */
    maximumValue: {
        tenTrillions          : '10000000000000', // 10000 billions
        oneBillion            : '1000000000',
        zero                  : '0',
    },

    /* Defines the minimum possible value a user can enter.
     * Notes:
     * - this value must be a string and use the period for the decimal point
     * - this value needs to be smaller than `maximumValue`
     * - if this is superior to 0, then you'll effectively prevent your user to entirely delete the content of your element
     */
    minimumValue: {
        tenTrillions          : '-10000000000000', // 10000 billions
        oneBillion            : '-1000000000',
        zero                  : '0',
    },

    /* Allows the user to increment or decrement the element value with the mouse wheel.
     * The wheel behavior can be modified by the `wheelStep` option.
     * This `wheelStep` option can be used in two ways, either by setting:
     * - a 'fixed' step value (`wheelStep : 1000`), or
     * - the 'progressive' string (`wheelStep : 'progressive'`), which will then activate a special mode where the step is automatically calculated based on the element value size.
     *
     * Note :
     * You can activate/deactivate the wheel event for each `wheelOn` option value by using the 'Shift' modifier key while using the mouse wheel.
     */
    modifyValueOnWheel: {
        modifyValue: true,
        doNothing  : false,
    },

    /* Adds brackets on negative values (ie. transforms '-$ 999.99' to '($999.99)')
     * Those brackets are visible only when the field does NOT have the focus.
     * The left and right symbols should be enclosed in quotes and separated by a comma.
     */
    negativeBracketsTypeOnBlur: {
        parentheses           : '(,)',
        brackets              : '[,]',
        chevrons              : '<,>',
        curlyBraces           : '{,}',
        angleBrackets         : '〈,〉',
        japaneseQuotationMarks: '｢,｣',
        halfBrackets          : '⸤,⸥',
        whiteSquareBrackets   : '⟦,⟧',
        quotationMarks        : '‹,›',
        guillemets            : '«,»',
        none                  : null, // This is the default value, which deactivate this feature
    },

    /* Placement of the negative/positive sign relative to the `currencySymbol` option.
     *
     * Example:
     * // Default values
     * -1,234.56  => default no options required
     * $-1,234.56 => {currencySymbol: "$", negativePositiveSignPlacement: "r"} // Default if negativePositiveSignPlacement is 'null' and currencySymbol is not empty
     *
     * // Sign on the left hand side of the whole number
     * -$1,234.56 => {currencySymbol: "$"} or {currencySymbol: "$", negativePositiveSignPlacement: "l"}
     * -1,234.56$ => {currencySymbol: "$", currencySymbolPlacement: "s", negativePositiveSignPlacement: "p"} // Default if negativePositiveSignPlacement is 'null' and currencySymbol is not empty
     *
     * // Sign on the right hand side of the whole number
     * 1,234.56-  => {negativePositiveSignPlacement: "s"}
     * $1,234.56- => {currencySymbol: "$", negativePositiveSignPlacement: "s"}
     * 1,234.56-$ => {currencySymbol: "$", currencySymbolPlacement: "s"}
     * 1,234.56$- => {currencySymbol: "$", currencySymbolPlacement: "s", negativePositiveSignPlacement: "r"}
     */
    negativePositiveSignPlacement: {
        prefix: 'p',
        suffix: 's',
        left  : 'l',
        right : 'r',
        none  : null,
    },

    /* Defines the negative sign symbol.
     * It can be a string of only one character.
     */
    negativeSignCharacter: {
        hyphen         : '-',
        minus          : '−',
        heavyMinus     : '➖',
        fullWidthHyphen: '－',
        circledMinus   : '⊖',
        squaredMinus   : '⊟',
        triangleMinus  : '⨺',
        plusMinus      : '±',
        minusPlus      : '∓',
        dotMinus       : '∸',
        minusTilde     : '≂',
        not            : '¬',
    },

    /* Defines if the element should have event listeners activated on it.
     * By default, those event listeners are only added to <input> elements and html element with the `contenteditable` attribute set to `true`, but not on the other html tags.
     * This allows to initialize elements without any event listeners.
     * Warning: Since AutoNumeric will not check the input content after its initialization, using some autoNumeric methods afterwards *will* probably leads to formatting problems.
     */
    noEventListeners: {
        noEvents : true,
        addEvents: false,
    },

    /* Manage how autoNumeric react when the user tries to paste an invalid number.
     * - 'error'    : (This is the default behavior) The input value is not changed and an error is output in the console.
     * - 'ignore'   : idem than 'error', but fail silently without outputting any error/warning in the console.
     * - 'clamp'    : if the pasted value is either too small or too big regarding the minimumValue and maximumValue range, then the result is clamped to those limits.
     * - 'truncate' : autoNumeric will insert as many pasted numbers it can at the initial caret/selection, until everything is pasted, or the range limit is hit.
     *                The non-pasted numbers are dropped and therefore not used at all.
     * - 'replace'  : autoNumeric will first insert as many pasted numbers it can at the initial caret/selection, then if the range limit is hit, it will try
     *                to replace one by one the remaining initial numbers (on the right side of the caret) with the rest of the pasted numbers.
     *
     * Note 1 : A paste content starting with a negative sign '-' will be accepted anywhere in the input, and will set the resulting value as a negative number
     * Note 2 : A paste content starting with a number will be accepted, even if the rest is gibberish (ie. '123foobar456').
     *          Only the first number will be used (here '123').
     * Note 3 : The paste event works with the `decimalPlacesShownOnFocus` option too.
     */
    onInvalidPaste: {
        error   : 'error',
        ignore  : 'ignore',
        clamp   : 'clamp',
        truncate: 'truncate',
        replace : 'replace',
    },

    /* Defines how the value should be formatted when wanting a 'localized' version of it.
     * - null or 'string' => 'nnnn.nn' or '-nnnn.nn' as text type. This is the default behavior.
     * - 'number'         => nnnn.nn or -nnnn.nn as a Number (Warning: this works only for integers inferior to Number.MAX_SAFE_INTEGER)
     * - ',' or '-,'      => 'nnnn,nn' or '-nnnn,nn'
     * - '.-'             => 'nnnn.nn' or 'nnnn.nn-'
     * - ',-'             => 'nnnn,nn' or 'nnnn,nn-'
     *
     * Note: The hyphen '-' is translated to the custom negative sign defined in `negativeSignCharacter`
     */
    outputFormat: {
        string       : 'string',
        number       : 'number',
        dot          : '.',
        negativeDot  : '-.',
        comma        : ',',
        negativeComma: '-,',
        dotNegative  : '.-',
        commaNegative: ',-',
        none         : null,
    },

    /* Override the minimum and maximum limits
     * overrideMinMaxLimits: "ceiling" adheres to maximumValue and ignores minimumValue settings
     * overrideMinMaxLimits: "floor" adheres to minimumValue and ignores maximumValue settings
     * overrideMinMaxLimits: "ignore" ignores both minimumValue & maximumValue
     */
    overrideMinMaxLimits: {
        ceiling      : 'ceiling',
        floor        : 'floor',
        ignore       : 'ignore',
        doNotOverride: null,
    },

    /* Defines the positive sign symbol.
     * It can be a string of only one character.
     * This is shown only if `showPositiveSign` is set to `true`.
     */
    positiveSignCharacter: {
        plus              : '+',
        fullWidthPlus     : '＋',
        heavyPlus         : '➕',
        doublePlus        : '⧺',
        triplePlus        : '⧻',
        circledPlus       : '⊕',
        squaredPlus       : '⊞',
        trianglePlus      : '⨹',
        plusMinus         : '±',
        minusPlus         : '∓',
        dotPlus           : '∔',
        altHebrewPlus     : '﬩',
        normalSpace       : ' ',
        thinSpace         : '\u2009',
        narrowNoBreakSpace: '\u202f',
        noBreakSpace      : '\u00a0',
    },

    /* The `rawValueDivisor` divides the formatted value shown in the AutoNumeric element and store the result in `rawValue`.
     * @example { rawValueDivisor: '100' } or <input data-raw-value-divisor="100">
     * Given the `0.01234` raw value, the formatted value will be displayed as `'1.234'`.
     * This is useful when displaying percentage for instance, and avoid the need to divide/multiply by 100 between the number shown and the raw value.
     */
    rawValueDivisor: {
        none      : null,
        percentage: 100,
        permille  : 1000,
        basisPoint: 10000,
    },

    /* Defines if the element (`<input>` or another allowed html tag) should be set as read-only on initialization.
     * When set to `true`, then:
     * - the `readonly` html property is added to the <input> element on initialization, or
     * - the `contenteditable` attribute is set to `false` on non-input elements.
     */
    readOnly: {
        readOnly : true,
        readWrite: false,
    },

    /* Defines the rounding method to use.
     * roundingMethod: "S", Round-Half-Up Symmetric (default)
     * roundingMethod: "A", Round-Half-Up Asymmetric
     * roundingMethod: "s", Round-Half-Down Symmetric (lower case s)
     * roundingMethod: "a", Round-Half-Down Asymmetric (lower case a)
     * roundingMethod: "B", Round-Half-Even "Bankers Rounding"
     * roundingMethod: "U", Round Up "Round-Away-From-Zero"
     * roundingMethod: "D", Round Down "Round-Toward-Zero" - same as truncate
     * roundingMethod: "C", Round to Ceiling "Toward Positive Infinity"
     * roundingMethod: "F", Round to Floor "Toward Negative Infinity"
     * roundingMethod: "N05" Rounds to the nearest .05 => same as "CHF" used in 1.9X and still valid
     * roundingMethod: "U05" Rounds up to next .05
     * roundingMethod: "D05" Rounds down to next .05
     */
    roundingMethod: {
        halfUpSymmetric                : 'S',
        halfUpAsymmetric               : 'A',
        halfDownSymmetric              : 's',
        halfDownAsymmetric             : 'a',
        halfEvenBankersRounding        : 'B',
        upRoundAwayFromZero            : 'U',
        downRoundTowardZero            : 'D',
        toCeilingTowardPositiveInfinity: 'C',
        toFloorTowardNegativeInfinity  : 'F',
        toNearest05                    : 'N05',
        toNearest05Alt                 : 'CHF',
        upToNext05                     : 'U05',
        downToNext05                   : 'D05',
    },

    /* Set to `true` to allow the `decimalPlacesShownOnFocus` value to be saved with sessionStorage
     * If IE 6 or 7 is detected, the value will be saved as a session cookie.
     */
    saveValueToSessionStorage: {
        save     : true,
        doNotSave: false,
    },

    /* Determine if the select all keyboard command will select the complete input text, or only the input numeric value
     * Note : If the currency symbol is between the numeric value and the negative sign, only the numeric value will be selected
     */
    selectNumberOnly: {
        selectNumbersOnly: true,
        selectAll        : false,
    },

    /* Defines if the element value should be selected on focus.
     * Note: The selection is done using the `selectNumberOnly` option.
     */
    selectOnFocus: {
        select     : true,
        doNotSelect: false,
    },

    /* Defines how the serialize functions should treat the spaces.
     * Those spaces ' ' can either be converted to the plus sign '+', which is the default, or to '%20'.
     * Both values being valid per the spec (http://www.w3.org/Addressing/URL/uri-spec.html).
     * Also see the summed up answer on http://stackoverflow.com/a/33939287.
     *
     * tl;dr : Spaces should be converted to '%20' before the '?' sign, then converted to '+' after.
     * In our case since we serialize the query, we use '+' as the default (but allow the user to get back the old *wrong* behavior).
     */
    serializeSpaces: {
        plus   : '+',
        percent: '%20',
    },

    /* Defines if the element value should be converted to the raw value on focus (and back to the formatted on blur).
     * If set to `true`, then autoNumeric remove the thousand separator, currency symbol and suffix on focus.
     * Example:
     * If the input value is '$ 1,999.88 suffix', on focus it becomes '1999.88' and back to '$ 1,999.88 suffix' on blur.
     */
    showOnlyNumbersOnFocus: {
        onlyNumbers: true,
        showAll    : false,
    },

    /* Allow the positive sign symbol `+` to be displayed for positive numbers.
     * By default, this positive sign is not shown.
     * The sign placement is controlled by the 'negativePositiveSignPlacement' option, mimicking the negative sign placement rules.
     */
    showPositiveSign: {
        show: true,
        hide: false,
    },

    /* Defines if warnings should be shown in the console.
     * Those warnings can be ignored, but are usually printed when something could be improved by the user (ie. option conflicts).
     */
    showWarnings: {
        show: true, // All warning are shown
        hide: false, // No warnings are shown, only the thrown errors
    },

    /* Defines the rules that calculate the CSS class(es) to apply on the element, based on the raw unformatted value.
     * This can also be used to call callbacks whenever the `rawValue` is updated.
     * Important: all callbacks must return `null` if no ranges/userDefined classes are selected
     * @example
     * {
     *     positive   : 'autoNumeric-positive', // Or `null` to not use it
     *     negative   : 'autoNumeric-negative',
     *     ranges     : [
     *         { min: 0, max: 25, class: 'autoNumeric-red' },
     *         { min: 25, max: 50, class: 'autoNumeric-orange' },
     *         { min: 50, max: 75, class: 'autoNumeric-yellow' },
     *         { min: 75, max: Number.MAX_SAFE_INTEGER, class: 'autoNumeric-green' },
     *     ],
     *     userDefined: [
     *         // If 'classes' is a string, set it if `true`, remove it if `false`
     *         { callback: rawValue => { return true; }, classes: 'thisIsTrue' },
     *         // If 'classes' is an array with only 2 elements, set the first class if `true`, the second if `false`
     *         { callback: rawValue => rawValue % 2 === 0, classes: ['autoNumeric-even', 'autoNumeric-odd'] },
     *         // Return only one index to use on the `classes` array (here, 'class3')
     *         { callback: rawValue => { return 2; }, classes: ['class1', 'class2', 'class3'] },
     *         // Return an array of indexes to use on the `classes` array (here, 'class1' and 'class3')
     *         { callback: rawValue => { return [0, 2]; }, classes: ['class1', 'class2', 'class3'] },
     *         // If 'classes' is `undefined` or `null`, then the callback is called with the AutoNumeric object passed as a parameter
     *         { callback: anElement => { return anElement.getFormatted(); } },
     *     ],
     * }
     */
    styleRules: {
        none                 : null,
        positiveNegative     : {
            positive: 'autoNumeric-positive',
            negative: 'autoNumeric-negative',
        },
        range0To100With4Steps: {
            ranges: [
                { min: 0, max: 25, class: 'autoNumeric-red' },
                { min: 25, max: 50, class: 'autoNumeric-orange' },
                { min: 50, max: 75, class: 'autoNumeric-yellow' },
                { min: 75, max: 100, class: 'autoNumeric-green' },
            ],
        },
        evenOdd              : {
            userDefined: [
                { callback: rawValue => rawValue % 2 === 0, classes: ['autoNumeric-even', 'autoNumeric-odd'] },
            ],
        },
        rangeSmallAndZero    : {
            userDefined: [
                {
                    callback  : rawValue => {
                        if (rawValue >= -1 && rawValue < 0) {
                            return 0;
                        }
                        if (Number(rawValue) === 0) {
                            return 1;
                        }
                        if (rawValue > 0 && rawValue <= 1) {
                            return 2;
                        }

                        return null;  // In case the rawValue is outside those ranges
                    },
                    classes: [
                        'autoNumeric-small-negative',
                        'autoNumeric-zero',
                        'autoNumeric-small-positive',
=======
Object.defineProperty(AutoNumeric, 'options', {
    get() {
        return {
            /* Defines if the decimal places should be padded with zeroes
             * `true`     : always pad decimals with zeros (ie. '12.3400')
             * `false`    : never pad with zeros (ie. '12.34')
             * `'floats'` : pad with zeroes only when there are decimals (ie. '12' and '12.3400')
             * Note: setting allowDecimalPadding to 'false' will override the 'decimalPlaces' setting.
             */
            allowDecimalPadding: {
                always: true,
                never : false,
                floats: 'floats',
            },

            /* Defines where should be positioned the caret on focus
             * null : Do not enforce any caret positioning on focus (this is needed when using `selectOnFocus`)
             * `'start'` : put the caret of the far left side of the value (excluding the positive/negative sign and currency symbol, if any)
             * `'end'` : put the caret of the far right side of the value (excluding the positive/negative sign and currency symbol, if any)
             * `'decimalLeft'` : put the caret of the left of the decimal character if any
             * `'decimalRight'` : put the caret of the right of the decimal character if any
             */
            caretPositionOnFocus: {
                start                 : 'start',
                end                   : 'end',
                decimalLeft           : 'decimalLeft',
                decimalRight          : 'decimalRight',
                doNoForceCaretPosition: null,
            },

            /* Defines if a local list of AutoNumeric objects should be kept when initializing this object.
             * This list is used by the `global.*` functions.
             */
            createLocalList: {
                createList     : true,
                doNotCreateList: false,
            },

            /* Defines the currency symbol string.
             * It can be a string of more than one character (allowing for instance to use a space on either side of it, example: '$ ' or ' $')
             * cf. https://en.wikipedia.org/wiki/Currency_symbol
             */
            currencySymbol: {
                none          : '',
                currencySign  : '¤',
                austral       : '₳', // ARA
                australCentavo: '¢',
                baht          : '฿', // THB
                cedi          : '₵', // GHS
                cent          : '¢',
                colon         : '₡', // CRC
                cruzeiro      : '₢', // BRB - Not used anymore since 1993
                dollar        : '$',
                dong          : '₫', // VND
                drachma       : '₯', // GRD (or 'Δρχ.' or 'Δρ.')
                dram          : '​֏', // AMD
                european      : '₠', // XEU (old currency before the Euro)
                euro          : '€', // EUR
                florin        : 'ƒ',
                franc         : '₣', // FRF
                guarani       : '₲', // PYG
                hryvnia       : '₴', // грн
                kip           : '₭', // LAK
                att           : 'ອັດ', // cents of the Kip
                lepton        : 'Λ.', // cents of the Drachma
                lira          : '₺', // TRY
                liraOld       : '₤',
                lari          : '₾', // GEL
                mark          : 'ℳ',
                mill          : '₥',
                naira         : '₦', // NGN
                peseta        : '₧',
                peso          : '₱', // PHP
                pfennig       : '₰', // cents of the Mark
                pound         : '£',
                real          : 'R$', // Brazilian real
                riel          : '៛', // KHR
                ruble         : '₽', // RUB
                rupee         : '₹', // INR
                rupeeOld      : '₨',
                shekel        : '₪',
                shekelAlt     : 'ש״ח‎‎',
                taka          : '৳', // BDT
                tenge         : '₸', // KZT
                togrog        : '₮', // MNT
                won           : '₩',
                yen           : '¥',
            },

            /* Defines where the currency symbol should be placed (before of after the numbers)
             * for prefix currencySymbolPlacement: "p" (default)
             * for suffix currencySymbolPlacement: "s"
             */
            currencySymbolPlacement: {
                prefix: 'p',
                suffix: 's',
            },

            /* Defines what decimal separator character is used
             */
            decimalCharacter: {
                comma                    : ',',
                dot                      : '.',
                middleDot                : '·',
                arabicDecimalSeparator   : '٫',
                decimalSeparatorKeySymbol: '⎖',
            },

            /* Allow to declare an alternative decimal separator which is automatically replaced by `decimalCharacter` when typed.
             * This is used by countries that use a comma ',' as the decimal character and have keyboards with a numeric pads that have
             * a period 'full stop' as the decimal character (France or Spain for instance).
             */
            decimalCharacterAlternative: {
                none : null,
                comma: ',',
                dot  : '.',
            },

            /* Defines the default number of decimal places to show on the formatted value, and keep for the precision.
             * Incidentally, since we need to be able to show that many decimal places, this also defines the raw value precision by default.
             */
            decimalPlaces: {
                none : 0,
                one  : 1,
                two  : 2,
                three: 3,
                four : 4,
                five : 5,
                six  : 6,
            },

            /* Defines how many decimal places should be kept for the raw value (ie. This is the precision for float values).
             *
             * If this option is set to `null` (which is the default), then the value of `decimalPlaces` is used for `decimalPlacesRawValue` as well.
             * Note: Setting this to a lower number of decimal places than the one to be shown will lead to confusion for the users.
             */
            decimalPlacesRawValue: {
                useDefault: null,
                none      : 0,
                one       : 1,
                two       : 2,
                three     : 3,
                four      : 4,
                five      : 5,
                six       : 6,
            },

            /* Defines how many decimal places should be visible when the element is unfocused.
             * If this is set to `null`, then this option is ignored, and the `decimalPlaces` option value will be used instead.
             * This means this is optional ; if omitted the decimal places will be the same when the input has the focus.
             *
             * This option can be used in conjonction with the two other `scale*` options, which allows to display a different formatted value when the element is unfocused, while another formatted value is shown when focused.
             * For those `scale*` options to have any effect, `divisorWhenUnfocused` must not be `null`.
             */
            decimalPlacesShownOnBlur: {
                useDefault: null,
                none      : 0,
                one       : 1,
                two       : 2,
                three     : 3,
                four      : 4,
                five      : 5,
                six       : 6,
            },

            /* Defines how many decimal places should be visible when the element has the focus.
             * If this is set to `null`, then this option is ignored, and the `decimalPlaces` option value will be used instead.
             *
             * Example:
             * For instance if `decimalPlacesShownOnFocus` is set to `5` and the default number of decimal places is `2`, then on focus `1,000.12345` will be shown, while without focus `1,000.12` will be set back.
             * Note 1: the results depends on the rounding method used.
             * Note 2: the `getNumericString()` method returns the extended decimal places
             */
            decimalPlacesShownOnFocus: {
                useDefault: null,
                none      : 0,
                one       : 1,
                two       : 2,
                three     : 3,
                four      : 4,
                five      : 5,
                six       : 6,
            },

            /* Helper option for ASP.NET postback
             * This should be set as the value of the unformatted default value
             * examples:
             * no default value="" {defaultValueOverride: ""}
             * value=1234.56 {defaultValueOverride: '1234.56'}
             */
            defaultValueOverride: {
                doNotOverride: null,
            },

            /* Defines how many numbers should be grouped together (usually for the thousand separator)
             * - "2",  results in 99,99,99,999 India's lakhs
             * - "2s", results in 99,999,99,99,999 India's lakhs scaled
             * - "3",  results in 999,999,999 (default)
             * - "4",  results in 9999,9999,9999 used in some Asian countries
             * Note: This option does not accept other grouping choice.
             */
            digitalGroupSpacing: {
                two      : '2',
                twoScaled: '2s',
                three    : '3',
                four     : '4',
            },

            /* Defines the thousand grouping separator character
             * Example : If `'.'` is set, then you'll get `'1.234.567'`
             */
            digitGroupSeparator: {
                comma                   : ',',
                dot                     : '.',
                normalSpace             : ' ',
                thinSpace               : '\u2009',
                narrowNoBreakSpace      : '\u202f',
                noBreakSpace            : '\u00a0',
                noSeparator             : '',
                apostrophe              : `'`,
                arabicThousandsSeparator: '٬',
                dotAbove                : '˙',
            },

            /* The `divisorWhenUnfocused` divide the element value on focus.
             * On blur, the element value is multiplied back.
             *
             * Example : Display percentages using { divisorWhenUnfocused: 100 } (or directly in the Html with `<input data-divisor-when-unfocused="100">`)
             * The divisor value does not need to be an integer, but please understand that Javascript has limited accuracy in math ; use with caution.
             * Note: The `getNumericString` method returns the full value, including the 'hidden' decimals.
             */
            divisorWhenUnfocused: {
                none      : null,
                percentage: 100,
                permille  : 1000,
                basisPoint: 10000,
            },

            /* Defines what should be displayed in the element if the raw value is an empty string ('').
             * - 'focus'  : The currency sign is displayed when the input receives focus (default)
             * - 'press'  : The currency sign is displayed whenever a key is being pressed
             * - 'always' : The currency sign is always displayed
             * - 'min'    : The minimum value is displayed if the input has no value on focus out
             * - 'max'    : The maximum value is displayed if the input has no value on focus out
             * - 'zero'   : A zero is displayed ('rounded' with or without a currency sign) if the input has no value on focus out
             * - 'null'   : When the element is empty, the `rawValue` and the element value/text is set to `null`. This also allows to set the value to `null` using `anElement.set(null)`.
             */
            emptyInputBehavior: {
                focus : 'focus',
                press : 'press',
                always: 'always',
                min   : 'min',
                max   : 'max',
                zero  : 'zero',
                null  : 'null',
            },

            /* Defines if the custom and native events triggered by AutoNumeric should bubble up or not.
             */
            eventBubbles: {
                bubbles: true,
                doesNotBubble: false,
            },

            /* Defines if the custom and native events triggered by AutoNumeric should be cancelable.
             */
            eventIsCancelable: {
                isCancelable: true,
                isNotCancelable: false,
            },

            /* This option is the 'strict mode' (aka 'debug' mode), which allows autoNumeric to strictly analyse the options passed, and fails if an unknown options is used in the settings object.
             * You should set that to `true` if you want to make sure you are only using 'pure' autoNumeric settings objects in your code.
             * If you see uncaught errors in the console and your code starts to fail, this means somehow those options gets polluted by another program (which usually happens when using frameworks).
             */
            failOnUnknownOption: {
                fail  : true,
                ignore: false,
            },

            /* Determine if the default value will be formatted on initialization.
             */
            formatOnPageLoad: {
                format     : true, // automatically formats the default value on initialization
                doNotFormat: false, // will not format the default value on initialization
            },

            /* Set the undo/redo history table size.
             * Each record keeps the raw value as well and the last known caret/selection positions.
             */
            historySize: {
                verySmall: 5,
                small    : 10,
                medium   : 20,
                large    : 50,
                veryLarge: 100,
                insane   : Number.MAX_SAFE_INTEGER,
            },

            /* Allow the user to 'cancel' and undo the changes he made to the given autonumeric-managed element, by pressing the 'Escape' key.
             * Whenever the user 'validate' the input (either by hitting 'Enter', or blurring the element), the new value is saved for subsequent 'cancellation'.
             *
             * The process :
             *   - save the input value on focus
             *   - if the user change the input value, and hit `Escape`, then the initial value saved on focus is set back
             *   - on the other hand if the user either have used `Enter` to validate (`Enter` throws a change event) his entries, or if the input value has been changed by another script in the mean time, then we save the new input value
             *   - on a successful 'cancel', select the whole value (while respecting the `selectNumberOnly` option)
             *   - bonus; if the value has not changed, hitting 'Esc' just select all the input value (while respecting the `selectNumberOnly` option)
             */
            isCancellable: {
                cancellable   : true,
                notCancellable: false,
            },

            /* Controls the leading zero behavior
             * - 'allow' : allows leading zeros to be entered. Zeros will be truncated when entering additional digits. On focusout zeros will be deleted
             * - 'deny'  : allows only one leading zero on values that are between 1 and -1
             * - 'keep'  : allows leading zeros to be entered. on focusout zeros will be retained
             */
            leadingZero: {
                allow: 'allow',
                deny : 'deny',
                keep : 'keep',
            },

            /* Defines the maximum possible value a user can enter.
             * Notes:
             * - this value must be a string and use the period for the decimal point
             * - this value needs to be larger than `minimumValue`
             */
            maximumValue: {
                tenTrillions          : '9999999999999.99', // 9.999.999.999.999,99 ~= 10000 billions
                tenTrillionsNoDecimals: '9999999999999', //FIXME Update all those limits to the 'real' numbers
                oneBillion            : '999999999.99',
                zero                  : '0',
            },

            /* Defines the minimum possible value a user can enter.
             * Notes:
             * - this value must be a string and use the period for the decimal point
             * - this value needs to be smaller than `maximumValue`
             * - if this is superior to 0, then you'll effectively prevent your user to entirely delete the content of your element
             */
            minimumValue: {
                tenTrillions          : '-9999999999999.99', // -9.999.999.999.999,99 ~= 10000 billions
                tenTrillionsNoDecimals: '-9999999999999',
                oneBillion            : '-999999999.99',
                zero                  : '0',
            },

            /* Allows the user to increment or decrement the element value with the mouse wheel.
             * The wheel behavior can be modified by the `wheelStep` option.
             * This `wheelStep` option can be used in two ways, either by setting:
             * - a 'fixed' step value (`wheelStep : 1000`), or
             * - the 'progressive' string (`wheelStep : 'progressive'`), which will then activate a special mode where the step is automatically calculated based on the element value size.
             *
             * Note :
             * You can activate/deactivate the wheel event for each `wheelOn` option value by using the 'Shift' modifier key while using the mouse wheel.
             */
            modifyValueOnWheel: {
                modifyValue: true,
                doNothing  : false,
            },

            /* Adds brackets on negative values (ie. transforms '-$ 999.99' to '($999.99)')
             * Those brackets are visible only when the field does NOT have the focus.
             * The left and right symbols should be enclosed in quotes and separated by a comma.
             */
            negativeBracketsTypeOnBlur: {
                parentheses           : '(,)',
                brackets              : '[,]',
                chevrons              : '<,>',
                curlyBraces           : '{,}',
                angleBrackets         : '〈,〉',
                japaneseQuotationMarks: '｢,｣',
                halfBrackets          : '⸤,⸥',
                whiteSquareBrackets   : '⟦,⟧',
                quotationMarks        : '‹,›',
                guillemets            : '«,»',
                none                  : null, // This is the default value, which deactivate this feature
            },

            /* Placement of the negative/positive sign relative to the `currencySymbol` option.
             *
             * Example:
             * -1,234.56  => default no options required
             * -$1,234.56 => {currencySymbol: "$"} or {currencySymbol: "$", negativePositiveSignPlacement: "l"}
             * $-1,234.56 => {currencySymbol: "$", negativePositiveSignPlacement: "r"} // Default if negativePositiveSignPlacement is 'null' and currencySymbol is not empty
             * -1,234.56$ => {currencySymbol: "$", currencySymbolPlacement: "s", negativePositiveSignPlacement: "p"} // Default if negativePositiveSignPlacement is 'null' and currencySymbol is not empty
             * 1,234.56-  => {negativePositiveSignPlacement: "s"}
             * $1,234.56- => {currencySymbol: "$", negativePositiveSignPlacement: "s"}
             * 1,234.56-$ => {currencySymbol: "$", currencySymbolPlacement: "s"}
             * 1,234.56$- => {currencySymbol: "$", currencySymbolPlacement: "s", negativePositiveSignPlacement: "r"}
             */
            negativePositiveSignPlacement: {
                prefix: 'p',
                suffix: 's',
                left  : 'l',
                right : 'r',
                none  : null,
            },

            /* Defines the negative sign symbol.
             * It can be a string of only one character.
             */
            negativeSignCharacter: {
                hyphen         : '-',
                minus          : '−',
                heavyMinus     : '➖',
                fullWidthHyphen: '－',
                circledMinus   : '⊖',
                squaredMinus   : '⊟',
                triangleMinus  : '⨺',
                plusMinus      : '±',
                minusPlus      : '∓',
                dotMinus       : '∸',
                minusTilde     : '≂',
                not            : '¬',
            },

            /* Defines if the element should have event listeners activated on it.
             * By default, those event listeners are only added to <input> elements and html element with the `contenteditable` attribute set to `true`, but not on the other html tags.
             * This allows to initialize elements without any event listeners.
             * Warning: Since AutoNumeric will not check the input content after its initialization, using some autoNumeric methods afterwards *will* probably leads to formatting problems.
             */
            noEventListeners: {
                noEvents : true,
                addEvents: false,
            },

            /* Manage how autoNumeric react when the user tries to paste an invalid number.
             * - 'error'    : (This is the default behavior) The input value is not changed and an error is output in the console.
             * - 'ignore'   : idem than 'error', but fail silently without outputting any error/warning in the console.
             * - 'clamp'    : if the pasted value is either too small or too big regarding the minimumValue and maximumValue range, then the result is clamped to those limits.
             * - 'truncate' : autoNumeric will insert as many pasted numbers it can at the initial caret/selection, until everything is pasted, or the range limit is hit.
             *                The non-pasted numbers are dropped and therefore not used at all.
             * - 'replace'  : autoNumeric will first insert as many pasted numbers it can at the initial caret/selection, then if the range limit is hit, it will try
             *                to replace one by one the remaining initial numbers (on the right side of the caret) with the rest of the pasted numbers.
             *
             * Note 1 : A paste content starting with a negative sign '-' will be accepted anywhere in the input, and will set the resulting value as a negative number
             * Note 2 : A paste content starting with a number will be accepted, even if the rest is gibberish (ie. '123foobar456').
             *          Only the first number will be used (here '123').
             * Note 3 : The paste event works with the `decimalPlacesShownOnFocus` option too.
             */
            onInvalidPaste: {
                error   : 'error',
                ignore  : 'ignore',
                clamp   : 'clamp',
                truncate: 'truncate',
                replace : 'replace',
            },

            /* Defines how the value should be formatted when wanting a 'localized' version of it.
             * - null or 'string' => 'nnnn.nn' or '-nnnn.nn' as text type. This is the default behavior.
             * - 'number'         => nnnn.nn or -nnnn.nn as a Number (Warning: this works only for integers inferior to Number.MAX_SAFE_INTEGER)
             * - ',' or '-,'      => 'nnnn,nn' or '-nnnn,nn'
             * - '.-'             => 'nnnn.nn' or 'nnnn.nn-'
             * - ',-'             => 'nnnn,nn' or 'nnnn,nn-'
             *
             * Note: The hyphen '-' is translated to the custom negative sign defined in `negativeSignCharacter`
             */
            outputFormat: {
                string       : 'string',
                number       : 'number',
                dot          : '.',
                negativeDot  : '-.',
                comma        : ',',
                negativeComma: '-,',
                dotNegative  : '.-',
                commaNegative: ',-',
                none         : null,
            },

            /* Override the minimum and maximum limits
             * overrideMinMaxLimits: "ceiling" adheres to maximumValue and ignores minimumValue settings
             * overrideMinMaxLimits: "floor" adheres to minimumValue and ignores maximumValue settings
             * overrideMinMaxLimits: "ignore" ignores both minimumValue & maximumValue
             */
            overrideMinMaxLimits: {
                ceiling      : 'ceiling',
                floor        : 'floor',
                ignore       : 'ignore',
                doNotOverride: null,
            },

            /* Defines the positive sign symbol.
             * It can be a string of only one character.
             * This is shown only if `showPositiveSign` is set to `true`.
             */
            positiveSignCharacter: {
                plus              : '+',
                fullWidthPlus     : '＋',
                heavyPlus         : '➕',
                doublePlus        : '⧺',
                triplePlus        : '⧻',
                circledPlus       : '⊕',
                squaredPlus       : '⊞',
                trianglePlus      : '⨹',
                plusMinus         : '±',
                minusPlus         : '∓',
                dotPlus           : '∔',
                altHebrewPlus     : '﬩',
                normalSpace       : ' ',
                thinSpace         : '\u2009',
                narrowNoBreakSpace: '\u202f',
                noBreakSpace      : '\u00a0',
            },

            /* The `rawValueDivisor` divides the formatted value shown in the AutoNumeric element and store the result in `rawValue`.
             * @example { rawValueDivisor: '100' } or <input data-raw-value-divisor="100">
             * Given the `0.01234` raw value, the formatted value will be displayed as `'1.234'`.
             * This is useful when displaying percentage for instance, and avoid the need to divide/multiply by 100 between the number shown and the raw value.
             */
            rawValueDivisor: {
                none      : null,
                percentage: 100,
                permille  : 1000,
                basisPoint: 10000,
            },

            /* Defines if the <input> element should be set as read only on initialization.
             * When set to `true`, then the `readonly` html property is added to the <input> element on initialization.
             */
            readOnly: {
                readOnly : true,
                readWrite: false,
            },

            /* Defines the rounding method to use.
             * roundingMethod: "S", Round-Half-Up Symmetric (default)
             * roundingMethod: "A", Round-Half-Up Asymmetric
             * roundingMethod: "s", Round-Half-Down Symmetric (lower case s)
             * roundingMethod: "a", Round-Half-Down Asymmetric (lower case a)
             * roundingMethod: "B", Round-Half-Even "Bankers Rounding"
             * roundingMethod: "U", Round Up "Round-Away-From-Zero"
             * roundingMethod: "D", Round Down "Round-Toward-Zero" - same as truncate
             * roundingMethod: "C", Round to Ceiling "Toward Positive Infinity"
             * roundingMethod: "F", Round to Floor "Toward Negative Infinity"
             * roundingMethod: "N05" Rounds to the nearest .05 => same as "CHF" used in 1.9X and still valid
             * roundingMethod: "U05" Rounds up to next .05
             * roundingMethod: "D05" Rounds down to next .05
             */
            roundingMethod: {
                halfUpSymmetric                : 'S',
                halfUpAsymmetric               : 'A',
                halfDownSymmetric              : 's',
                halfDownAsymmetric             : 'a',
                halfEvenBankersRounding        : 'B',
                upRoundAwayFromZero            : 'U',
                downRoundTowardZero            : 'D',
                toCeilingTowardPositiveInfinity: 'C',
                toFloorTowardNegativeInfinity  : 'F',
                toNearest05                    : 'N05',
                toNearest05Alt                 : 'CHF',
                upToNext05                     : 'U05',
                downToNext05                   : 'D05',
            },

            /* Set to `true` to allow the `decimalPlacesShownOnFocus` value to be saved with sessionStorage
             * If IE 6 or 7 is detected, the value will be saved as a session cookie.
             */
            saveValueToSessionStorage: {
                save     : true,
                doNotSave: false,
            },

            /* Determine if the select all keyboard command will select the complete input text, or only the input numeric value
             * Note : If the currency symbol is between the numeric value and the negative sign, only the numeric value will be selected
             */
            selectNumberOnly: {
                selectNumbersOnly: true,
                selectAll        : false,
            },

            /* Defines if the element value should be selected on focus.
             * Note: The selection is done using the `selectNumberOnly` option.
             */
            selectOnFocus: {
                select     : true,
                doNotSelect: false,
            },

            /* Defines how the serialize functions should treat the spaces.
             * Those spaces ' ' can either be converted to the plus sign '+', which is the default, or to '%20'.
             * Both values being valid per the spec (http://www.w3.org/Addressing/URL/uri-spec.html).
             * Also see the summed up answer on http://stackoverflow.com/a/33939287.
             *
             * tl;dr : Spaces should be converted to '%20' before the '?' sign, then converted to '+' after.
             * In our case since we serialize the query, we use '+' as the default (but allow the user to get back the old *wrong* behavior).
             */
            serializeSpaces: {
                plus   : '+',
                percent: '%20',
            },

            /* Defines if the element value should be converted to the raw value on focus (and back to the formatted on blur).
             * If set to `true`, then autoNumeric remove the thousand separator, currency symbol and suffix on focus.
             * Example:
             * If the input value is '$ 1,999.88 suffix', on focus it becomes '1999.88' and back to '$ 1,999.88 suffix' on blur.
             */
            showOnlyNumbersOnFocus: {
                onlyNumbers: true,
                showAll    : false,
            },

            /* Allow the positive sign symbol `+` to be displayed for positive numbers.
             * By default, this positive sign is not shown.
             * The sign placement is controlled by the 'negativePositiveSignPlacement' option, mimicking the negative sign placement rules.
             */
            showPositiveSign: {
                show: true,
                hide: false,
            },

            /* Defines if warnings should be shown in the console.
             * Those warnings can be ignored, but are usually printed when something could be improved by the user (ie. option conflicts).
             */
            showWarnings: {
                show: true, // All warning are shown
                hide: false, // No warnings are shown, only the thrown errors
            },

            /* Defines the rules that calculate the CSS class(es) to apply on the element, based on the raw unformatted value.
             * This can also be used to call callbacks whenever the `rawValue` is updated.
             * Important: all callbacks must return `null` if no ranges/userDefined classes are selected
             * @example
             * {
             *     positive   : 'autoNumeric-positive', // Or `null` to not use it
             *     negative   : 'autoNumeric-negative',
             *     ranges     : [
             *         { min: 0, max: 25, class: 'autoNumeric-red' },
             *         { min: 25, max: 50, class: 'autoNumeric-orange' },
             *         { min: 50, max: 75, class: 'autoNumeric-yellow' },
             *         { min: 75, max: Number.MAX_SAFE_INTEGER, class: 'autoNumeric-green' },
             *     ],
             *     userDefined: [
             *         // If 'classes' is a string, set it if `true`, remove it if `false`
             *         { callback: rawValue => { return true; }, classes: 'thisIsTrue' },
             *         // If 'classes' is an array with only 2 elements, set the first class if `true`, the second if `false`
             *         { callback: rawValue => rawValue % 2 === 0, classes: ['autoNumeric-even', 'autoNumeric-odd'] },
             *         // Return only one index to use on the `classes` array (here, 'class3')
             *         { callback: rawValue => { return 2; }, classes: ['class1', 'class2', 'class3'] },
             *         // Return an array of indexes to use on the `classes` array (here, 'class1' and 'class3')
             *         { callback: rawValue => { return [0, 2]; }, classes: ['class1', 'class2', 'class3'] },
             *         // If 'classes' is `undefined` or `null`, then the callback is called with the AutoNumeric object passed as a parameter
             *         { callback: anElement => { return anElement.getFormatted(); } },
             *     ],
             * }
             */
            styleRules: {
                none                 : null,
                positiveNegative     : {
                    positive: 'autoNumeric-positive',
                    negative: 'autoNumeric-negative',
                },
                range0To100With4Steps: {
                    ranges: [
                        { min: 0, max: 25, class: 'autoNumeric-red' },
                        { min: 25, max: 50, class: 'autoNumeric-orange' },
                        { min: 50, max: 75, class: 'autoNumeric-yellow' },
                        { min: 75, max: 100, class: 'autoNumeric-green' },
                    ],
                },
                evenOdd              : {
                    userDefined: [
                        { callback: rawValue => rawValue % 2 === 0, classes: ['autoNumeric-even', 'autoNumeric-odd'] },
                    ],
                },
                rangeSmallAndZero    : {
                    userDefined: [
                        {
                            callback  : rawValue => {
                                if (rawValue >= -1 && rawValue < 0) {
                                    return 0;
                                }
                                if (Number(rawValue) === 0) {
                                    return 1;
                                }
                                if (rawValue > 0 && rawValue <= 1) {
                                    return 2;
                                }

                                return null;  // In case the rawValue is outside those ranges
                            },
                            classes: [
                                'autoNumeric-small-negative',
                                'autoNumeric-zero',
                                'autoNumeric-small-positive',
                            ],
                        },
>>>>>>> 7e8073dc
                    ],
                },
            ],
        },
    },

    /* Add a text on the right hand side of the element value.
     * This suffix text can have any characters in its string, except numeric characters and the negative/positive sign.
     * Example: ' dollars'
     */
    suffixText: {
        none      : '',
        percentage: '%',
        permille  : '‰',
        basisPoint: '‱',
    },

    /* The three options (divisorWhenUnfocused, decimalPlacesShownOnBlur & symbolWhenUnfocused) handle scaling of the input when the input does not have focus
     * Please note that the non-scaled value is held in data and it is advised that you use the `saveValueToSessionStorage` option to ensure retaining the value
     * ["divisor", "decimal places", "symbol"]
     * Example: with the following options set {divisorWhenUnfocused: '1000', decimalPlacesShownOnBlur: '1', symbolWhenUnfocused: ' K'}
     * Example: focusin value "1,111.11" focusout value "1.1 K"
     */

    /* The `symbolWhenUnfocused` option is a symbol placed as a suffix when not in focus.
     * This is optional too.
     */
    symbolWhenUnfocused: {
        none      : null,
        percentage: '%',
        permille  : '‰',
        basisPoint: '‱',
    },

    /* Defines if the element value should be unformatted when the user hover his mouse over it while holding the `Alt` key.
     * Unformatting there means that this removes any non-number characters and displays the *raw* value, as understood by Javascript (ie. `12.34` is a valid number, while `12,34` is not).
     *
     * We reformat back before anything else if :
     * - the user focus on the element by tabbing or clicking into it,
     * - the user releases the `Alt` key, and
     * - if we detect a mouseleave event.
     *
     * We unformat again if :
     * - while the mouse is over the element, the user hit `Alt` again
     */
    unformatOnHover: {
        unformat     : true,
        doNotUnformat: false, //TODO Rename to `keepFormat`
    },

    /* Removes the formatting and use the raw value in each autoNumeric elements of the parent form element, on the form `submit` event.
     * The output format is a numeric string (nnnn.nn or -nnnn.nn).
     */
    unformatOnSubmit: {
        unformat        : true,
        keepCurrentValue: false,
    },

    /* Provides a way for automatically replacing the formatted value with a pre-defined string, when the raw value is equal to a specific value
     * Here you can specify as many 'conversion' as needed.
     */
    valuesToStrings: {
        none         : null,
        zeroDash     : {
            0: '-',
        },
        oneAroundZero: {
            '-1': 'Min',
            1   : 'Max',
        },
    },

    /* Defines if the AutoNumeric element should watch external changes made without using `.set()`, but by using the basic `aNElement.node().value = 42` notation.
     * If set to `watch`, then AutoNumeric will format the new value using `.set()` internally.
     * Otherwise it will neither format it, nor save it in the history.
     */
    watchExternalChanges: {
        watch     : true,
        doNotWatch: false,
    },

    /* Defines when the wheel event will increment or decrement the element value.
     * When set to `'focus'`, the AutoNumeric-managed element needs to be focused for the wheel event to change the value.
     * When set to `'hover'`, using the wheel event while the mouse is hovering the element is sufficient (no focus needed).
     *
     * Note :
     * When `wheelOn` is set to `'focus'`, you can use the 'Shift' modifier key while using the mouse wheel in order to temporarily activate the increment/decrement feature even if the element is not focused.
     * When `wheelOn` is set to `'hover'`, you can use the 'Shift' modifier key while using the mouse wheel in order to temporarily disable the increment/decrement feature even if the element is not hovered.
     */
    wheelOn: {
        focus: 'focus',
        hover: 'hover',
    },

    /* That option is linked to the `modifyValueOnWheel` one and will only be used if the latter is set to `true`.
     * This option will modify the wheel behavior and can be used in two ways, either by setting :
     * - a 'fixed' step value (a positive float or integer number `1000`), or
     * - the `'progressive'` string.
     *
     * The 'fixed' mode always increment/decrement the element value by that amount, while respecting the `minimumValue` and `maximumValue` settings.
     * The 'progressive' mode will increment/decrement the element value based on its current value. The bigger the number, the bigger the step, and vice versa.
     */
    wheelStep: {
        progressive: 'progressive',
    },
};

/**
 * Simple function that will semi-deep freeze the `AutoNumeric.options` object.
 * By 'semi' it means the nested objects in the `styleRules` option are not frozen.
 * The ones in the `valuesToStrings` are though, since they are much more simple.
 *
 * @param {object} options
 * @returns {ReadonlyArray<any>}
 */
function freezeOptions(options) {
    // Freeze each property objects
    Object.getOwnPropertyNames(options).forEach(optionName => {
        if (optionName === 'valuesToStrings') {
            const vsProps = Object.getOwnPropertyNames(options.valuesToStrings);
            vsProps.forEach(valuesToStringObjectName => {
                if (!AutoNumericHelper.isIE11() || options.valuesToStrings[valuesToStringObjectName] !== null) {
                    Object.freeze(options.valuesToStrings[valuesToStringObjectName]);
                }
            });
        } else if (optionName !== 'styleRules') {
            if (!AutoNumericHelper.isIE11() || options[optionName] !== null) {
                Object.freeze(options[optionName]);
            }
        }
    });

    // Then freeze the options object globally
    return Object.freeze(options);
}

freezeOptions(AutoNumeric.options);
Object.defineProperty(AutoNumeric, 'options', { configurable: false, writable: false });<|MERGE_RESOLUTION|>--- conflicted
+++ resolved
@@ -33,7 +33,6 @@
 /**
  * Options values enumeration
  */
-<<<<<<< HEAD
 AutoNumeric.options = {
     /* Defines if the decimal places should be padded with zeroes
      * `true`     : always pad decimals with zeros (ie. '12.3400')
@@ -284,14 +283,18 @@
      * - 'press'  : The currency sign is displayed whenever a key is being pressed
      * - 'always' : The currency sign is always displayed
      * - 'zero'   : A zero is displayed ('rounded' with or without a currency sign) if the input has no value on focus out
+     * - 'min'    : The minimum value is displayed if the input has no value on focus out
+     * - 'max'    : The maximum value is displayed if the input has no value on focus out
      * - 'null'   : When the element is empty, the `rawValue` and the element value/text is set to `null`. This also allows to set the value to `null` using `anElement.set(null)`.
      */
     emptyInputBehavior: {
-        null  : 'null',
         focus : 'focus',
         press : 'press',
         always: 'always',
         zero  : 'zero',
+        min   : 'min',
+        max   : 'max',
+        null  : 'null',
     },
 
     /* Defines if the custom and native events triggered by AutoNumeric should bubble up or not.
@@ -730,698 +733,6 @@
                         'autoNumeric-small-negative',
                         'autoNumeric-zero',
                         'autoNumeric-small-positive',
-=======
-Object.defineProperty(AutoNumeric, 'options', {
-    get() {
-        return {
-            /* Defines if the decimal places should be padded with zeroes
-             * `true`     : always pad decimals with zeros (ie. '12.3400')
-             * `false`    : never pad with zeros (ie. '12.34')
-             * `'floats'` : pad with zeroes only when there are decimals (ie. '12' and '12.3400')
-             * Note: setting allowDecimalPadding to 'false' will override the 'decimalPlaces' setting.
-             */
-            allowDecimalPadding: {
-                always: true,
-                never : false,
-                floats: 'floats',
-            },
-
-            /* Defines where should be positioned the caret on focus
-             * null : Do not enforce any caret positioning on focus (this is needed when using `selectOnFocus`)
-             * `'start'` : put the caret of the far left side of the value (excluding the positive/negative sign and currency symbol, if any)
-             * `'end'` : put the caret of the far right side of the value (excluding the positive/negative sign and currency symbol, if any)
-             * `'decimalLeft'` : put the caret of the left of the decimal character if any
-             * `'decimalRight'` : put the caret of the right of the decimal character if any
-             */
-            caretPositionOnFocus: {
-                start                 : 'start',
-                end                   : 'end',
-                decimalLeft           : 'decimalLeft',
-                decimalRight          : 'decimalRight',
-                doNoForceCaretPosition: null,
-            },
-
-            /* Defines if a local list of AutoNumeric objects should be kept when initializing this object.
-             * This list is used by the `global.*` functions.
-             */
-            createLocalList: {
-                createList     : true,
-                doNotCreateList: false,
-            },
-
-            /* Defines the currency symbol string.
-             * It can be a string of more than one character (allowing for instance to use a space on either side of it, example: '$ ' or ' $')
-             * cf. https://en.wikipedia.org/wiki/Currency_symbol
-             */
-            currencySymbol: {
-                none          : '',
-                currencySign  : '¤',
-                austral       : '₳', // ARA
-                australCentavo: '¢',
-                baht          : '฿', // THB
-                cedi          : '₵', // GHS
-                cent          : '¢',
-                colon         : '₡', // CRC
-                cruzeiro      : '₢', // BRB - Not used anymore since 1993
-                dollar        : '$',
-                dong          : '₫', // VND
-                drachma       : '₯', // GRD (or 'Δρχ.' or 'Δρ.')
-                dram          : '​֏', // AMD
-                european      : '₠', // XEU (old currency before the Euro)
-                euro          : '€', // EUR
-                florin        : 'ƒ',
-                franc         : '₣', // FRF
-                guarani       : '₲', // PYG
-                hryvnia       : '₴', // грн
-                kip           : '₭', // LAK
-                att           : 'ອັດ', // cents of the Kip
-                lepton        : 'Λ.', // cents of the Drachma
-                lira          : '₺', // TRY
-                liraOld       : '₤',
-                lari          : '₾', // GEL
-                mark          : 'ℳ',
-                mill          : '₥',
-                naira         : '₦', // NGN
-                peseta        : '₧',
-                peso          : '₱', // PHP
-                pfennig       : '₰', // cents of the Mark
-                pound         : '£',
-                real          : 'R$', // Brazilian real
-                riel          : '៛', // KHR
-                ruble         : '₽', // RUB
-                rupee         : '₹', // INR
-                rupeeOld      : '₨',
-                shekel        : '₪',
-                shekelAlt     : 'ש״ח‎‎',
-                taka          : '৳', // BDT
-                tenge         : '₸', // KZT
-                togrog        : '₮', // MNT
-                won           : '₩',
-                yen           : '¥',
-            },
-
-            /* Defines where the currency symbol should be placed (before of after the numbers)
-             * for prefix currencySymbolPlacement: "p" (default)
-             * for suffix currencySymbolPlacement: "s"
-             */
-            currencySymbolPlacement: {
-                prefix: 'p',
-                suffix: 's',
-            },
-
-            /* Defines what decimal separator character is used
-             */
-            decimalCharacter: {
-                comma                    : ',',
-                dot                      : '.',
-                middleDot                : '·',
-                arabicDecimalSeparator   : '٫',
-                decimalSeparatorKeySymbol: '⎖',
-            },
-
-            /* Allow to declare an alternative decimal separator which is automatically replaced by `decimalCharacter` when typed.
-             * This is used by countries that use a comma ',' as the decimal character and have keyboards with a numeric pads that have
-             * a period 'full stop' as the decimal character (France or Spain for instance).
-             */
-            decimalCharacterAlternative: {
-                none : null,
-                comma: ',',
-                dot  : '.',
-            },
-
-            /* Defines the default number of decimal places to show on the formatted value, and keep for the precision.
-             * Incidentally, since we need to be able to show that many decimal places, this also defines the raw value precision by default.
-             */
-            decimalPlaces: {
-                none : 0,
-                one  : 1,
-                two  : 2,
-                three: 3,
-                four : 4,
-                five : 5,
-                six  : 6,
-            },
-
-            /* Defines how many decimal places should be kept for the raw value (ie. This is the precision for float values).
-             *
-             * If this option is set to `null` (which is the default), then the value of `decimalPlaces` is used for `decimalPlacesRawValue` as well.
-             * Note: Setting this to a lower number of decimal places than the one to be shown will lead to confusion for the users.
-             */
-            decimalPlacesRawValue: {
-                useDefault: null,
-                none      : 0,
-                one       : 1,
-                two       : 2,
-                three     : 3,
-                four      : 4,
-                five      : 5,
-                six       : 6,
-            },
-
-            /* Defines how many decimal places should be visible when the element is unfocused.
-             * If this is set to `null`, then this option is ignored, and the `decimalPlaces` option value will be used instead.
-             * This means this is optional ; if omitted the decimal places will be the same when the input has the focus.
-             *
-             * This option can be used in conjonction with the two other `scale*` options, which allows to display a different formatted value when the element is unfocused, while another formatted value is shown when focused.
-             * For those `scale*` options to have any effect, `divisorWhenUnfocused` must not be `null`.
-             */
-            decimalPlacesShownOnBlur: {
-                useDefault: null,
-                none      : 0,
-                one       : 1,
-                two       : 2,
-                three     : 3,
-                four      : 4,
-                five      : 5,
-                six       : 6,
-            },
-
-            /* Defines how many decimal places should be visible when the element has the focus.
-             * If this is set to `null`, then this option is ignored, and the `decimalPlaces` option value will be used instead.
-             *
-             * Example:
-             * For instance if `decimalPlacesShownOnFocus` is set to `5` and the default number of decimal places is `2`, then on focus `1,000.12345` will be shown, while without focus `1,000.12` will be set back.
-             * Note 1: the results depends on the rounding method used.
-             * Note 2: the `getNumericString()` method returns the extended decimal places
-             */
-            decimalPlacesShownOnFocus: {
-                useDefault: null,
-                none      : 0,
-                one       : 1,
-                two       : 2,
-                three     : 3,
-                four      : 4,
-                five      : 5,
-                six       : 6,
-            },
-
-            /* Helper option for ASP.NET postback
-             * This should be set as the value of the unformatted default value
-             * examples:
-             * no default value="" {defaultValueOverride: ""}
-             * value=1234.56 {defaultValueOverride: '1234.56'}
-             */
-            defaultValueOverride: {
-                doNotOverride: null,
-            },
-
-            /* Defines how many numbers should be grouped together (usually for the thousand separator)
-             * - "2",  results in 99,99,99,999 India's lakhs
-             * - "2s", results in 99,999,99,99,999 India's lakhs scaled
-             * - "3",  results in 999,999,999 (default)
-             * - "4",  results in 9999,9999,9999 used in some Asian countries
-             * Note: This option does not accept other grouping choice.
-             */
-            digitalGroupSpacing: {
-                two      : '2',
-                twoScaled: '2s',
-                three    : '3',
-                four     : '4',
-            },
-
-            /* Defines the thousand grouping separator character
-             * Example : If `'.'` is set, then you'll get `'1.234.567'`
-             */
-            digitGroupSeparator: {
-                comma                   : ',',
-                dot                     : '.',
-                normalSpace             : ' ',
-                thinSpace               : '\u2009',
-                narrowNoBreakSpace      : '\u202f',
-                noBreakSpace            : '\u00a0',
-                noSeparator             : '',
-                apostrophe              : `'`,
-                arabicThousandsSeparator: '٬',
-                dotAbove                : '˙',
-            },
-
-            /* The `divisorWhenUnfocused` divide the element value on focus.
-             * On blur, the element value is multiplied back.
-             *
-             * Example : Display percentages using { divisorWhenUnfocused: 100 } (or directly in the Html with `<input data-divisor-when-unfocused="100">`)
-             * The divisor value does not need to be an integer, but please understand that Javascript has limited accuracy in math ; use with caution.
-             * Note: The `getNumericString` method returns the full value, including the 'hidden' decimals.
-             */
-            divisorWhenUnfocused: {
-                none      : null,
-                percentage: 100,
-                permille  : 1000,
-                basisPoint: 10000,
-            },
-
-            /* Defines what should be displayed in the element if the raw value is an empty string ('').
-             * - 'focus'  : The currency sign is displayed when the input receives focus (default)
-             * - 'press'  : The currency sign is displayed whenever a key is being pressed
-             * - 'always' : The currency sign is always displayed
-             * - 'min'    : The minimum value is displayed if the input has no value on focus out
-             * - 'max'    : The maximum value is displayed if the input has no value on focus out
-             * - 'zero'   : A zero is displayed ('rounded' with or without a currency sign) if the input has no value on focus out
-             * - 'null'   : When the element is empty, the `rawValue` and the element value/text is set to `null`. This also allows to set the value to `null` using `anElement.set(null)`.
-             */
-            emptyInputBehavior: {
-                focus : 'focus',
-                press : 'press',
-                always: 'always',
-                min   : 'min',
-                max   : 'max',
-                zero  : 'zero',
-                null  : 'null',
-            },
-
-            /* Defines if the custom and native events triggered by AutoNumeric should bubble up or not.
-             */
-            eventBubbles: {
-                bubbles: true,
-                doesNotBubble: false,
-            },
-
-            /* Defines if the custom and native events triggered by AutoNumeric should be cancelable.
-             */
-            eventIsCancelable: {
-                isCancelable: true,
-                isNotCancelable: false,
-            },
-
-            /* This option is the 'strict mode' (aka 'debug' mode), which allows autoNumeric to strictly analyse the options passed, and fails if an unknown options is used in the settings object.
-             * You should set that to `true` if you want to make sure you are only using 'pure' autoNumeric settings objects in your code.
-             * If you see uncaught errors in the console and your code starts to fail, this means somehow those options gets polluted by another program (which usually happens when using frameworks).
-             */
-            failOnUnknownOption: {
-                fail  : true,
-                ignore: false,
-            },
-
-            /* Determine if the default value will be formatted on initialization.
-             */
-            formatOnPageLoad: {
-                format     : true, // automatically formats the default value on initialization
-                doNotFormat: false, // will not format the default value on initialization
-            },
-
-            /* Set the undo/redo history table size.
-             * Each record keeps the raw value as well and the last known caret/selection positions.
-             */
-            historySize: {
-                verySmall: 5,
-                small    : 10,
-                medium   : 20,
-                large    : 50,
-                veryLarge: 100,
-                insane   : Number.MAX_SAFE_INTEGER,
-            },
-
-            /* Allow the user to 'cancel' and undo the changes he made to the given autonumeric-managed element, by pressing the 'Escape' key.
-             * Whenever the user 'validate' the input (either by hitting 'Enter', or blurring the element), the new value is saved for subsequent 'cancellation'.
-             *
-             * The process :
-             *   - save the input value on focus
-             *   - if the user change the input value, and hit `Escape`, then the initial value saved on focus is set back
-             *   - on the other hand if the user either have used `Enter` to validate (`Enter` throws a change event) his entries, or if the input value has been changed by another script in the mean time, then we save the new input value
-             *   - on a successful 'cancel', select the whole value (while respecting the `selectNumberOnly` option)
-             *   - bonus; if the value has not changed, hitting 'Esc' just select all the input value (while respecting the `selectNumberOnly` option)
-             */
-            isCancellable: {
-                cancellable   : true,
-                notCancellable: false,
-            },
-
-            /* Controls the leading zero behavior
-             * - 'allow' : allows leading zeros to be entered. Zeros will be truncated when entering additional digits. On focusout zeros will be deleted
-             * - 'deny'  : allows only one leading zero on values that are between 1 and -1
-             * - 'keep'  : allows leading zeros to be entered. on focusout zeros will be retained
-             */
-            leadingZero: {
-                allow: 'allow',
-                deny : 'deny',
-                keep : 'keep',
-            },
-
-            /* Defines the maximum possible value a user can enter.
-             * Notes:
-             * - this value must be a string and use the period for the decimal point
-             * - this value needs to be larger than `minimumValue`
-             */
-            maximumValue: {
-                tenTrillions          : '9999999999999.99', // 9.999.999.999.999,99 ~= 10000 billions
-                tenTrillionsNoDecimals: '9999999999999', //FIXME Update all those limits to the 'real' numbers
-                oneBillion            : '999999999.99',
-                zero                  : '0',
-            },
-
-            /* Defines the minimum possible value a user can enter.
-             * Notes:
-             * - this value must be a string and use the period for the decimal point
-             * - this value needs to be smaller than `maximumValue`
-             * - if this is superior to 0, then you'll effectively prevent your user to entirely delete the content of your element
-             */
-            minimumValue: {
-                tenTrillions          : '-9999999999999.99', // -9.999.999.999.999,99 ~= 10000 billions
-                tenTrillionsNoDecimals: '-9999999999999',
-                oneBillion            : '-999999999.99',
-                zero                  : '0',
-            },
-
-            /* Allows the user to increment or decrement the element value with the mouse wheel.
-             * The wheel behavior can be modified by the `wheelStep` option.
-             * This `wheelStep` option can be used in two ways, either by setting:
-             * - a 'fixed' step value (`wheelStep : 1000`), or
-             * - the 'progressive' string (`wheelStep : 'progressive'`), which will then activate a special mode where the step is automatically calculated based on the element value size.
-             *
-             * Note :
-             * You can activate/deactivate the wheel event for each `wheelOn` option value by using the 'Shift' modifier key while using the mouse wheel.
-             */
-            modifyValueOnWheel: {
-                modifyValue: true,
-                doNothing  : false,
-            },
-
-            /* Adds brackets on negative values (ie. transforms '-$ 999.99' to '($999.99)')
-             * Those brackets are visible only when the field does NOT have the focus.
-             * The left and right symbols should be enclosed in quotes and separated by a comma.
-             */
-            negativeBracketsTypeOnBlur: {
-                parentheses           : '(,)',
-                brackets              : '[,]',
-                chevrons              : '<,>',
-                curlyBraces           : '{,}',
-                angleBrackets         : '〈,〉',
-                japaneseQuotationMarks: '｢,｣',
-                halfBrackets          : '⸤,⸥',
-                whiteSquareBrackets   : '⟦,⟧',
-                quotationMarks        : '‹,›',
-                guillemets            : '«,»',
-                none                  : null, // This is the default value, which deactivate this feature
-            },
-
-            /* Placement of the negative/positive sign relative to the `currencySymbol` option.
-             *
-             * Example:
-             * -1,234.56  => default no options required
-             * -$1,234.56 => {currencySymbol: "$"} or {currencySymbol: "$", negativePositiveSignPlacement: "l"}
-             * $-1,234.56 => {currencySymbol: "$", negativePositiveSignPlacement: "r"} // Default if negativePositiveSignPlacement is 'null' and currencySymbol is not empty
-             * -1,234.56$ => {currencySymbol: "$", currencySymbolPlacement: "s", negativePositiveSignPlacement: "p"} // Default if negativePositiveSignPlacement is 'null' and currencySymbol is not empty
-             * 1,234.56-  => {negativePositiveSignPlacement: "s"}
-             * $1,234.56- => {currencySymbol: "$", negativePositiveSignPlacement: "s"}
-             * 1,234.56-$ => {currencySymbol: "$", currencySymbolPlacement: "s"}
-             * 1,234.56$- => {currencySymbol: "$", currencySymbolPlacement: "s", negativePositiveSignPlacement: "r"}
-             */
-            negativePositiveSignPlacement: {
-                prefix: 'p',
-                suffix: 's',
-                left  : 'l',
-                right : 'r',
-                none  : null,
-            },
-
-            /* Defines the negative sign symbol.
-             * It can be a string of only one character.
-             */
-            negativeSignCharacter: {
-                hyphen         : '-',
-                minus          : '−',
-                heavyMinus     : '➖',
-                fullWidthHyphen: '－',
-                circledMinus   : '⊖',
-                squaredMinus   : '⊟',
-                triangleMinus  : '⨺',
-                plusMinus      : '±',
-                minusPlus      : '∓',
-                dotMinus       : '∸',
-                minusTilde     : '≂',
-                not            : '¬',
-            },
-
-            /* Defines if the element should have event listeners activated on it.
-             * By default, those event listeners are only added to <input> elements and html element with the `contenteditable` attribute set to `true`, but not on the other html tags.
-             * This allows to initialize elements without any event listeners.
-             * Warning: Since AutoNumeric will not check the input content after its initialization, using some autoNumeric methods afterwards *will* probably leads to formatting problems.
-             */
-            noEventListeners: {
-                noEvents : true,
-                addEvents: false,
-            },
-
-            /* Manage how autoNumeric react when the user tries to paste an invalid number.
-             * - 'error'    : (This is the default behavior) The input value is not changed and an error is output in the console.
-             * - 'ignore'   : idem than 'error', but fail silently without outputting any error/warning in the console.
-             * - 'clamp'    : if the pasted value is either too small or too big regarding the minimumValue and maximumValue range, then the result is clamped to those limits.
-             * - 'truncate' : autoNumeric will insert as many pasted numbers it can at the initial caret/selection, until everything is pasted, or the range limit is hit.
-             *                The non-pasted numbers are dropped and therefore not used at all.
-             * - 'replace'  : autoNumeric will first insert as many pasted numbers it can at the initial caret/selection, then if the range limit is hit, it will try
-             *                to replace one by one the remaining initial numbers (on the right side of the caret) with the rest of the pasted numbers.
-             *
-             * Note 1 : A paste content starting with a negative sign '-' will be accepted anywhere in the input, and will set the resulting value as a negative number
-             * Note 2 : A paste content starting with a number will be accepted, even if the rest is gibberish (ie. '123foobar456').
-             *          Only the first number will be used (here '123').
-             * Note 3 : The paste event works with the `decimalPlacesShownOnFocus` option too.
-             */
-            onInvalidPaste: {
-                error   : 'error',
-                ignore  : 'ignore',
-                clamp   : 'clamp',
-                truncate: 'truncate',
-                replace : 'replace',
-            },
-
-            /* Defines how the value should be formatted when wanting a 'localized' version of it.
-             * - null or 'string' => 'nnnn.nn' or '-nnnn.nn' as text type. This is the default behavior.
-             * - 'number'         => nnnn.nn or -nnnn.nn as a Number (Warning: this works only for integers inferior to Number.MAX_SAFE_INTEGER)
-             * - ',' or '-,'      => 'nnnn,nn' or '-nnnn,nn'
-             * - '.-'             => 'nnnn.nn' or 'nnnn.nn-'
-             * - ',-'             => 'nnnn,nn' or 'nnnn,nn-'
-             *
-             * Note: The hyphen '-' is translated to the custom negative sign defined in `negativeSignCharacter`
-             */
-            outputFormat: {
-                string       : 'string',
-                number       : 'number',
-                dot          : '.',
-                negativeDot  : '-.',
-                comma        : ',',
-                negativeComma: '-,',
-                dotNegative  : '.-',
-                commaNegative: ',-',
-                none         : null,
-            },
-
-            /* Override the minimum and maximum limits
-             * overrideMinMaxLimits: "ceiling" adheres to maximumValue and ignores minimumValue settings
-             * overrideMinMaxLimits: "floor" adheres to minimumValue and ignores maximumValue settings
-             * overrideMinMaxLimits: "ignore" ignores both minimumValue & maximumValue
-             */
-            overrideMinMaxLimits: {
-                ceiling      : 'ceiling',
-                floor        : 'floor',
-                ignore       : 'ignore',
-                doNotOverride: null,
-            },
-
-            /* Defines the positive sign symbol.
-             * It can be a string of only one character.
-             * This is shown only if `showPositiveSign` is set to `true`.
-             */
-            positiveSignCharacter: {
-                plus              : '+',
-                fullWidthPlus     : '＋',
-                heavyPlus         : '➕',
-                doublePlus        : '⧺',
-                triplePlus        : '⧻',
-                circledPlus       : '⊕',
-                squaredPlus       : '⊞',
-                trianglePlus      : '⨹',
-                plusMinus         : '±',
-                minusPlus         : '∓',
-                dotPlus           : '∔',
-                altHebrewPlus     : '﬩',
-                normalSpace       : ' ',
-                thinSpace         : '\u2009',
-                narrowNoBreakSpace: '\u202f',
-                noBreakSpace      : '\u00a0',
-            },
-
-            /* The `rawValueDivisor` divides the formatted value shown in the AutoNumeric element and store the result in `rawValue`.
-             * @example { rawValueDivisor: '100' } or <input data-raw-value-divisor="100">
-             * Given the `0.01234` raw value, the formatted value will be displayed as `'1.234'`.
-             * This is useful when displaying percentage for instance, and avoid the need to divide/multiply by 100 between the number shown and the raw value.
-             */
-            rawValueDivisor: {
-                none      : null,
-                percentage: 100,
-                permille  : 1000,
-                basisPoint: 10000,
-            },
-
-            /* Defines if the <input> element should be set as read only on initialization.
-             * When set to `true`, then the `readonly` html property is added to the <input> element on initialization.
-             */
-            readOnly: {
-                readOnly : true,
-                readWrite: false,
-            },
-
-            /* Defines the rounding method to use.
-             * roundingMethod: "S", Round-Half-Up Symmetric (default)
-             * roundingMethod: "A", Round-Half-Up Asymmetric
-             * roundingMethod: "s", Round-Half-Down Symmetric (lower case s)
-             * roundingMethod: "a", Round-Half-Down Asymmetric (lower case a)
-             * roundingMethod: "B", Round-Half-Even "Bankers Rounding"
-             * roundingMethod: "U", Round Up "Round-Away-From-Zero"
-             * roundingMethod: "D", Round Down "Round-Toward-Zero" - same as truncate
-             * roundingMethod: "C", Round to Ceiling "Toward Positive Infinity"
-             * roundingMethod: "F", Round to Floor "Toward Negative Infinity"
-             * roundingMethod: "N05" Rounds to the nearest .05 => same as "CHF" used in 1.9X and still valid
-             * roundingMethod: "U05" Rounds up to next .05
-             * roundingMethod: "D05" Rounds down to next .05
-             */
-            roundingMethod: {
-                halfUpSymmetric                : 'S',
-                halfUpAsymmetric               : 'A',
-                halfDownSymmetric              : 's',
-                halfDownAsymmetric             : 'a',
-                halfEvenBankersRounding        : 'B',
-                upRoundAwayFromZero            : 'U',
-                downRoundTowardZero            : 'D',
-                toCeilingTowardPositiveInfinity: 'C',
-                toFloorTowardNegativeInfinity  : 'F',
-                toNearest05                    : 'N05',
-                toNearest05Alt                 : 'CHF',
-                upToNext05                     : 'U05',
-                downToNext05                   : 'D05',
-            },
-
-            /* Set to `true` to allow the `decimalPlacesShownOnFocus` value to be saved with sessionStorage
-             * If IE 6 or 7 is detected, the value will be saved as a session cookie.
-             */
-            saveValueToSessionStorage: {
-                save     : true,
-                doNotSave: false,
-            },
-
-            /* Determine if the select all keyboard command will select the complete input text, or only the input numeric value
-             * Note : If the currency symbol is between the numeric value and the negative sign, only the numeric value will be selected
-             */
-            selectNumberOnly: {
-                selectNumbersOnly: true,
-                selectAll        : false,
-            },
-
-            /* Defines if the element value should be selected on focus.
-             * Note: The selection is done using the `selectNumberOnly` option.
-             */
-            selectOnFocus: {
-                select     : true,
-                doNotSelect: false,
-            },
-
-            /* Defines how the serialize functions should treat the spaces.
-             * Those spaces ' ' can either be converted to the plus sign '+', which is the default, or to '%20'.
-             * Both values being valid per the spec (http://www.w3.org/Addressing/URL/uri-spec.html).
-             * Also see the summed up answer on http://stackoverflow.com/a/33939287.
-             *
-             * tl;dr : Spaces should be converted to '%20' before the '?' sign, then converted to '+' after.
-             * In our case since we serialize the query, we use '+' as the default (but allow the user to get back the old *wrong* behavior).
-             */
-            serializeSpaces: {
-                plus   : '+',
-                percent: '%20',
-            },
-
-            /* Defines if the element value should be converted to the raw value on focus (and back to the formatted on blur).
-             * If set to `true`, then autoNumeric remove the thousand separator, currency symbol and suffix on focus.
-             * Example:
-             * If the input value is '$ 1,999.88 suffix', on focus it becomes '1999.88' and back to '$ 1,999.88 suffix' on blur.
-             */
-            showOnlyNumbersOnFocus: {
-                onlyNumbers: true,
-                showAll    : false,
-            },
-
-            /* Allow the positive sign symbol `+` to be displayed for positive numbers.
-             * By default, this positive sign is not shown.
-             * The sign placement is controlled by the 'negativePositiveSignPlacement' option, mimicking the negative sign placement rules.
-             */
-            showPositiveSign: {
-                show: true,
-                hide: false,
-            },
-
-            /* Defines if warnings should be shown in the console.
-             * Those warnings can be ignored, but are usually printed when something could be improved by the user (ie. option conflicts).
-             */
-            showWarnings: {
-                show: true, // All warning are shown
-                hide: false, // No warnings are shown, only the thrown errors
-            },
-
-            /* Defines the rules that calculate the CSS class(es) to apply on the element, based on the raw unformatted value.
-             * This can also be used to call callbacks whenever the `rawValue` is updated.
-             * Important: all callbacks must return `null` if no ranges/userDefined classes are selected
-             * @example
-             * {
-             *     positive   : 'autoNumeric-positive', // Or `null` to not use it
-             *     negative   : 'autoNumeric-negative',
-             *     ranges     : [
-             *         { min: 0, max: 25, class: 'autoNumeric-red' },
-             *         { min: 25, max: 50, class: 'autoNumeric-orange' },
-             *         { min: 50, max: 75, class: 'autoNumeric-yellow' },
-             *         { min: 75, max: Number.MAX_SAFE_INTEGER, class: 'autoNumeric-green' },
-             *     ],
-             *     userDefined: [
-             *         // If 'classes' is a string, set it if `true`, remove it if `false`
-             *         { callback: rawValue => { return true; }, classes: 'thisIsTrue' },
-             *         // If 'classes' is an array with only 2 elements, set the first class if `true`, the second if `false`
-             *         { callback: rawValue => rawValue % 2 === 0, classes: ['autoNumeric-even', 'autoNumeric-odd'] },
-             *         // Return only one index to use on the `classes` array (here, 'class3')
-             *         { callback: rawValue => { return 2; }, classes: ['class1', 'class2', 'class3'] },
-             *         // Return an array of indexes to use on the `classes` array (here, 'class1' and 'class3')
-             *         { callback: rawValue => { return [0, 2]; }, classes: ['class1', 'class2', 'class3'] },
-             *         // If 'classes' is `undefined` or `null`, then the callback is called with the AutoNumeric object passed as a parameter
-             *         { callback: anElement => { return anElement.getFormatted(); } },
-             *     ],
-             * }
-             */
-            styleRules: {
-                none                 : null,
-                positiveNegative     : {
-                    positive: 'autoNumeric-positive',
-                    negative: 'autoNumeric-negative',
-                },
-                range0To100With4Steps: {
-                    ranges: [
-                        { min: 0, max: 25, class: 'autoNumeric-red' },
-                        { min: 25, max: 50, class: 'autoNumeric-orange' },
-                        { min: 50, max: 75, class: 'autoNumeric-yellow' },
-                        { min: 75, max: 100, class: 'autoNumeric-green' },
-                    ],
-                },
-                evenOdd              : {
-                    userDefined: [
-                        { callback: rawValue => rawValue % 2 === 0, classes: ['autoNumeric-even', 'autoNumeric-odd'] },
-                    ],
-                },
-                rangeSmallAndZero    : {
-                    userDefined: [
-                        {
-                            callback  : rawValue => {
-                                if (rawValue >= -1 && rawValue < 0) {
-                                    return 0;
-                                }
-                                if (Number(rawValue) === 0) {
-                                    return 1;
-                                }
-                                if (rawValue > 0 && rawValue <= 1) {
-                                    return 2;
-                                }
-
-                                return null;  // In case the rawValue is outside those ranges
-                            },
-                            classes: [
-                                'autoNumeric-small-negative',
-                                'autoNumeric-zero',
-                                'autoNumeric-small-positive',
-                            ],
-                        },
->>>>>>> 7e8073dc
                     ],
                 },
             ],
