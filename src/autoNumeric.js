/**
 *               autoNumeric.js
 *
<<<<<<< HEAD
 * @version      3.0.0-beta.5
 * @date         2017-03-02 UTC 02:40
=======
 * @version      2.0.9
 * @date         2017-02-28 UTC 14:00
>>>>>>> aa76e1b8
 *
 * @author       Bob Knothe
 * @contributors Alexandre Bonneau, Sokolov Yura and others, cf. AUTHORS.md
 * @copyright    2009 Robert J. Knothe http://www.decorplanit.com/plugin/
 * @since        2009-08-09
 *
 * @summary      autoNumeric is a library that provides live as-you-type
 *               formatting for international numbers and currencies.
 *
 *               Note : Some functions are borrowed from big.js
 * @link         https://github.com/MikeMcl/big.js/
 *
 * Please report any bugs to https://github.com/BobKnothe/autoNumeric
 *
 * @license      Released under the MIT License
 * @link         http://www.opensource.org/licenses/mit-license.php
 *
 * Permission is hereby granted, free of charge, to any person
 * obtaining a copy of this software and associated documentation
 * files (the "Software"), to deal in the Software without
 * restriction, including without limitation the rights to use,
 * copy, modify, merge, publish, distribute, sub license, and/or sell
 * copies of the Software, and to permit persons to whom the
 * Software is furnished to do so, subject to the following
 * conditions:
 *
 * The above copyright notice and this permission notice shall be
 * included in all copies or substantial portions of the Software.
 *
 * THE SOFTWARE IS PROVIDED "AS IS", WITHOUT WARRANTY OF ANY KIND,
 * EXPRESS OR IMPLIED, INCLUDING BUT NOT LIMITED TO THE WARRANTIES
 * OF MERCHANTABILITY, FITNESS FOR A PARTICULAR PURPOSE AND
 * NONINFRINGEMENT. IN NO EVENT SHALL THE AUTHORS OR COPYRIGHT
 * HOLDERS BE LIABLE FOR ANY CLAIM, DAMAGES OR OTHER LIABILITY,
 * WHETHER IN AN ACTION OF CONTRACT, TORT OR OTHERWISE, ARISING
 * FROM, OUT OF OR IN CONNECTION WITH THE SOFTWARE OR THE USE OR
 * OTHER DEALINGS IN THE SOFTWARE.
 */

/* global module */
//FIXME Rename autoNumeric.js into AutoNumeric.js

//TODO Prevent having to enter relative path in the js files (ie. using `./AutoNumericHelper` instead of just `AutoNumericHelper`) (cf. http://moduscreate.com/es6-es2015-import-no-relative-path-webpack/)
import AutoNumericHelper from './AutoNumericHelper';
import AutoNumericEnum from './AutoNumericEnum';

/**
 * Class declaration for the AutoNumeric object.
 *
 * An AutoNumeric element is an object wrapper that keeps a reference to the DOM element it manages (usually an <input> one), and provides autoNumeric-specific variables and functions.
 */
class AutoNumeric {
    //TODO Use the better notation `export default class` when webpack and babel will allow it (cf. https://github.com/webpack/webpack/issues/706)
    /**
     * Initialize the AutoNumeric object onto the given DOM element, and attach the settings and related event listeners to it.
     * The options passed as a parameter is an object that contains the settings (ie. {digitGroupSeparator: ".", decimalCharacter: ",", currencySymbol: '€ '})
     *
     * @example
     * anElement = new AutoNumeric(domElement); // With the default options
     * anElement = new AutoNumeric(domElement, { options }); // With one option object
     * anElement = new AutoNumeric(domElement, null, { options }); // With one option object, and a failed initial value
     * anElement = new AutoNumeric(domElement).french(); // With one pre-defined language object
     * anElement = new AutoNumeric(domElement).french({ options });// With one pre-defined language object and additional options that will override the defaults
     *
     * // ...or init and set the value in one call :
     * anElement = new AutoNumeric(domElement, 12345.789); // With the default options, and an initial value
     * anElement = new AutoNumeric(domElement, 12345.789, { options });
     * anElement = new AutoNumeric(domElement, '12345.789', { options });
     * anElement = new AutoNumeric(domElement, 12345.789).french({ options });
     * anElement = new AutoNumeric(domElement, 12345.789, { options }).french({ options }); // Not really helpful, but possible
     *
     * // The AutoNumeric constructor class can also accept a string as a css selector. Under the hood this use `QuerySelector` and limit itself to only the first element it finds.
     * anElement = new AutoNumeric('.myCssClass > input');
     * anElement = new AutoNumeric('.myCssClass > input', { options });
     * anElement = new AutoNumeric('.myCssClass > input', 12345.789);
     * anElement = new AutoNumeric('.myCssClass > input', 12345.789, { options });
     * anElement = new AutoNumeric('.myCssClass > input', null, { options }); // With a failed initial value
     * anElement = new AutoNumeric('.myCssClass > input', 12345.789).french({ options });
     *
     * @param {object|Array|number|string} arg1
     * @param {object|Array|number|string|null} arg2
     * @param {object|Array|number|string|null} arg3
     * @throws
     */
    constructor(arg1 = null, arg2 = null, arg3 = null) {
        // --------------------------------------------------------
        // -------------- Initialization
        // Initialize the arguments
        const { domElement, initialValue, userOptions } = AutoNumeric._setArgumentsValues(arg1, arg2, arg3);

        // Initialize the element
        this.domElement = domElement;

        // Generate the settings
        this._setSettings(userOptions, false);
        // Check if the DOM element is supported
        this._checkElement();

        // Store the additional attributes inside the AutoNumeric object
        // Note: This variable is needed and not a duplicate of `initialValueOnKeydown` nor `valueOnFocus` since it serves a different purpose and has a different lifecycle
        this.savedCancellableValue = null;
        // console.log('constructor(): domElement:', domElement, 'initialValue:', initialValue, 'userOptions:', userOptions); //DEBUG

        // Set the initial value if it exists and if the `formatOnPageLoad` option will allow it
        if (!this.runOnce && this.settings.formatOnPageLoad) {
            // Format the element value if needed
            this._formatDefaultValueOnPageLoad(initialValue);
        }

        this.runOnce = true;

        // Add the events listeners only on input elements
        if (this.isInputElement || this.isContentEditable) {
            if (!this.settings.noEventListeners) {
                //XXX Here we make sure the global list is created after creating the event listeners, to only create the event listeners on `document` once
                this._createEventListeners();
            }

            if (this.isInputElement && this.settings.readOnly) {
                this.domElement.readOnly = true;
            }
        }

        // Save the initial values (html attribute + element.value) for the pristine test
        this._saveInitialValues(initialValue);

        // --------------------------------------------------------
        // -------------- Tracking
        // Keep track if the element is currently focused
        this.isFocused = false;

        // Keep track of every AutoNumeric elements that this object initialized
        this._createLocalList();

        // Keep track of all AutoNumeric elements in the current web page
        this.constructor._addToGlobalList(this);

        // --------------------------------------------------------
        // -------------- Methods
        // Create the global functions
        this.global = {
            /**
             * Set the same given element value for each elements in the local AutoNumeric element list, and format those elements immediately
             *
             * @param {number|string} newValue The value must be a number or a numeric string
             * @param {object} options A settings object that will override the current settings. Note: the update is done only if the `newValue` is defined.
             */
            set: (newValue, options = null) => {
                this.autoNumericLocalList.forEach(aNObject => {
                    aNObject.set(newValue, options);
                });
            },

            /**
             * Set the value given value directly as the DOM element value, without formatting it beforehand.
             * This sets the same unformatted value for each elements in the local AutoNumeric element list.
             *
             * @param {number|string} value
             * @param {object} options
             */
            setUnformatted: (value, options = null) => {
                this.autoNumericLocalList.forEach(aNObject => {
                    aNObject.setUnformatted(value, options);
                });
            },

            /**
             * This is an alias of the `getNumericString()` function, and should not be used anymore.
             *
             * @returns {Array<string>}
             * @deprecated
             */
            get: () => { //FIXME à tester
                const result = [];
                this.autoNumericLocalList.forEach(aNObject => {
                    result.push(aNObject.get());
                });

                return result;
            },

            /**
             * Return an array of the unformatted values (as a string) of each AutoNumeric element of the local AutoNumeric element list
             *
             * @returns {Array<string>}
             */
            getNumericString: () => { //FIXME à tester
                const result = [];
                this.autoNumericLocalList.forEach(aNObject => {
                    result.push(aNObject.getNumericString());
                });

                return result;
            },

            /**
             * Return an array of the current formatted values (as a string) of each AutoNumeric element of the local AutoNumeric element list
             *
             * @returns {Array<string>}
             */
            getFormatted: () => { //FIXME à tester
                const result = [];
                this.autoNumericLocalList.forEach(aNObject => {
                    result.push(aNObject.getFormatted());
                });

                return result;
            },

            /**
             * Return an array of the element unformatted values (as a real Javascript number), for each element of the local AutoNumeric element list
             *
             * @returns {Array<number>}
             */
            getNumber: () => { //FIXME à tester
                const result = [];
                this.autoNumericLocalList.forEach(aNObject => {
                    result.push(aNObject.getNumber());
                });

                return result;
            },

            /**
             * Returns the unformatted values (following the `outputFormat` setting) of each element of the local AutoNumeric element list into an array
             *
             * @returns {Array<string>}
             */
            getLocalized: () => { //FIXME à tester
                const result = [];
                this.autoNumericLocalList.forEach(aNObject => {
                    result.push(aNObject.getLocalized());
                });

                return result;
            },

            /**
             * Force each element of the local AutoNumeric element list to reformat its value
             */
            reformat: () => {
                this.autoNumericLocalList.forEach(aNObject => {
                    aNObject.reformat();
                });
            },

            /**
             * Remove the formatting and keep only the raw unformatted value (as a numericString) in each elements of the local AutoNumeric element list
             */
            unformat: () => {
                this.autoNumericLocalList.forEach(aNObject => {
                    aNObject.unformat();
                });
            },

            /**
             * Remove the formatting and keep only the localized unformatted value in the element, with the option to override the default outputFormat if needed
             *
             * @param {null|string} forcedOutputFormat If set to something different than `null`, then this is used as an overriding outputFormat option
             */
            unformatLocalized: (forcedOutputFormat = null) => {
                this.autoNumericLocalList.forEach(aNObject => {
                    aNObject.unformatLocalized(forcedOutputFormat);
                });
            },

            /**
             * Return `true` is *all* the autoNumeric-managed elements are pristine, if their raw value hasn't changed.
             * By default, this returns `true` if the raw unformatted value is still the same even if the formatted one has changed (due to a configuration update for instance).
             *
             * @param {boolean} checkOnlyRawValue If set to `true`, the pristine value is done on the raw unformatted value, not the formatted one. If set to `false`, this also checks that the formatted value hasn't changed.
             * @returns {boolean}
             */
            isPristine: (checkOnlyRawValue = true) => {
                let isPristine = true;
                this.autoNumericLocalList.forEach(aNObject => {
                    if (isPristine && !aNObject.isPristine(checkOnlyRawValue)) {
                        isPristine = false;
                    }
                });

                return isPristine;
            },

            /**
             * Execute the `clear()` method on each AutoNumeric object in the local AutoNumeric element list
             */
            clear: () => { //FIXME à tester
                this.autoNumericLocalList.forEach(aNObject => {
                    aNObject.clear();
                });
            },

            /**
             * Execute the `remove()` method on each AutoNumeric object in the local AutoNumeric element list
             */
            remove: () => { //FIXME à tester
                this.autoNumericLocalList.forEach(aNObject => {
                    aNObject.remove();
                });
            },

            /**
             * Execute the `wipe()` method on each AutoNumeric object in the local AutoNumeric element list
             */
            wipe: () => { //FIXME à tester
                this.autoNumericLocalList.forEach(aNObject => {
                    aNObject.wipe();
                });
            },

            /**
             * Return `true` if the given AutoNumeric object (or DOM element) is in the local AutoNumeric element list
             *
             * @param {HTMLElement|HTMLInputElement|AutoNumeric} domElementOrAutoNumericObject
             * @returns {*}
             */
            has: domElementOrAutoNumericObject => { //FIXME à tester
                let result;
                if (domElementOrAutoNumericObject instanceof AutoNumeric) {
                    result = this.autoNumericLocalList.has(domElementOrAutoNumericObject.node());
                } else {
                    result = this.autoNumericLocalList.has(domElementOrAutoNumericObject);
                }

                return result;
            },

            /**
             * Add an existing AutoNumeric object (or DOM element) to the local AutoNumeric element list, using the DOM element as the key
             *
             * @param {HTMLElement|HTMLInputElement|AutoNumeric} domElementOrAutoNumericObject
             */
            addObject: domElementOrAutoNumericObject => { //FIXME à tester
                if (domElementOrAutoNumericObject instanceof AutoNumeric) {
                    this._addToLocalList(domElementOrAutoNumericObject.node(), domElementOrAutoNumericObject);
                } else {
                    // We need to specify the AutoNumeric object, otherwise the `_addToLocalList` function would not correctly add the AutoNumeric object since we would not have a reference to it, but a reference to the current AutoNumeric object on which is called this method.
                    this._addToLocalList(domElementOrAutoNumericObject, AutoNumeric.getAutoNumericElement(domElementOrAutoNumericObject));
                }
            },

            /**
             * Remove the given AutoNumeric object (or DOM element) from the local AutoNumeric element list, using the DOM element as the key
             *
             * @param {HTMLElement|HTMLInputElement|AutoNumeric} domElementOrAutoNumericObject
             */
            removeObject: domElementOrAutoNumericObject => { //FIXME à tester
                if (domElementOrAutoNumericObject instanceof AutoNumeric) {
                    this.autoNumericLocalList.delete(domElementOrAutoNumericObject.node());
                } else {
                    this.autoNumericLocalList.delete(domElementOrAutoNumericObject);
                }
            },

            /**
             * Remove all elements from the shared list, effectively emptying it.
             * This is the equivalent of calling `detach()` on each of its elements.
             */
            empty: () => { //FIXME à tester
                this.autoNumericLocalList.forEach(aNObject => {
                    aNObject.detach();
                });
            },

            /**
             * Return an array containing all the AutoNumeric DOM elements that have been initialized by each other
             *
             * @returns {Array<HTMLElement>}
             */
            elements: () => { //FIXME à tester
                const result = [];
                this.autoNumericLocalList.forEach(aNObject => {
                    result.push(aNObject.node());
                });

                return result;
            },

            /**
             * Return the `Map` object directly
             * @returns {Map}
             */
            getList: () => this.autoNumericLocalList, //FIXME à tester

            /**
             * Return the number of element in the local AutoNumeric element list
             * @returns {number}
             */
            size: () => this.autoNumericLocalList.size,
        };

        // Create the functions that will allow to change each setting one by one
        /**
         * For each options, we define if we need to reformat the element content (does changing the options should change the way its value is displayed?).
         * If yes, then we use the `update()` for force a reformat, otherwise, we just update the `settings` object.
         */
        this.options = { //FIXME à tester -->
            digitGroupSeparator          : digitGroupSeparator => {
                this.update({ digitGroupSeparator });
            },
            noSeparatorOnFocus           : noSeparatorOnFocus => {
                this.update({ noSeparatorOnFocus });
            },
            digitalGroupSpacing          : digitalGroupSpacing => {
                this.update({ digitalGroupSpacing });
            },
            decimalCharacter             : decimalCharacter => {
                this.update({ decimalCharacter });
            },
            decimalCharacterAlternative  : decimalCharacterAlternative => {
                this.settings.decimalCharacterAlternative = decimalCharacterAlternative; //FIXME à tester
            },
            currencySymbol               : currencySymbol => {
                this.update({ currencySymbol });
            },
            currencySymbolPlacement      : currencySymbolPlacement => {
                this.update({ currencySymbolPlacement });
            },
            negativePositiveSignPlacement: negativePositiveSignPlacement => {
                this.update({ negativePositiveSignPlacement });
            },
            showPositiveSign             : showPositiveSign => {
                this.update({ showPositiveSign });
            },
            suffixText                   : suffixText => {
                this.update({ suffixText });
            },
            overrideMinMaxLimits         : overrideMinMaxLimits => {
                this.update({ overrideMinMaxLimits });
            },
            maximumValue                 : maximumValue => {
                this.update({ maximumValue });
            },
            minimumValue                 : minimumValue => {
                this.update({ minimumValue });
            },
            decimalPlacesOverride        : decimalPlacesOverride => {
                this.update({ decimalPlacesOverride });
            },
            decimalPlacesShownOnFocus    : decimalPlacesShownOnFocus => {
                this.update({ decimalPlacesShownOnFocus });
            },
            scaleDivisor                 : scaleDivisor => {
                this.update({ scaleDivisor });
            },
            scaleDecimalPlaces           : scaleDecimalPlaces => {
                this.update({ scaleDecimalPlaces });
            },
            scaleSymbol                  : scaleSymbol => {
                this.update({ scaleSymbol });
            },
            saveValueToSessionStorage    : saveValueToSessionStorage => {
                this.update({ saveValueToSessionStorage });
            },
            onInvalidPaste               : onInvalidPaste => {
                this.settings.onInvalidPaste = onInvalidPaste; //FIXME à tester
            },
            roundingMethod               : roundingMethod => {
                this.update({ roundingMethod });
            },
            allowDecimalPadding          : allowDecimalPadding => {
                this.update({ allowDecimalPadding });
            },
            negativeBracketsTypeOnBlur   : negativeBracketsTypeOnBlur => {
                this.update({ negativeBracketsTypeOnBlur });
            },
            emptyInputBehavior           : emptyInputBehavior => {
                this.update({ emptyInputBehavior });
            },
            leadingZero                  : leadingZero => {
                this.update({ leadingZero });
            },
            formatOnPageLoad             : formatOnPageLoad => {
                this.settings.formatOnPageLoad = formatOnPageLoad; //FIXME à tester
            },
            selectNumberOnly             : selectNumberOnly => {
                this.settings.selectNumberOnly = selectNumberOnly; //FIXME à tester
            },
            defaultValueOverride         : defaultValueOverride => {
                this.update({ defaultValueOverride });
            },
            unformatOnSubmit             : unformatOnSubmit => {
                this.settings.unformatOnSubmit = unformatOnSubmit; //FIXME à tester
            },
            outputFormat                 : outputFormat => {
                this.settings.outputFormat = outputFormat; //FIXME à tester
            },
            isCancellable                : isCancellable => {
                this.settings.isCancellable = isCancellable; //FIXME à tester
            },
            modifyValueOnWheel           : modifyValueOnWheel => {
                this.settings.modifyValueOnWheel = modifyValueOnWheel; //FIXME à tester
            },
            wheelStep                    : wheelStep => {
                this.settings.wheelStep = wheelStep; //FIXME à tester
            },
            serializeSpaces              : serializeSpaces => {
                this.settings.serializeSpaces = serializeSpaces; //FIXME à tester
            },
            showWarnings                 : showWarnings => {
                this.settings.showWarnings = showWarnings; //FIXME à tester
            },
            //FIXME Add the noEventListeners and readOnly options too?
            failOnUnknownOption          : failOnUnknownOption => {
                this.settings.failOnUnknownOption = failOnUnknownOption; //FIXME à tester
            },
        };
    }

    /**
     * Return the autoNumeric version number (for debugging purpose)
     *
     * @returns {string}
     */
    static version() {
        return '3.0.0-beta.5';
    }

    /**
     * Take the parameters given to the AutoNumeric object, and output the three variables that are needed to finish initializing it :
     * - domElement : The target DOM element
     * - initialValue : The initial value, or `null` if none is given
     * - userOptions : The option object
     *
     * @param {object|Array|number|string} arg1
     * @param {object|Array|number|string|null} arg2
     * @param {object|Array|number|string|null} arg3
     * @returns {{domElement: *, initialValue: *, userOptions: *}}
     * @private
     */
    static _setArgumentsValues(arg1, arg2, arg3) {
        // Basic check on the argument count
        const isArg1Null = AutoNumericHelper.isNull(arg1);
        if (isArg1Null) {
            AutoNumericHelper.throwError('At least one parameter is needed in order to initialize an AutoNumeric object');
        }

        // Prepare the arguments in order to create the AutoNumeric object with the right values
        // Test the argument types
        const isArg1Element = AutoNumericHelper.isElement(arg1);
        const isArg1String = AutoNumericHelper.isString(arg1);

        const isArg2Object = AutoNumericHelper.isObject(arg2);
        const isArg2Number = AutoNumericHelper.isNumberOrArabic(arg2) || arg2 === '';
        const isArg2Null = AutoNumericHelper.isNull(arg2);
        const isArg2EmptyString = AutoNumericHelper.isEmptyString(arg2);

        const isArg3Object = AutoNumericHelper.isObject(arg3);
        const isArg3Null = AutoNumericHelper.isNull(arg3);
        // console.log('isArg1Element, isArg2Null, isArg3Null:', isArg1Element, isArg2Null, isArg3Null); //DEBUG
        // console.log('arg1, arg2, arg3:', arg1, arg2, arg3); //DEBUG

        // Given the parameters passed, sort the data and return a stable state before the initialization
        let domElement;
        let userOptions;
        let initialValue;

        if (isArg1Element && isArg2Null && isArg3Null) {
            // new AutoNumeric(domElement); // With the default options
            domElement = arg1;
            initialValue = null;
            userOptions = null;
            // console.log(`Init 1`, domElement); //DEBUG
        } else if (isArg1Element && isArg2Number && isArg3Null) {
            // new AutoNumeric(domElement, 12345.789); // With the default options, and an initial value
            domElement = arg1;
            initialValue = arg2;
            userOptions = null;
            // console.log(`Init 2`, domElement, initialValue); //DEBUG
        } else if (isArg1Element && isArg2Object && isArg3Null) {
            // new AutoNumeric(domElement, { options }); // With one option object
            domElement = arg1;
            initialValue = null;
            userOptions = arg2;
            // console.log(`Init 3a`, domElement, userOptions); //DEBUG
        } else if (isArg1Element && (isArg2Null || isArg2EmptyString) && isArg3Object) {
            // new AutoNumeric(domElement, null, { options }); // With one option object
            domElement = arg1;
            initialValue = null;
            userOptions = arg3;
            // console.log(`Init 3b`, domElement, userOptions); //DEBUG
        } else if (isArg1String && isArg2Null && isArg3Null) {
            // new AutoNumeric('.myCssClass > input');
            domElement = document.querySelector(arg1);
            initialValue = null;
            userOptions = null;
            // console.log(`Init 4`, domElement); //DEBUG
        } else if (isArg1String && isArg2Object && isArg3Null) {
            // new AutoNumeric('.myCssClass > input', { options });
            domElement = document.querySelector(arg1);
            initialValue = null;
            userOptions = arg2;
            // console.log(`Init 5a`, domElement, userOptions); //DEBUG
        } else if (isArg1String && (isArg2Null || isArg2EmptyString) && isArg3Object) {
            // new AutoNumeric('.myCssClass > input', null, { options });
            domElement = document.querySelector(arg1);
            initialValue = null;
            userOptions = arg3;
            // console.log(`Init 5b`, domElement, userOptions); //DEBUG
        } else if (isArg1String && isArg2Number && isArg3Null) {
            // new AutoNumeric('.myCssClass > input', 12345.789);
            domElement = document.querySelector(arg1);
            initialValue = arg2;
            userOptions = null;
            // console.log(`Init 6`, domElement, initialValue); //DEBUG
        } else if (isArg1String && isArg2Number && isArg3Object) {
            // new AutoNumeric('.myCssClass > input', 12345.789, { options });
            domElement = document.querySelector(arg1);
            initialValue = arg2;
            userOptions = arg3;
            // console.log(`Init 7`, domElement, initialValue, userOptions); //DEBUG
        } else if (isArg1Element && isArg2Number && isArg3Object) {
            // new AutoNumeric(domElement, 12345.789, { options });
            domElement = arg1;
            initialValue = arg2;
            userOptions = arg3;
            // console.log(`Init 8`, domElement, initialValue, userOptions); //DEBUG
        }
        else {
            AutoNumericHelper.throwError(`The parameters given to the AutoNumeric object are not valid, '${arg1}', '${arg2}' and '${arg3}' given.`); //TODO Change the error message based on the number of argument passed
        }
        // console.log('_setArgumentsValues(): domElement:', domElement, 'initialValue:', initialValue, 'userOptions:', userOptions); //DEBUG
        // console.log('isInitialElementAForm:', isInitialElementAForm); //DEBUG

        return { domElement, initialValue, userOptions };
    }

    /**
     * Save the initial element values for later use in the pristine test.
     * Those values are :
     * - the html attribute (ie. <input value='42'>), and
     * - the script `value` (ie. `let domElement.value`)
     *
     * @param {null|number|string} initialValue
     * @private
     */
    _saveInitialValues(initialValue) {
        // Keep the very first initial values (in the html attribute and set by the script). This is needed to check if the element is pristine.
        // Save the html attribute 'value'
        this.initialValueHtmlAttribute = this.domElement.getAttribute('value');
        if (AutoNumericHelper.isNull(this.initialValueHtmlAttribute)) {
            // Set the default empty value attribute instead of `null`, since if the initial value is null, the empty string is used
            this.initialValueHtmlAttribute = '';
        }

        // Save the 'script' value
        this.initialValue = initialValue;
        if (AutoNumericHelper.isNull(this.initialValue)) {
            // Same as above
            this.initialValue = '';
        }
    }

    /**
     * Generate all the event listeners for the given DOM element
     * @private
     */
    _createEventListeners() {
        // Create references to the event handler functions, so we can then cleanly removes those listeners if needed
        // That would not be possible if we used closures directly in the event handler declarations
        this._onFocusInAndMouseEnterFunc = e => { this._onFocusInAndMouseEnter(e); };
        this._onFocusFunc = () => { this._onFocus(); };
        this._onFocusOutAndMouseLeaveFunc = e => { this._onFocusOutAndMouseLeave(e); };
        this._onKeydownFunc = e => { this._onKeydown(e); };
        this._onKeypressFunc = e => { this._onKeypress(e); };
        this._onKeyupFunc = e => { this._onKeyup(e); };
        this._onBlurFunc = e => { this._onBlur(e); };
        this._onPasteFunc = e => { this._onPaste(e); };
        this._onWheelFunc = e => { this._onWheel(e); };
        this._onFormSubmitFunc = e => { this._onFormSubmit(e); };
        this._onKeydownGlobalFunc = e => { this._onKeydownGlobal(e); };
        this._onKeyupGlobalFunc = e => { this._onKeyupGlobal(e); };

        // Add the event listeners
        this.domElement.addEventListener('focusin', this._onFocusInAndMouseEnterFunc, false);
        this.domElement.addEventListener('focus', this._onFocusFunc, false);
        this.domElement.addEventListener('mouseenter', this._onFocusInAndMouseEnterFunc, false);
        this.domElement.addEventListener('blur', this._onFocusOutAndMouseLeaveFunc, false);
        this.domElement.addEventListener('mouseleave', this._onFocusOutAndMouseLeaveFunc, false);
        this.domElement.addEventListener('keydown', this._onKeydownFunc, false);
        this.domElement.addEventListener('keypress', this._onKeypressFunc, false);
        this.domElement.addEventListener('keyup', this._onKeyupFunc, false);
        this.domElement.addEventListener('blur', this._onBlurFunc, false);
        this.domElement.addEventListener('paste', this._onPasteFunc, false);
        this.domElement.addEventListener('wheel', this._onWheelFunc, false);

        const parentForm = this.form();
        if (!AutoNumericHelper.isNull(parentForm)) {
            parentForm.addEventListener('submit.autoNumeric', this._onFormSubmitFunc, false); //FIXME à tester
        }

        // Create one global event listener for the keyup event on the document object, which will be shared by all the autoNumeric elements
        if (!AutoNumeric._doesGlobalListExists()) {
            document.addEventListener('keydown', this._onKeydownGlobalFunc, false);
            document.addEventListener('keyup', this._onKeyupGlobalFunc, false);
        }
    }

    /**
     * Remove all the autoNumeric-related event listeners for the given DOM element
     * @private
     */
    _removeEventListeners() { //FIXME à tester
        this.domElement.removeEventListener('focusin', this._onFocusInAndMouseEnterFunc, false);
        this.domElement.removeEventListener('focus', this._onFocusFunc, false);
        this.domElement.removeEventListener('mouseenter', this._onFocusInAndMouseEnterFunc, false);
        this.domElement.removeEventListener('blur', this._onFocusOutAndMouseLeaveFunc, false);
        this.domElement.removeEventListener('mouseleave', this._onFocusOutAndMouseLeaveFunc, false);
        this.domElement.removeEventListener('keydown', this._onKeydownFunc, false);
        this.domElement.removeEventListener('keypress', this._onKeypressFunc, false);
        this.domElement.removeEventListener('keyup', this._onKeyupFunc, false);
        this.domElement.removeEventListener('blur', this._onBlurFunc, false);
        this.domElement.removeEventListener('paste', this._onPasteFunc, false);
        this.domElement.removeEventListener('wheel', this._onWheelFunc, false);

        document.removeEventListener('keydown', this._onKeydownGlobalFunc, false);
        document.removeEventListener('keyup', this._onKeyupGlobalFunc, false);

        const parentForm = this.form();
        if (!AutoNumericHelper.isNull(parentForm)) {
            parentForm.removeEventListener('submit.autoNumeric', this._onFormSubmitFunc, false);
        }
    }

    // This are the public function available on each autoNumeric-managed element

    /**
     * Method that updates the AutoNumeric settings, and immediately format the element accordingly.
     * The options passed as a parameter is an object that contains the settings, ie. :
     * {
     *     digitGroupSeparator: ".",
     *     decimalCharacter: ",",
     *     currencySymbol: '€ ',
     * }
     *
     * @example anElement.update({ options }) // Updates the settings
     *
     * @param {object} newOptions
     * @returns {AutoNumeric}
     */
    update(newOptions) {
        // Store the current unformatted input value
        const numericString = this.settings.rawValue;

        // Update the settings
        try {
            this._setSettings(newOptions, true);
        } catch (error) {
            AutoNumericHelper.throwError('Unable to update the settings, those are invalid.');

            return this;
        }

        // Update other variables
        //TODO Evaluate if the following variable needs to be updated as well
        this.savedCancellableValue = null;

        // Reformat the input value with the new settings
        if (AutoNumericHelper.getElementValue(this.domElement) !== '') {
            this.set(numericString);
        }

        return this;
    }

    /**
     * Return the options object containing all the current autoNumeric settings in effect.
     * You can then directly access each option by using its name : `anElement.getSettings().optionNameAutoCompleted`.
     *
     * @example
     * anElement.getSettings()
     * anElement.getSettings().decimalCharacter // Return the decimalCharacter setting as a string - any valid option name can be used
     *
     * @returns {object}
     */
    getSettings() {
        return this.settings;
    }

    /**
     * Set the given element value, and format it immediately.
     * Additionally, this `set()` method can accept options that will be merged into the current AutoNumeric element, taking precedence over any previous settings.
     *
     * @example anElement.set('12345.67') // Formats the value
     * @example anElement.set(12345.67) // Formats the value
     * @example anElement.set(12345.67, { decimalCharacter : ',' }) // Update the settings and formats the value in one go
     *
     * @param {number|string} newValue The value must be a number or a numeric string
     * @param {object} options A settings object that will override the current settings. Note: the update is done only if the `newValue` is defined.
     * @returns {AutoNumeric}
     */
    set(newValue, options = null) {
        //TODO Add the `saveSettings` options. If `true`, then when `options` is passed, then it overwrite the current `this.settings`. If `false` the `options` are only used once and `this.settings` is not modified
        if (newValue === null || AutoNumericHelper.isUndefined(newValue)) {
            return this;
        }

        // The options update is done only if the `newValue` is not null
        if (!AutoNumericHelper.isNull(options)) {
            this._setSettings(options, true); // We do not call `update` here since this would call `set` too
        }

        //TODO This looks a lot like `getInputIfSupportedTagAndType()`. Is that necessary? Can the input element be changed since autoNumeric has been initialized?
        // Reset the trailing negative settings, since it's possible the previous value was negative, but not the newly set one
        this.settings.trailingNegative = false; //TODO Use a separate variable to store that info (`this.tempEditing` object for instance?)

        let value = this.constructor._toNumericValue(newValue, this.settings);
        if (isNaN(Number(value))) {
            AutoNumericHelper.setElementValue(this.domElement, '');
            this.settings.rawValue = ''; //FIXME à tester : this was missing

            return this;
        }

        if (value !== '') {
            const [minTest, maxTest] = this.constructor._checkIfInRangeWithOverrideOption(value, this.settings);
            // This test is needed by the showPositiveSign option
            const isZero = AutoNumericHelper.isZeroOrHasNoValue(value);
            if (isZero) {
                value = '0';
            }

            if (minTest && maxTest) {
                // Ensure rounding does not happen twice
                let hasBeenRounded = false;

                // rounds the the extended decimal places
                if (this.settings.decimalPlacesShownOnFocus) {
                    const tempDecimal = this.settings.decimalPlacesOverride;
                    this.settings.decimalPlacesOverride = this.settings.decimalPlacesShownOnFocus;
                    value = this.constructor._roundValue(value, this.settings);
                    hasBeenRounded = true;
                    this.settings.decimalPlacesOverride = tempDecimal;
                }

                if (this.settings.scaleDivisor && !this.settings.hasFocus) {
                    value = this.constructor._toNumericValue(value, this.settings);
                    value = value / this.settings.scaleDivisor;
                    value = value.toString();
                    if (this.settings.scaleDecimalPlaces) {
                        const tempDecimal = this.settings.decimalPlacesOverride;
                        this.settings.decimalPlacesOverride = this.settings.scaleDecimalPlaces;
                        value = this.constructor._roundValue(value, this.settings);
                        hasBeenRounded = true;
                        this.settings.decimalPlacesOverride = tempDecimal;
                    }
                }

                // Rounds if this has not been done already
                if (!hasBeenRounded) {
                    value = this.constructor._roundValue(value, this.settings);
                }

                // Stores rawValue including the decimalPlacesShownOnFocus
                this.settings.rawValue = this._cleanLeadingTrailingZeros(value.replace(this.settings.decimalCharacter, '.'));

                value = this.constructor._modifyNegativeSignAndDecimalCharacterForFormattedValue(value, this.settings);
                value = this.constructor._addGroupSeparators(value, this.settings);

                if (this.settings.saveValueToSessionStorage && (this.settings.decimalPlacesShownOnFocus || this.settings.scaleDivisor)) {
                    this._saveValueToPersistentStorage('set');
                }
            } else {
                this.settings.rawValue = '';
                this._saveValueToPersistentStorage('remove');
                const attemptedValue = value;
                value = '';

                if (!minTest) {
                    AutoNumericHelper.triggerEvent('autoNumeric:minExceeded', this.domElement);
                }

                if (!maxTest) {
                    AutoNumericHelper.triggerEvent('autoNumeric:maxExceeded', this.domElement);
                }

                AutoNumericHelper.throwError(`The value [${attemptedValue}] being set falls outside of the minimumValue [${this.settings.minimumValue}] and maximumValue [${this.settings.maximumValue}] range set for this element`);

                AutoNumericHelper.setElementValue(this.domElement, '');

                return this;
            }
        } else {
            AutoNumericHelper.setElementValue(this.domElement, '');
            this.settings.rawValue = ''; //FIXME à tester : this was missing

            return this;
        }

        if (!this.settings.hasFocus && this.settings.scaleSymbol) {
            value = value + this.settings.scaleSymbol;
        }

        AutoNumericHelper.setElementValue(this.domElement, value);

        return this;
    }

    /**
     * Set the value given value directly as the DOM element value, without formatting it beforehand.
     * You can also set the value and update the setting in one go (the value will again not be formatted immediately).
     *
     * @param {number|string} value
     * @param {object} options
     * @returns {AutoNumeric}
     */
    setUnformatted(value, options = null) {
        AutoNumericHelper.setElementValue(this.domElement, value);

        // Update the rawValue and the savedCancellableValue values //FIXME à tester
        this.settings.rawValue = value; // Doing this without any test can lead to badly formatted rawValue
        this._saveCancellableValue();

        if (!AutoNumericHelper.isNull(options)) {
            this._setSettings(options, true); // We do not call `update` here since this would call `set` too
        }

        return this;
    }

    /**
     * Alias of the `getNumericString()` function.
     * Developers should use one of the more explicit function names to get what they want :
     * - a numeric string : `getNumericString()`
     * - a formatted string : `getFormatted()`
     * - a number : `getNumber()`, or
     * - a localized numeric string : `getLocalized()`
     *
     * @usage anElement.get();
     *
     * @deprecated
     * @returns {string}
     */
    get() {
        return this.getNumericString();
    }

    /**
     * Return the unformatted value as a string.
     *
     * @usage anElement.getNumericString();
     *
     * @returns {string}
     */
    getNumericString() {
        let value = AutoNumericHelper.getElementValue(this.domElement);

        if (this.settings.decimalPlacesShownOnFocus || this.settings.scaleDivisor) {
            value = this.settings.rawValue;
        } else {
            // Test if the value is negative
            const isValueNegative = AutoNumericHelper.isNegative(value);

            if (!(/\d/).test(value) && this.settings.emptyInputBehavior === 'focus') {
                return '';
            }

            if (value !== '' && this.settings.negativeBracketsTypeOnBlur !== null) {
                this.settings.hasFocus = true; //TODO Why do we set the focus information here? That's not logical and should be removed. //FIXME delete this
                value = this.constructor._toggleNegativeBracket(value, this.settings);
            }

            if (this.runOnce || this.settings.formatOnPageLoad === false) {
                // Strips trailing negative symbol
                value = this.constructor._stripAllNonNumberCharacters(value, this.settings, true);
                // Trims leading and trailing zeros when leadingZero does NOT equal "keep".
                value = this._cleanLeadingTrailingZeros(value.replace(this.settings.decimalCharacter, '.'));

                // Places the negative symbol in front of the trailing negative
                if (this.settings.trailingNegative && isValueNegative && !AutoNumericHelper.isNegative(value) && Number(value) !== 0) {
                    value = `-${value}`;
                }
            }

            if (value !== '' || (value === '' && this.settings.emptyInputBehavior === 'zero')) {
                value = this._modifyNegativeSignAndDecimalCharacterForRawValue(value);
            }
        }

        // Always return a numeric string
        // The following statement gets rid of the trailing zeros in the decimal places since the current method does not pad decimals
        return AutoNumericHelper.trimPaddedZerosFromDecimalPlaces(value);
    }

    /**
     * Return the current formatted value of the AutoNumeric element as a string
     * 
     * @usage anElement.getFormatted()
     *
     * @returns {string}
     */
    getFormatted() {
        // Make sure `this[0]` exists as well as `.value` before trying to access that property
        if (!('value' in this.domElement || 'textContent' in this.domElement)) {
            AutoNumericHelper.throwError('Unable to get the formatted string from the element.');
        }

        return AutoNumericHelper.getElementValue(this.domElement);
    }

    /**
     * Return the element unformatted value as a real Javascript number.
     * Warning: This can lead to precision problems with big numbers that should be stored as strings.
     *
     * @usage anElement.getNumber()
     *
     * @returns {number}
     */
    getNumber() {
        const value = this.getNumericString();

        return this.constructor._toLocale(value, 'number');
    }

    /**
     * Returns the unformatted value, but following the `outputFormat` setting, which means the output can either be :
     * - a string (that could or could not represent a number (ie. "12345,67-")), or
     * - a plain number (if the setting 'number' is used).
     *
     * By default the returned values are an ISO numeric string "1234.56" or "-1234.56" where the decimal character is a period.
     * Check the "outputFormat" option definition for more details.
     *
     * @usage anElement.getLocalized();
     *
     * @param {null|string} forcedOutputFormat If set to something different than `null`, then this is used as an overriding outputFormat option
     * @returns {*}
     */
    getLocalized(forcedOutputFormat = null) {
        let value;
        if (AutoNumericHelper.isEmptyString(this.settings.rawValue)) {
            value = '';
        } else {
            // Here I use `this.settings.rawValue` instead of `this.getNumericString()` since the current input value could be unformatted with a localization (ie. '1234567,89-').
            // I also convert the rawValue to a number, then back to a string in order to drop the decimal part if the rawValue is an integer.
            value = ''+Number(this.settings.rawValue);
        }

        if (value !== '' && Number(value) === 0 && this.settings.leadingZero !== 'keep') {
            value = '0';
        }

        let outputFormatToUse;
        if (AutoNumericHelper.isNull(forcedOutputFormat)) {
            outputFormatToUse = this.settings.outputFormat;
        } else {
            outputFormatToUse = forcedOutputFormat;
        }

        return this.constructor._toLocale(value, outputFormatToUse);
    }

    /**
     * Force the element to reformat its value again (just in case the formatting has been lost).
     * This can be used right after a form submission for instance (after a previous call to `unformat`).
     *
     * @example anElement.reformat()
     *
     * @returns {AutoNumeric}
     */
    reformat() {
        // `this.settings.rawValue` is used instead of `this.domElement.value` because when the content is `unformatLocalized`, it can become a string that cannot be converted to a number easily
        this.set(this.settings.rawValue);

        return this;
    }

    /**
     * Remove the formatting and keep only the raw unformatted value in the element (as a numericString)
     * Note: this is loosely based on the previous 'unSet()' function
     *
     * By default, values are returned as ISO numeric strings (ie. "1234.56" or "-1234.56"), where the decimal character is a period.
     * @example anElement.unformat()
     *
     * @returns {AutoNumeric}
     */
    unformat() {
        // this.settings.hasFocus = true; //TODO Is this necessary? //FIXME delete this
        AutoNumericHelper.setElementValue(this.domElement, this.getNumericString());
        
        return this;
    }

    /**
     * Remove the formatting and keep only the localized unformatted value in the element, with the option to override the default outputFormat if needed
     *
     * Locale formats are supported "1234.56-" or "1234,56" or "-1234,56 or "1234,56-", or even plain numbers.
     * Take a look at the `outputFormat` option definition in the default settings for more details.
     *
     * @param {null|string} forcedOutputFormat If set to something different than `null`, then this is used as an overriding outputFormat option
     * @returns {AutoNumeric}
     */
    unformatLocalized(forcedOutputFormat = null) {
        // this.settings.hasFocus = true; //TODO Is this necessary? Can we remove that? //FIXME delete this
        AutoNumericHelper.setElementValue(this.domElement, this.getLocalized(forcedOutputFormat));

        return this;
    }

    /**
     * Return `true` if the current value is the same as when the element got initialized.
     * Note: By default, this returns `true` if the raw unformatted value is still the same even if the formatted one has changed (due to a configuration update for instance).
     * In order to test if the formatted value is the same (which means neither the raw value nor the settings have been changed), then you must pass `false` as its argument.
     *
     * @param {boolean} checkOnlyRawValue If set to `true`, the pristine value is done on the raw unformatted value, not the formatted one.  If set to `false`, this also checks that the formatted value hasn't changed.
     * @returns {boolean}
     */
    isPristine(checkOnlyRawValue = true) {
        let result;
        if (checkOnlyRawValue) {
            result = this.initialValue === this.getNumericString();
        } else {
            result = this.initialValueHtmlAttribute === this.getFormatted();
        }

        return result;
    }

    /**
     * Select the formatted element content, based on the `selectNumberOnly` option
     *
     * @returns {AutoNumeric}
     */
    select() {
        if (this.settings.selectNumberOnly) {
            this.selectNumber();
        } else {
            this._defaultSelectAll();
        }

        return this;
    }

    /**
     * Select the whole element content (including the currency symbol).
     * @private
     */
    _defaultSelectAll() {
        AutoNumericHelper.setElementSelection(this.domElement, 0, AutoNumericHelper.getElementValue(this.domElement).length);
    }

    /**
     * Select only the numbers in the formatted element content, leaving out the currency symbol, whatever the value of the `selectNumberOnly` option
     *
     * @returns {AutoNumeric}
     */
    selectNumber() {
        //TODO Make sure the selection is ok when showPositiveSign is set to `true` (select the negative sign, but not the positive one)
        const unformattedValue = AutoNumericHelper.getElementValue(this.domElement);
        const valueLen = unformattedValue.length;
        const currencySymbolSize = this.settings.currencySymbol.length;
        const currencySymbolPlacement = this.settings.currencySymbolPlacement;
        const negLen = (!AutoNumericHelper.isNegative(unformattedValue))?0:1;
        const suffixTextLen = this.settings.suffixText.length;
        const negativePositiveSignPlacement = this.settings.negativePositiveSignPlacement;

        let start;
        if (currencySymbolPlacement === 's') {
            start = 0;
        } else if (negativePositiveSignPlacement === 'l' && negLen === 1 && currencySymbolSize > 0) {
            start = currencySymbolSize + 1;
        } else {
            start = currencySymbolSize;
        }

        let end;
        if (currencySymbolPlacement === 'p') {
            end = valueLen - suffixTextLen;
        } else {
            switch (negativePositiveSignPlacement) {
                case 'l':
                    end = valueLen - (suffixTextLen + currencySymbolSize);
                    break;
                case 'r':
                    if (currencySymbolSize > 0) {
                        end = valueLen - (currencySymbolSize + negLen + suffixTextLen);
                    } else {
                        end = valueLen - (currencySymbolSize + suffixTextLen);
                    }
                    break;
                default :
                    end = valueLen - (currencySymbolSize + suffixTextLen);
            }
        }

        AutoNumericHelper.setElementSelection(this.domElement, start, end);

        return this;
    }

    /**
     * Select only the integer part in the formatted element content, whatever the value of `selectNumberOnly`
     *
     * @returns {AutoNumeric}
     */
    selectInteger() {
        let start = 0;
        const isPositive = this.settings.rawValue >= 0;

        // Negative or positive sign, if any
        if (this.settings.currencySymbolPlacement === AutoNumeric.options.currencySymbolPlacement.prefix ||
            (this.settings.currencySymbolPlacement === AutoNumeric.options.currencySymbolPlacement.suffix &&
            (this.settings.negativePositiveSignPlacement === AutoNumeric.options.negativePositiveSignPlacement.prefix ||
            this.settings.negativePositiveSignPlacement === AutoNumeric.options.negativePositiveSignPlacement.none))) {
            if ((this.settings.showPositiveSign && isPositive) ||  // This only exclude the positive sign from being selected
                (!isPositive && this.settings.currencySymbolPlacement === AutoNumeric.options.currencySymbolPlacement.prefix && this.settings.negativePositiveSignPlacement === AutoNumeric.options.negativePositiveSignPlacement.left)) { // And this exclude the negative sign from being selected in this special case : '-€ 1.234,57suffixText'
                start = start + 1;
            }
        }

        // Currency symbol
        if (this.settings.currencySymbolPlacement === AutoNumeric.options.currencySymbolPlacement.prefix) {
            start = start + this.settings.currencySymbol.length;
        }

        // Calculate the selection end position
        const elementValue = AutoNumericHelper.getElementValue(this.domElement);
        let end = elementValue.indexOf(this.settings.decimalCharacter);
        if (end === -1) {
            // No decimal character found
            if (this.settings.currencySymbolPlacement === AutoNumeric.options.currencySymbolPlacement.suffix) {
                end = elementValue.length - this.settings.currencySymbol.length;
            } else {
                end = elementValue.length;
            }

            // Trailing negative sign
            if (!isPositive &&
                (this.settings.negativePositiveSignPlacement === AutoNumeric.options.negativePositiveSignPlacement.suffix ||
                this.settings.currencySymbolPlacement === AutoNumeric.options.currencySymbolPlacement.suffix)) {
                end = end - 1;
            }

            // Avoid selecting the suffix test
            end = end - this.settings.suffixText.length;
        }

        AutoNumericHelper.setElementSelection(this.domElement, start, end);

        return this;
    }

    /**
     * Select only the decimal part in the formatted element content, whatever the value of `selectNumberOnly`
     * Multiple cases are possible :
     * +1.234,57suffixText
     *
     * € +1.234,57suffixText
     * +€ 1.234,57suffixText
     * € 1.234,57+suffixText
     *
     * 1.234,57+ €suffixText
     * 1.234,57 €+suffixText
     * +1.234,57 €suffixText
     *
     * @returns {AutoNumeric}
     */
    selectDecimal() {
        let start = AutoNumericHelper.getElementValue(this.domElement).indexOf(this.settings.decimalCharacter);
        let end;

        if (start === -1) {
            // The decimal character has not been found, we deselect all
            start = 0;
            end = 0;
        } else {
            // A decimal character has been found
            start = start + 1; // We add 1 to exclude the decimal character

            let decimalCount;
            if (this.settings.decimalPlacesShownOnFocus !== null) {
                decimalCount = this.settings.decimalPlacesShownOnFocus;
            } else {
                decimalCount = this.settings.decimalPlacesOverride;
            }

            end = start + decimalCount;
        }

        AutoNumericHelper.setElementSelection(this.domElement, start, end);

        return this;
    }

    /**
     * Return the DOM element reference of the autoNumeric-managed element
     *
     * @returns {HTMLElement|HTMLInputElement}
     */
    node() {
        return this.domElement;
    }

    /**
     * Return the DOM element reference of the parent node of the autoNumeric-managed element
     *
     * @returns {HTMLElement|HTMLInputElement|Node}
     */
    parent() {
        return this.domElement.parentNode;
    }

    /**
     * Detach the current AutoNumeric element from the shared local 'init' list.
     * This means any changes made on that local shared list will not be transmitted to that element anymore.
     * Note : The user can provide another AutoNumeric element, and detach this one instead of the current one.
     *
     * @param {AutoNumeric} otherAnElement
     * @returns {AutoNumeric}
     */
    detach(otherAnElement = null) { //FIXME à tester
        let domElementToDetach;
        if (!AutoNumericHelper.isNull(otherAnElement)) {
            domElementToDetach = otherAnElement.node();
        } else {
            domElementToDetach = this.domElement;
        }

        this._removeFromLocalList(domElementToDetach); //FIXME What happens if the selected dom element does not exist in the list?

        return this;
    }

    /**
     * Attach the given AutoNumeric element to the shared local 'init' list.
     * When doing that, by default the DOM content is left untouched.
     * The user can force a reformat with the new shared list options by passing a second argument to `true`.
     *
     * @param {AutoNumeric} otherAnElement
     * @param {boolean} reFormat
     * @returns {AutoNumeric}
     */
    attach(otherAnElement, reFormat = true) { //FIXME à tester
        this._addToLocalList(otherAnElement.node()); //FIXME Should we make sure the element is not already in the list?
        if (reFormat) {
            otherAnElement.update(this.settings);
        }

        return this;
    }

    /**
     * Format and return the given value, or set the formatted value into the given DOM element if one is passed as an argument.
     * By default, this use the current element settings.
     * The user can override any option of its choosing by passing an option object.
     *
     * @param {number|HTMLElement|HTMLInputElement} valueOrElement
     * @param {null|object} optionOverride
     * @returns {string|null}
     */
    formatOther(valueOrElement, optionOverride = null) { //FIXME à tester
        return this._formatOrUnformatOther(true, valueOrElement, optionOverride);
    }

    /**
     * Unformat and return the raw numeric string corresponding to the given value, or directly set the unformatted value into the given DOM element if one is passed as an argument.
     * By default, this use the current element settings.
     * The user can override any option of its choosing by passing an option object.

     * @param {string|HTMLElement|HTMLInputElement} stringOrElement
     * @param {null|object} optionOverride
     * @returns {string|null}
     */
    unformatOther(stringOrElement, optionOverride = null) { //FIXME à tester
        return this._formatOrUnformatOther(false, stringOrElement, optionOverride);
    }

    /**
     * Method that either format or unformat the value of another element.
     *
     * - Format and return the given value, or set the formatted value into the given DOM element if one is passed as an argument.
     * - Unformat and return the raw numeric string corresponding to the given value, or directly set the unformatted value into the given DOM element if one is passed as an argument.
     *
     * By default, this use the current element settings.
     * The user can override any option of its choosing by passing an option object.
     * 
     * @param {boolean} isFormatting If set to `true`, then the method formats, otherwise if set to `false`, it unformats
     * @param {number|string|HTMLElement|HTMLInputElement} valueOrStringOrElement
     * @param {null|object} optionOverride
     * @returns {string|null}
     * @private
     */
    _formatOrUnformatOther(isFormatting, valueOrStringOrElement, optionOverride = null) { //FIXME à tester
        // If the user wants to override the current element settings temporarily
        let settingsToUse;
        if (!AutoNumericHelper.isNull(optionOverride)) {
            settingsToUse = this._cloneAndMergeSettings(optionOverride);
        } else {
            settingsToUse = this.settings;
        }

        // Then the unformatting is done...
        let result;
        if (AutoNumericHelper.isElement(valueOrStringOrElement)) {
            // ...either directly on the DOM element value
            const elementValue = AutoNumericHelper.getElementValue(valueOrStringOrElement);
            if (isFormatting) {
                result = AutoNumeric.format(elementValue, settingsToUse);
            }
            else {
                result = AutoNumeric.unformat(elementValue, settingsToUse);
            }
            AutoNumericHelper.setElementValue(valueOrStringOrElement, result); //TODO Use `unformatAndSet` and `formatAndSet`instead

            return null;
        }

        // ...or on the given value
        if (isFormatting) {
            result = AutoNumeric.format(valueOrStringOrElement, settingsToUse);
        }
        else {
            result = AutoNumeric.unformat(valueOrStringOrElement, settingsToUse);
        }

        return result;
    }

    /**
     * Use the current AutoNumeric element settings to initialize the DOM element given as a parameter.
     * Doing so will *link* the two AutoNumeric elements since they will share the same local AutoNumeric element list.
     * (cf. prototype pattern : https://en.wikipedia.org/wiki/Prototype_pattern)
     *
     * Use case : Once you have an AutoNumeric element already setup correctly with the right options, you can use it as many times you want to initialize as many other DOM elements as needed.
     * Note : this works only on elements that can be managed by autoNumeric.
     *
     * @param {HTMLElement|HTMLInputElement} domElement
     * @param {boolean} detached If set to `true`, then the newly generated AutoNumeric element will not share the same local element list
     * @returns {AutoNumeric}
     */
    init(domElement, detached = false) {
        // Initialize the new AutoNumeric element
        //TODO Use a special call that would prevent calling `_createLocalList` (since we'll delete that list just after if detached == false)
        const newAutoNumericElement =  new AutoNumeric(domElement, AutoNumericHelper.getElementValue(domElement), this.settings);

        // Set the common shared local list if needed
        // If the user wants to create a detached new AutoNumeric element, then skip the following step that bind the two elements together by default
        if (!detached) {
            // 1) Remove the local list created during initialization
            newAutoNumericElement._deleteLocalList();

            // 2) Set the local list reference to point to the initializer's one
            newAutoNumericElement._setLocalList(this._getLocalList());

            // 3) Add the new element to that existing list
            newAutoNumericElement._addToLocalList(domElement); // Here we use the new AutoNumeric object reference to add to the local list, since we'll need the reference to `this` in the methods to points to that new AutoNumeric object.
        }

        return newAutoNumericElement;
    }

    /**
     * Reset the element value either to the empty string '', or the currency sign, depending on the `emptyInputBehavior` option value.
     * If you set the `forceClearAll` argument to `true`, then the `emptyInputBehavior` option is overridden and the whole input is clear, including any currency sign.
     *
     * @param {boolean} forceClearAll
     * @returns {AutoNumeric}
     */
    clear(forceClearAll = false) { //FIXME à tester
        if (forceClearAll) {
            const temporaryForcedOptions = {
                emptyInputBehavior: AutoNumeric.options.emptyInputBehavior.focus,
            };
            this.set('', temporaryForcedOptions);
        } else {
            this.set('');
        }

        return this;
    }

    /**
     * Remove the autoNumeric data and event listeners from the element, but keep the element content intact.
     * This also clears the value from sessionStorage (or cookie, depending on browser supports).
     * Note: this does not remove the formatting.
     *
     * @example anElement.remove()
     */
    remove() {
        this._saveValueToPersistentStorage('remove');
        this._removeEventListeners(); //FIXME à tester

        // Also remove the element from the local AutoNumeric list
        this._removeFromLocalList(this.domElement); //FIXME à tester
        // Also remove the element from the global AutoNumeric list
        this.constructor._removeFromGlobalList(this); //FIXME à tester
    }

    /**
     * Remove the autoNumeric data and event listeners from the element, and reset its value to the empty string ''.
     * This also clears the value from sessionStorage (or cookie, depending on browser supports).
     *
     * @example anElement.wipe()
     */
    wipe() {
        AutoNumericHelper.setElementValue(this.domElement, '');
        this.remove();
    }

    /**
     * Remove the autoNumeric data and event listeners from the element, and delete the DOM element altogether
     */
    nuke() {
        this.remove();
        // Remove the element from the DOM
        this.domElement.parentNode.removeChild(this.domElement);
    }


    // Special functions that really work on the parent <form> element, instead of the <input> element itself

    /**
     * Return a reference to the parent <form> element if it exists, otherwise return `null`
     *
     * @returns {HTMLFormElement|null}
     */
    form() {
        if (this.domElement.tagName.toLowerCase() === 'body') {
            return null;
        }

        let node = this.domElement;
        let tagName;
        do {
            node = node.parentNode;
            tagName = node.tagName.toLowerCase();

<<<<<<< HEAD
            if (tagName === 'body') {
                break;
            }
        } while (tagName !== 'form');
=======
/**
 * Wrapper variable that hold named keyboard keys with their respective key name (as set in KeyboardEvent.key).
 * Those names are listed here :
 * @link https://developer.mozilla.org/en-US/docs/Web/API/KeyboardEvent/key/Key_Values
 */
const keyName = {
    // Special values
    Unidentified:   'Unidentified',

    // Modifier keys
    Alt:            'Alt',
    AltGr:          'AltGraph',
    CapsLock:       'CapsLock', // Under Chrome, e.key is empty for CapsLock
    Ctrl:           'Control',
    Fn:             'Fn',
    FnLock:         'FnLock',
    Hyper:          'Hyper', // 'OS' under Firefox
    Meta:           'Meta', // The Windows, Command or ⌘ key // 'OS' under Firefox and IE9
    Windows:        'Meta', // This is a non-official key name
    Command:        'Meta', // This is a non-official key name
    NumLock:        'NumLock',
    ScrollLock:     'ScrollLock',
    Shift:          'Shift',
    Super:          'Super', // 'OS' under Firefox
    Symbol:         'Symbol',
    SymbolLock:     'SymbolLock',

    // Whitespace keys
    Enter:          'Enter',
    Tab:            'Tab',
    Space:          ' ', // 'Spacebar' for Firefox <37, and IE9

    // Navigation keys
    DownArrow:      'ArrowDown', // 'Down' for Firefox <=36, and IE9
    LeftArrow:      'ArrowLeft', // 'Left' for Firefox <=36, and IE9
    RightArrow:     'ArrowRight', // 'Right' for Firefox <=36, and IE9
    UpArrow:        'ArrowUp', // 'Up' for Firefox <=36, and IE9
    End:            'End',
    Home:           'Home',
    PageDown:       'PageDown',
    PageUp:         'PageUp',

    // Editing keys
    Backspace:      'Backspace',
    Clear:          'Clear',
    Copy:           'Copy',
    CrSel:          'CrSel', // 'Crsel' for Firefox <=36, and IE9
    Cut:            'Cut',
    Delete:         'Delete', // 'Del' for Firefox <=36, and IE9
    EraseEof:       'EraseEof',
    ExSel:          'ExSel', // 'Exsel' for Firefox <=36, and IE9
    Insert:         'Insert',
    Paste:          'Paste',
    Redo:           'Redo',
    Undo:           'Undo',

    // UI keys
    Accept:         'Accept',
    Again:          'Again',
    Attn:           'Attn', // 'Unidentified' for Firefox, Chrome, and IE9 ('KanaMode' when using the Japanese keyboard layout)
    Cancel:         'Cancel',
    ContextMenu:    'ContextMenu', // 'Apps' for Firefox <=36, and IE9
    Esc:            'Escape', // 'Esc' for Firefox <=36, and IE9
    Execute:        'Execute',
    Find:           'Find',
    Finish:         'Finish', // 'Unidentified' for Firefox, Chrome, and IE9 ('Katakana' when using the Japanese keyboard layout)
    Help:           'Help',
    Pause:          'Pause',
    Play:           'Play',
    Props:          'Props',
    Select:         'Select',
    ZoomIn:         'ZoomIn',
    ZoomOut:        'ZoomOut',

    // Device keys
    BrightnessDown: 'BrightnessDown',
    BrightnessUp:   'BrightnessUp',
    Eject:          'Eject',
    LogOff:         'LogOff',
    Power:          'Power',
    PowerOff:       'PowerOff',
    PrintScreen:    'PrintScreen',
    Hibernate:      'Hibernate', // 'Unidentified' for Firefox <=37
    Standby:        'Standby', // 'Unidentified' for Firefox <=36, and IE9
    WakeUp:         'WakeUp',

    // IME and composition keys
    Compose:        'Compose',
    Dead:           'Dead',

    // Function keys
    F1:             'F1',
    F2:             'F2',
    F3:             'F3',
    F4:             'F4',
    F5:             'F5',
    F6:             'F6',
    F7:             'F7',
    F8:             'F8',
    F9:             'F9',
    F10:            'F10',
    F11:            'F11',
    F12:            'F12',

    // Document keys
    Print:          'Print',

    // 'Normal' keys
    num0:           '0',
    num1:           '1',
    num2:           '2',
    num3:           '3',
    num4:           '4',
    num5:           '5',
    num6:           '6',
    num7:           '7',
    num8:           '8',
    num9:           '9',
    numpad0:        '0',
    numpad1:        '1',
    numpad2:        '2',
    numpad3:        '3',
    numpad4:        '4',
    numpad5:        '5',
    numpad6:        '6',
    numpad7:        '7',
    numpad8:        '8',
    numpad9:        '9',
    a:              'a',
    b:              'b',
    c:              'c',
    d:              'd',
    e:              'e',
    f:              'f',
    g:              'g',
    h:              'h',
    i:              'i',
    j:              'j',
    k:              'k',
    l:              'l',
    m:              'm',
    n:              'n',
    o:              'o',
    p:              'p',
    q:              'q',
    r:              'r',
    s:              's',
    t:              't',
    u:              'u',
    v:              'v',
    w:              'w',
    x:              'x',
    y:              'y',
    z:              'z',
    MultiplyNumpad: '*',
    PlusNumpad:     '+',
    MinusNumpad:    '-',
    DotNumpad:      '.',
    SlashNumpad:    '/',
    Semicolon:      ';',
    Equal:          '=',
    Comma:          ',',
    Hyphen:         '-',
    Minus:          '-',
    Plus:           '+',
    Dot:            '.',
    Slash:          '/',
    Backquote:      '`',
    LeftBracket:    '[',
    RightBracket:   ']',
    Backslash:      '\\',
    Quote:          "'",
    NumpadDot:      '.',
    NumpadDotAlt:   ',', // Modern browsers automatically adapt the character sent by this key to the decimal character of the current language
    NumpadMultiply: '*',
    NumpadPlus:     '+',
    NumpadMinus:    '-',
    NumpadSlash:    '/',
    NumpadDotObsoleteBrowsers:      'Decimal',
    NumpadMultiplyObsoleteBrowsers: 'Multiply',
    NumpadPlusObsoleteBrowsers:     'Add',
    NumpadMinusObsoleteBrowsers:    'Subtract',
    NumpadSlashObsoleteBrowsers:    'Divide',
};
>>>>>>> aa76e1b8

        if (tagName === 'form') {
            return node;
        } else {
            return null;
        }
    }

    /**
     * Return a string in standard URL-encoded notation with the form input values being unformatted.
     * This string can be used as a query for instance.
     *
     * @returns {string}
     */
    formNumericString() {
        return this.constructor._serializeNumericString(this.form(), this.settings.serializeSpaces);
    }

<<<<<<< HEAD
    /**
     * Return a string in standard URL-encoded notation with the form input values being formatted.
     *
     * @returns {string}
     */
    formFormatted() {
        return this.constructor._serializeFormatted(this.form(), this.settings.serializeSpaces);
    }

    /**
     * Return a string in standard URL-encoded notation with the form input values, with localized values.
     * The default output format can be overridden by passing the option as a parameter.
     *
     * @param {null|string} forcedOutputFormat If set to something different than `null`, then this is used as an overriding outputFormat option
     * @returns {string}
     */
    formLocalized(forcedOutputFormat = null) {
        let outputFormatToUse;
        if (AutoNumericHelper.isNull(forcedOutputFormat)) {
            outputFormatToUse = this.settings.outputFormat;
        } else {
            outputFormatToUse = forcedOutputFormat;
        }

        return this.constructor._serializeLocalized(this.form(), this.settings.serializeSpaces, outputFormatToUse);
    }
=======
/**
 * UMD structure
 */
(function(factory) {
    //TODO This surely can be improved by letting webpack take care of generating this UMD part
if (typeof define === 'function' && define.amd) {
        // AMD. Register as an anonymous module.
    define(['jquery'], factory);
} else if (typeof module === 'object' && module.exports) {
        // Node/CommonJS
    module.exports = factory(require('jquery'));
} else {
        // Browser globals
    factory(window.jQuery);
}
}($ => {
    // Helper functions
>>>>>>> aa76e1b8

    /**
     * Return an array containing an object for each form <input> element.
     * Those objects are of the following structure `{ name: foo, value: '42' }`, where the `name` is the DOM element name, and the `value` is an unformatted numeric string.
     *
     * @returns {Array}
     */
    formArrayNumericString() {
        return this.constructor._serializeNumericStringArray(this.form(), this.settings.serializeSpaces);
    }

    /**
     * Return an array containing an object for each form <input> element.
     * Those objects are of the following structure `{ name: foo, value: '42' }`, where the `name` is the DOM element name, and the `value` is the formatted string.
     *
     * @returns {Array}
     */
    formArrayFormatted() {
        return this.constructor._serializeFormattedArray(this.form(), this.settings.serializeSpaces);
    }

    /**
     * Return an array containing an object for each form <input> element.
     * Those objects are of the following structure `{ name: foo, value: '42' }`, where the `name` is the DOM element name, and the `value` is the localized numeric string.
     *
     * @param {null|string} forcedOutputFormat If set to something different than `null`, then this is used as an overriding outputFormat option
     * @returns {Array}
     */
    formArrayLocalized(forcedOutputFormat = null) {
        let outputFormatToUse;
        if (AutoNumericHelper.isNull(forcedOutputFormat)) {
            outputFormatToUse = this.settings.outputFormat;
        } else {
            outputFormatToUse = forcedOutputFormat;
        }

        return this.constructor._serializeLocalizedArray(this.form(), this.settings.serializeSpaces, outputFormatToUse);
    }

    /**
     * Return a JSON string containing an object representing the form input values.
     * This is based on the result of the `formArrayNumericString()` function.
     *
     * @returns {string}
     */
    formJsonNumericString() {
        return JSON.stringify(this.formArrayNumericString());
    }

    /**
     * Return a JSON string containing an object representing the form input values.
     * This is based on the result of the `formArrayFormatted()` function.
     *
     * @returns {string}
     */
    formJsonFormatted() {
        return JSON.stringify(this.formArrayFormatted());
    }

    /**
     * Return a JSON string containing an object representing the form input values.
     * This is based on the result of the `formArrayLocalized()` function.
     *
     * @param {null|string} forcedOutputFormat If set to something different than `null`, then this is used as an overriding outputFormat option
     * @returns {string}
     */
    formJsonLocalized(forcedOutputFormat = null) {
        return JSON.stringify(this.formArrayLocalized(forcedOutputFormat));
    }

    /**
     * Unformat all the autoNumeric-managed elements that are a child of the parent <form> element of this DOM element, to numeric strings
     *
     * @returns {AutoNumeric}
     */
    formUnformat() { //FIXME à tester
        const inputs = this.constructor._getChildANInputElement(this.form());
        inputs.forEach(input => {
            AutoNumeric.getAutoNumericElement(input).unformat();
        });

        return this;
    }

    /**
     * Unformat all the autoNumeric-managed elements that are a child of the parent <form> element of this DOM element, to localized strings
     *
     * @returns {AutoNumeric}
     */
    formUnformatLocalized() { //FIXME à tester
        const inputs = this.constructor._getChildANInputElement(this.form());
        inputs.forEach(input => {
            AutoNumeric.getAutoNumericElement(input).unformatLocalized();
        });

        return this;
    }

    /**
     * Reformat all the autoNumeric-managed elements that are a child of the parent <form> element of this DOM element
     *
     * @returns {AutoNumeric}
     */
    formReformat() { //FIXME à tester
        const inputs = this.constructor._getChildANInputElement(this.form());
        inputs.forEach(input => {
            AutoNumeric.getAutoNumericElement(input).reformat();
        });

        return this;
    }

    /**
     * Convert the input values to numeric strings, submit the form, then reformat those back.
     * The function can either take a callback, or not. If it doesn't, the default `form.submit()` function will be called.
     * Otherwise, it runs `callback(value)` with `value` being equal to the result of `formNumericString()`.
     *
     * @param {function|null} callback
     * @returns {AutoNumeric}
     */
    formSubmitNumericString(callback = null) { //FIXME à tester
        if (AutoNumericHelper.isNull(callback)) {
            this.formUnformat();
            this.form().submit();
            this.formReformat();
        } else if (AutoNumericHelper.isFunction(callback)) {
            callback(this.formNumericString());
        } else {
            AutoNumericHelper.throwError(`The given callback is not a function.`);
        }

        return this;
    }

    /**
     * Submit the form with the current formatted values.
     * The function can either take a callback, or not. If it doesn't, the default `form.submit()` function will be called.
     * Otherwise, it runs `callback(value)` with `value` being equal to the result of `formFormatted()`.
     *
     * @param {function|null} callback
     * @returns {AutoNumeric}
     */
    formSubmitFormatted(callback = null) { //FIXME à tester
        if (AutoNumericHelper.isNull(callback)) {
            this.form().submit();
        } else if (AutoNumericHelper.isFunction(callback)) {
            callback(this.formFormatted());
        } else {
            AutoNumericHelper.throwError(`The given callback is not a function.`);
        }

        return this;
    }

    /**
     * Convert the input values to localized strings, submit the form, then reformat those back.
     * The function can either take a callback, or not. If it doesn't, the default `form.submit()` function will be called.
     * Otherwise, it runs `callback(value)` with `value` being equal to the result of `formLocalized()`.
     *
     * @param {null|string} forcedOutputFormat If set to something different than `null`, then this is used as an overriding outputFormat option
     * @param {function|null} callback
     * @returns {AutoNumeric}
     */
    formSubmitLocalized(forcedOutputFormat = null, callback = null) { //FIXME à tester
        if (AutoNumericHelper.isNull(callback)) {
            this.formUnformatLocalized();
            this.form().submit();
            this.formReformat();
        } else if (AutoNumericHelper.isFunction(callback)) {
            callback(this.formLocalized(forcedOutputFormat));
        } else {
            AutoNumericHelper.throwError(`The given callback is not a function.`);
        }

        return this;
    }

    /**
     * Generate an array of numeric strings from the `<input>` elements, and pass it to the given callback.
     * Under the hood, the array is generated via a call to `formArrayNumericString()`.
     *
     * @param {function} callback
     * @returns {AutoNumeric}
     */
    formSubmitArrayNumericString(callback) { //FIXME à tester
        if (AutoNumericHelper.isFunction(callback)) {
            callback(this.formArrayNumericString());
        } else {
            AutoNumericHelper.throwError(`The given callback is not a function.`);
        }

        return this;
    }

    /**
     * Generate an array of the current formatted values from the `<input>` elements, and pass it to the given callback.
     * Under the hood, the array is generated via a call to `formArrayFormatted()`.
     *
     * @param {function} callback
     * @returns {AutoNumeric}
     */
    formSubmitArrayFormatted(callback) { //FIXME à tester
        if (AutoNumericHelper.isFunction(callback)) {
            callback(this.formArrayFormatted());
        } else {
            AutoNumericHelper.throwError(`The given callback is not a function.`);
        }

        return this;
    }

    /**
     * Generate an array of localized strings from the `<input>` elements, and pass it to the given callback.
     * Under the hood, the array is generated via a call to `formArrayLocalized()`.
     *
     * @param {function} callback
     * @param {null|string} forcedOutputFormat If set to something different than `null`, then this is used as an overriding outputFormat option
     * @returns {AutoNumeric}
     */
    formSubmitArrayLocalized(callback, forcedOutputFormat = null) { //FIXME à tester
        if (AutoNumericHelper.isFunction(callback)) {
            callback(this.formArrayLocalized(forcedOutputFormat));
        } else {
            AutoNumericHelper.throwError(`The given callback is not a function.`);
        }

        return this;
    }

    /**
     * Generate a JSON string with the numeric strings values from the `<input>` elements, and pass it to the given callback.
     * Under the hood, the array is generated via a call to `formJsonNumericString()`.
     *
     * @param {function} callback
     * @returns {AutoNumeric}
     */
    formSubmitJsonNumericString(callback) { //FIXME à tester
        if (AutoNumericHelper.isFunction(callback)) {
            callback(this.formJsonNumericString());
        } else {
            AutoNumericHelper.throwError(`The given callback is not a function.`);
        }

        return this;
    }

    /**
     * Generate a JSON string with the current formatted values from the `<input>` elements, and pass it to the given callback.
     * Under the hood, the array is generated via a call to `formJsonFormatted()`.
     *
     * @param {function} callback
     * @returns {AutoNumeric}
     */
    formSubmitJsonFormatted(callback) { //FIXME à tester
        if (AutoNumericHelper.isFunction(callback)) {
            callback(this.formJsonFormatted());
        } else {
            AutoNumericHelper.throwError(`The given callback is not a function.`);
        }

        return this;
    }

    /**
     * Generate a JSON string with the localized strings values from the `<input>` elements, and pass it to the given callback.
     * Under the hood, the array is generated via a call to `formJsonLocalized()`.
     *
     * @param {function} callback
     * @param {null|string} forcedOutputFormat If set to something different than `null`, then this is used as an overriding outputFormat option
     * @returns {AutoNumeric}
     */
<<<<<<< HEAD
    formSubmitJsonLocalized(callback, forcedOutputFormat = null) { //FIXME à tester
        if (AutoNumericHelper.isFunction(callback)) {
            callback(this.formJsonLocalized(forcedOutputFormat));
        } else {
            AutoNumericHelper.throwError(`The given callback is not a function.`);
=======
    function character(event) {
        if (typeof event.key === 'undefined' || event.key === 'Unidentified') {
            return String.fromCharCode(this.keyCodeNumber(event));
        } else {
            // Special case for obsolete browsers like IE that return the old names
            let result;
            switch (event.key) {
                case 'Decimal':
                    result = keyName.NumpadDot;
                    break;
                case 'Multiply':
                    result = keyName.NumpadMultiply;
                    break;
                case 'Add':
                    result = keyName.NumpadPlus;
                    break;
                case 'Subtract':
                    result = keyName.NumpadMinus;
                    break;
                case 'Divide':
                    result = keyName.NumpadSlash;
                    break;
                case 'Del':
                    // Special workaround for the obsolete browser IE11 which output a 'Delete' key when using the numpad 'dot' one! This fixes issue #401 //FIXME à terminer
                    result = keyName.Dot; // as of version 2.0.8 the character() function is only called on keypress event. The 'Del' does not throw the keypress event.
                    break;
                default:
                    result = event.key;
            }

            return result;
>>>>>>> aa76e1b8
        }

        return this;
    }

    /**
     * Unformat the given AutoNumeric element, and update the `hoveredWithAlt` variable.
     *
     * @param {AutoNumeric} anElement
     * @private
     */
    static _unformatAltHovered(anElement) {
        anElement.hoveredWithAlt = true;
        anElement.unformat();
    }

    /**
     * Reformat the given AutoNumeric element, and update the `hoveredWithAlt` variable.
     *
     * @param {AutoNumeric} anElement
     * @private
     */
    static _reformatAltHovered(anElement) {
        anElement.hoveredWithAlt = false;
        anElement.reformat();
    }

    /**
     * Return an array of autoNumeric elements, child of the <form> element passed as a parameter.
     *
     * @param {HTMLElement} formNode
     * @returns {Array}
     * @private
     */
    static _getChildANInputElement(formNode) { //FIXME à tester
        const inputList = formNode.getElementsByTagName('input');

        // Loop this list and keep only the inputs that are managed by AutoNumeric
        const autoNumericInputs = [];
        const inputElements = Array.prototype.slice.call(inputList, 0);
        inputElements.forEach(input => {
            if (this.test(input)) {
                autoNumericInputs.push(input);
            }
        });

        return autoNumericInputs;
    }

    // Static methods
    /**
     * Test if the given domElement is already managed by AutoNumeric (if it has been initialized on the current page).
     *
     * @param {HTMLElement} domElement
     * @returns {boolean}
     */
    static test(domElement) { //FIXME à tester
        return this._isInGlobalList(domElement);
    }

    /**
     * Create a WeakMap with the given name.
     *
     * @param {string} weakMapName
     * @private
     */
    static _createWeakMap(weakMapName) {
        window[weakMapName] = new WeakMap();
    }

    /**
     * Create a list of all the AutoNumeric elements that are initialized on the current page.
     * This is needed in order to determine if a given dom element is already managed by autoNumeric.
     * This uses a WeakMap in order to limit potential garbage collection problems.
     * (cf. my tests on http://codepen.io/AnotherLinuxUser/pen/pRQGaM?editors=1011)
     * @private
     */
    static _createGlobalList() {
        // The check that this global list does not exists already is done in the add and remove functions already
        this.autoNumericGlobalListName = 'autoNumericGlobalList'; //XXX This looks weird to set a variable on `this.` in a static method, but that really declare that variable like a static property
        // Note: I should not get any memory leaks for referencing the DOM element in the `value`, this DOM element also being the `key`, according to the spec : http://www.ecma-international.org/ecma-262/6.0/#sec-weakmap-objects
        this._createWeakMap(this.autoNumericGlobalListName);
    }

    /**
     * Return `true` if the global AutoNumeric element list exists.
     *
     * @returns {boolean}
     * @private
     */
    static _doesGlobalListExists() {
        const type = typeof window[this.autoNumericGlobalListName];
        return type !== 'undefined' &&
               type === 'object';
    }

    /**
     * Add the given object to the global AutoNumeric element list.
     *
     * @param {AutoNumeric} autoNumericObject
     * @private
     */
    static _addToGlobalList(autoNumericObject) {
        if (!this._doesGlobalListExists()) {
            this._createGlobalList();
        }

        const domElement = autoNumericObject.node();
        // This checks if the object is not already in the global list before adding it.
        // This could happen if an AutoNumeric element is initialized, then the DOM element is removed directly via `removeChild` (hence the reference does not get removed from the global list), then it get recreated and initialized again
        if (this._isInGlobalList(domElement)) {
            if (this._getFromGlobalList(domElement) === this) {
                // Do not add this AutoNumeric object again since it's already in that global list
                return;
            } else {
                // Print a warning to warn that the domElement already has a reference in the global map (but we cannot for sure starts deleting those old references since they could still be used by another AutoNumeric object)
                AutoNumericHelper.warning(`A reference to the DOM element you just initialized already exists in the global AutoNumeric element list. Please make sure to not initialize the same DOM element multiple times.`);
            }
        }

        window[this.autoNumericGlobalListName].set(domElement, autoNumericObject);
    }

    /**
     * Remove the given object from the global AutoNumeric element list.
     *
     * @param {AutoNumeric} autoNumericObject
     * @private
     */
    static _removeFromGlobalList(autoNumericObject) { //FIXME à tester
        if (this._doesGlobalListExists()) {
            window[this.autoNumericGlobalListName].delete(autoNumericObject.node());
        }
    }

    /**
     * Return the value associated to the key `domElement` passed as a parameter.
     * The value is the AutoNumeric object that manages the DOM element `domElement`.
     *
     * @param {HTMLElement|HTMLInputElement} domElement
     * @returns {null|AutoNumeric}
     * @private
     */
    static _getFromGlobalList(domElement) { //FIXME à tester
        // console.log(`_getFromGlobalList`, this._doesGlobalListExists(), this.autoNumericGlobalListName, window[this.autoNumericGlobalListName].get(domElement)); //DEBUG
        if (this._doesGlobalListExists()) {
            return window[this.autoNumericGlobalListName].get(domElement);
        }

        return null;
    }

    /**
     * Check if the given DOM element is in the global AutoNumeric element list.
     *
     * @param {HTMLElement|HTMLInputElement} domElement
     * @returns {boolean}
     * @private
     */
    static _isInGlobalList(domElement) { //FIXME à tester
        if (!this._doesGlobalListExists()) {
            return false;
        }

        return window[this.autoNumericGlobalListName].has(domElement);
    }

    /**
     * Create a `Map` that will stores all the autoNumeric elements that are initialized from this current element.
     * @private
     */
    _createLocalList() {
        this.autoNumericLocalList = new Map();
        this._addToLocalList(this.domElement);
    }

    /**
     * In some rare cases, you could want to delete the local list generated during the element initialization (in order to use another one instead for instance).
     * @private
     */
    _deleteLocalList() {
        delete this.autoNumericLocalList;
        //TODO Manage the side effects if this list is undefined (what if we later try to access/modify it?)
    }
    
    _setLocalList(localList) {
        this.autoNumericLocalList = localList;
    }

    _getLocalList() {
        return this.autoNumericLocalList;
    }

    /**
     * Add the given object to the local autoNumeric element list.
     * Note: in order to keep a coherent list, we only add DOM elements in it, not the autoNumeric object.
     *
     * @param {HTMLElement|HTMLInputElement} domElement
     * @param {AutoNumeric} autoNumericObject A reference to the AutoNumeric object that manage the given DOM element
     * @throws
     * @private
     */
    _addToLocalList(domElement, autoNumericObject = null) {
        if (AutoNumericHelper.isNull(autoNumericObject)) {
            autoNumericObject = this;
        }

        if (!AutoNumericHelper.isUndefined(this.autoNumericLocalList)) {
            this.autoNumericLocalList.set(domElement, autoNumericObject); // Use the DOM element as key, and the AutoNumeric object as the value
        } else {
            AutoNumericHelper.throwError(`The local list provided does not exists. [${this.autoNumericLocalList}] given.`);
        }
    }

    /**
     * Remove the given object from the local autoNumeric element list.
     *
     * @param {HTMLElement|HTMLInputElement} domElement
     * @private
     */
    _removeFromLocalList(domElement) {
        if (!AutoNumericHelper.isUndefined(this.autoNumericLocalList)) {
            this.autoNumericLocalList.delete(domElement);
        } else {
            AutoNumericHelper.throwError(`The local list provided does not exists. [${this.autoNumericLocalList}] given.`);
        }
    }

    /**
     * Merge the `newSettings` given as parameters into the current element settings.
     *
     * WARNING: Using `Object.assign()` here means the merge is not recursive and only one depth is merged.
     * cf. http://stackoverflow.com/a/39188108/2834898
     * cf. tests on http://codepen.io/AnotherLinuxUser/pen/KaJORq?editors=0011
     *
     * @param {object} newSettings
     * @private
     */
    _mergeSettings(...newSettings) {
        Object.assign(this.settings, ...newSettings);
    }

    /**
     * Return a new object with the current element settings merged with the new settings.
     *
     * @param {object} newSettings
     * @returns {object}
     * @private
     */
    _cloneAndMergeSettings(...newSettings) {
        const result = {};
        Object.assign(result, this.settings, ...newSettings);

        return result;
    }

    // Throw if the `options` are not valid
    /**
     * Validate the given option object.
     * If the options are valid, this function returns nothing, otherwise if the options are invalid, this function throws an error.
     *
     * This tests if the options are not conflicting and are well formatted.
     * This function is lenient since it only tests the settings properties ; it ignores any other properties the options object could have.
     *
     * @param {*} userOptions
     * @param {Boolean} shouldExtendDefaultOptions If TRUE, then this function will extends the `userOptions` passed by the user, with the default options.
     * @throws Error
     */
    static validate(userOptions, shouldExtendDefaultOptions = true) {
        if (AutoNumericHelper.isUndefinedOrNullOrEmpty(userOptions) || !AutoNumericHelper.isObject(userOptions) || AutoNumericHelper.isEmptyObj(userOptions)) {
            AutoNumericHelper.throwError(`The userOptions are invalid ; it should be a valid object, [${userOptions}] given.`);
        }

        // If the user used old options, we convert them to new ones
        if (!AutoNumericHelper.isNull(userOptions)) {
            this._convertOldOptionsToNewOnes(userOptions);
        }

        // The user can choose if the `userOptions` has already been extended with the default options, or not
        let options;
        if (shouldExtendDefaultOptions) {
            options = Object.assign({}, this.getDefaultConfig(), userOptions);
        } else {
            options = userOptions;
        }

        // First things first, we test that the `showWarnings` option is valid
        if (!AutoNumericHelper.isTrueOrFalseString(options.showWarnings) && !AutoNumericHelper.isBoolean(options.showWarnings)) {
            AutoNumericHelper.throwError(`The debug option 'showWarnings' is invalid ; it should be either 'false' or 'true', [${options.showWarnings}] given.`);
        }

        // Define the regular expressions needed for the following tests
        const testPositiveInteger = /^[0-9]+$/;
        const testNumericalCharacters = /[0-9]+/;
        // const testFloatAndPossibleNegativeSign = /^-?[0-9]+(\.?[0-9]+)$/;
        const testFloatOrIntegerAndPossibleNegativeSign = /^-?[0-9]+(\.?[0-9]+)?$/;
        const testPositiveFloatOrInteger = /^[0-9]+(\.?[0-9]+)?$/;

        // Then tests the options individually
        if (!AutoNumericHelper.isInArray(options.digitGroupSeparator, [
            ',',      // Comma
            '.',      // Dot
            ' ',      // Normal space
            '\u2009', // Thin-space
            '\u202f', // Narrow no-break space
            '\u00a0', // No-break space
            '',       // No separator
            "'",      // Apostrophe
            '٬',      // Arabic thousands separator
            '˙',      // Dot above
        ])) {
            AutoNumericHelper.throwError(`The thousand separator character option 'digitGroupSeparator' is invalid ; it should be ',', '.', '٬', '˙', "'", ' ', '\u2009', '\u202f', '\u00a0' or empty (''), [${options.digitGroupSeparator}] given.`);
        }

        if (!AutoNumericHelper.isTrueOrFalseString(options.noSeparatorOnFocus) && !AutoNumericHelper.isBoolean(options.noSeparatorOnFocus)) {
            AutoNumericHelper.throwError(`The 'noSeparatorOnFocus' option is invalid ; it should be either 'false' or 'true', [${options.noSeparatorOnFocus}] given.`);
        }

        if (!testPositiveInteger.test(options.digitalGroupSpacing)) {
            AutoNumericHelper.throwError(`The digital grouping for thousand separator option 'digitalGroupSpacing' is invalid ; it should be a positive integer, [${options.digitalGroupSpacing}] given.`);
        }

        if (!AutoNumericHelper.isInArray(options.decimalCharacter, [
            ',', // Comma
            '.', // Dot
            '·', // Middle-dot
            '٫', // Arabic decimal separator
            '⎖', // Decimal separator key symbol
        ])) {
            AutoNumericHelper.throwError(`The decimal separator character option 'decimalCharacter' is invalid ; it should be '.', ',', '·', '⎖' or '٫', [${options.decimalCharacter}] given.`);
        }

        // Checks if the decimal and thousand characters are the same
        if (options.decimalCharacter === options.digitGroupSeparator) {
            AutoNumericHelper.throwError(`autoNumeric will not function properly when the decimal character 'decimalCharacter' [${options.decimalCharacter}] and the thousand separator 'digitGroupSeparator' [${options.digitGroupSeparator}] are the same character.`);
        }

        if (!AutoNumericHelper.isNull(options.decimalCharacterAlternative) && !AutoNumericHelper.isString(options.decimalCharacterAlternative)) {
            AutoNumericHelper.throwError(`The alternate decimal separator character option 'decimalCharacterAlternative' is invalid ; it should be a string, [${options.decimalCharacterAlternative}] given.`);
        }

        if (options.currencySymbol !== '' && !AutoNumericHelper.isString(options.currencySymbol)) {
            AutoNumericHelper.throwError(`The currency symbol option 'currencySymbol' is invalid ; it should be a string, [${options.currencySymbol}] given.`);
        }

        if (!AutoNumericHelper.isInArray(options.currencySymbolPlacement, [
            'p',
            's',
        ])) {
            AutoNumericHelper.throwError(`The placement of the currency sign option 'currencySymbolPlacement' is invalid ; it should either be 'p' (prefix) or 's' (suffix), [${options.currencySymbolPlacement}] given.`);
        }

        if (!AutoNumericHelper.isInArray(options.negativePositiveSignPlacement, [
            'p',
            's',
            'l',
            'r',
            null,
        ])) {
            AutoNumericHelper.throwError(`The placement of the negative sign option 'negativePositiveSignPlacement' is invalid ; it should either be 'p' (prefix), 's' (suffix), 'l' (left), 'r' (right) or 'null', [${options.negativePositiveSignPlacement}] given.`);
        }

        if (!AutoNumericHelper.isTrueOrFalseString(options.showPositiveSign) && !AutoNumericHelper.isBoolean(options.showPositiveSign)) {
            AutoNumericHelper.throwError(`The show positive sign option 'showPositiveSign' is invalid ; it should be either 'false' or 'true', [${options.showPositiveSign}] given.`);
        }

        if (!AutoNumericHelper.isString(options.suffixText) || (options.suffixText !== '' && (AutoNumericHelper.isNegative(options.suffixText) || testNumericalCharacters.test(options.suffixText)))) {
            AutoNumericHelper.throwError(`The additional suffix option 'suffixText' is invalid ; it should not contains the negative sign '-' nor any numerical characters, [${options.suffixText}] given.`);
        }

        if (!AutoNumericHelper.isNull(options.overrideMinMaxLimits) && !AutoNumericHelper.isInArray(options.overrideMinMaxLimits, ['ceiling', 'floor', 'ignore'])) {
            AutoNumericHelper.throwError(`The override min & max limits option 'overrideMinMaxLimits' is invalid ; it should either be 'ceiling', 'floor' or 'ignore', [${options.overrideMinMaxLimits}] given.`);
        }

        if (!AutoNumericHelper.isString(options.maximumValue) || !testFloatOrIntegerAndPossibleNegativeSign.test(options.maximumValue)) {
            AutoNumericHelper.throwError(`The maximum possible value option 'maximumValue' is invalid ; it should be a string that represents a positive or negative number, [${options.maximumValue}] given.`);
        }

        if (!AutoNumericHelper.isString(options.minimumValue) || !testFloatOrIntegerAndPossibleNegativeSign.test(options.minimumValue)) {
            AutoNumericHelper.throwError(`The minimum possible value option 'minimumValue' is invalid ; it should be a string that represents a positive or negative number, [${options.minimumValue}] given.`);
        }

        if (parseFloat(options.minimumValue) > parseFloat(options.maximumValue)) {
            AutoNumericHelper.throwError(`The minimum possible value option is greater than the maximum possible value option ; 'minimumValue' [${options.minimumValue}] should be smaller than 'maximumValue' [${options.maximumValue}].`);
        }

        if (!(AutoNumericHelper.isNull(options.decimalPlacesOverride) ||
            (AutoNumericHelper.isInt(options.decimalPlacesOverride) && options.decimalPlacesOverride >= 0) || // If integer option
            (AutoNumericHelper.isString(options.decimalPlacesOverride) && testPositiveInteger.test(options.decimalPlacesOverride)))  // If string option
        ) {
            AutoNumericHelper.throwError(`The maximum number of decimal places option 'decimalPlacesOverride' is invalid ; it should be a positive integer, [${options.decimalPlacesOverride}] given.`);
        }

        // Write a warning message in the console if the number of decimal in minimumValue/maximumValue is overridden by decimalPlacesOverride (and not if decimalPlacesOverride is equal to the number of decimal used in minimumValue/maximumValue)
        const vMinAndVMaxMaximumDecimalPlaces = this._maximumVMinAndVMaxDecimalLength(options.minimumValue, options.maximumValue);
        if (!AutoNumericHelper.isNull(options.decimalPlacesOverride) && vMinAndVMaxMaximumDecimalPlaces !== Number(options.decimalPlacesOverride)) {
            AutoNumericHelper.warning(`Setting 'decimalPlacesOverride' to [${options.decimalPlacesOverride}] will override the decimals declared in 'minimumValue' [${options.minimumValue}] and 'maximumValue' [${options.maximumValue}].`, options.showWarnings);
        }

        if (!options.allowDecimalPadding && !AutoNumericHelper.isNull(options.decimalPlacesOverride)) {
            AutoNumericHelper.warning(`Setting 'allowDecimalPadding' to [false] will override the current 'decimalPlacesOverride' setting [${options.decimalPlacesOverride}].`, options.showWarnings);
        }

        if (!AutoNumericHelper.isNull(options.decimalPlacesShownOnFocus) && (!AutoNumericHelper.isString(options.decimalPlacesShownOnFocus) || !testPositiveInteger.test(options.decimalPlacesShownOnFocus))) {
            AutoNumericHelper.throwError(`The number of expanded decimal places option 'decimalPlacesShownOnFocus' is invalid ; it should be a positive integer, [${options.decimalPlacesShownOnFocus}] given.`);
        }

        // Checks if the extended decimal places "decimalPlacesShownOnFocus" is greater than the normal decimal places "decimalPlacesOverride"
        if (!AutoNumericHelper.isNull(options.decimalPlacesShownOnFocus) && !AutoNumericHelper.isNull(options.decimalPlacesOverride) && Number(options.decimalPlacesOverride) > Number(options.decimalPlacesShownOnFocus)) {
            AutoNumericHelper.warning(`The extended decimal places 'decimalPlacesShownOnFocus' [${options.decimalPlacesShownOnFocus}] should be greater than the 'decimalPlacesOverride' [${options.decimalPlacesOverride}] value. Currently, this will limit the ability of your client to manually change some of the decimal places. Do you really want to do that?`, options.showWarnings);
        }

        if (!AutoNumericHelper.isNull(options.scaleDivisor) && !testPositiveFloatOrInteger.test(options.scaleDivisor)) {
            AutoNumericHelper.throwError(`The scale divisor option 'scaleDivisor' is invalid ; it should be a positive number, preferably an integer, [${options.scaleDivisor}] given.`);
        }

        if (!AutoNumericHelper.isNull(options.scaleDecimalPlaces) && !testPositiveInteger.test(options.scaleDecimalPlaces)) {
            AutoNumericHelper.throwError(`The scale number of decimals option 'scaleDecimalPlaces' is invalid ; it should be a positive integer, [${options.scaleDecimalPlaces}] given.`);
        }

        if (!AutoNumericHelper.isNull(options.scaleSymbol) && !AutoNumericHelper.isString(options.scaleSymbol)) {
            AutoNumericHelper.throwError(`The scale symbol option 'scaleSymbol' is invalid ; it should be a string, [${options.scaleSymbol}] given.`);
        }

        if (!AutoNumericHelper.isTrueOrFalseString(options.saveValueToSessionStorage) && !AutoNumericHelper.isBoolean(options.saveValueToSessionStorage)) {
            AutoNumericHelper.throwError(`The save to session storage option 'saveValueToSessionStorage' is invalid ; it should be either 'false' or 'true', [${options.saveValueToSessionStorage}] given.`);
        }

        if (!AutoNumericHelper.isInArray(options.onInvalidPaste, [
            'error',
            'ignore',
            'clamp',
            'truncate',
            'replace',
        ])) {
            AutoNumericHelper.throwError(`The paste behavior option 'onInvalidPaste' is invalid ; it should either be 'error', 'ignore', 'clamp', 'truncate' or 'replace' (cf. documentation), [${options.onInvalidPaste}] given.`);
        }

        if (!AutoNumericHelper.isInArray(options.roundingMethod, [
            'S',
            'A',
            's',
            'a',
            'B',
            'U',
            'D',
            'C',
            'F',
            'N05',
            'CHF',
            'U05',
            'D05',
        ])) {
            AutoNumericHelper.throwError(`The rounding method option 'roundingMethod' is invalid ; it should either be 'S', 'A', 's', 'a', 'B', 'U', 'D', 'C', 'F', 'N05', 'CHF', 'U05' or 'D05' (cf. documentation), [${options.roundingMethod}] given.`);
        }

        if (!AutoNumericHelper.isTrueOrFalseString(options.allowDecimalPadding) && !AutoNumericHelper.isBoolean(options.allowDecimalPadding)) {
            AutoNumericHelper.throwError(`The control decimal padding option 'allowDecimalPadding' is invalid ; it should be either 'false' or 'true', [${options.allowDecimalPadding}] given.`);
        }

        if (!AutoNumericHelper.isNull(options.negativeBracketsTypeOnBlur) && !AutoNumericHelper.isInArray(options.negativeBracketsTypeOnBlur, [
            '(,)',
            '[,]',
            '<,>',
            '{,}',
            //TODO Add the following brackets :
            // '〈,〉'
            // '｢,｣'
            // '⸤,⸥'
            // '⟦,⟧'
            // '‹,›'
            // '«,»'
        ])) {
            AutoNumericHelper.throwError(`The brackets for negative values option 'negativeBracketsTypeOnBlur' is invalid ; it should either be '(,)', '[,]', '<,>' or '{,}', [${options.negativeBracketsTypeOnBlur}] given.`);
        }

        if (!AutoNumericHelper.isInArray(options.emptyInputBehavior, ['focus', 'press', 'always', 'zero'])) {
            AutoNumericHelper.throwError(`The display on empty string option 'emptyInputBehavior' is invalid ; it should either be 'focus', 'press', 'always' or 'zero', [${options.emptyInputBehavior}] given.`);
        }

        if (!AutoNumericHelper.isInArray(options.leadingZero, ['allow', 'deny', 'keep'])) {
            AutoNumericHelper.throwError(`The leading zero behavior option 'leadingZero' is invalid ; it should either be 'allow', 'deny' or 'keep', [${options.leadingZero}] given.`);
        }

        if (!AutoNumericHelper.isTrueOrFalseString(options.formatOnPageLoad) && !AutoNumericHelper.isBoolean(options.formatOnPageLoad)) {
            AutoNumericHelper.throwError(`The format on initialization option 'formatOnPageLoad' is invalid ; it should be either 'false' or 'true', [${options.formatOnPageLoad}] given.`);
        }

        if (!AutoNumericHelper.isTrueOrFalseString(options.selectNumberOnly) && !AutoNumericHelper.isBoolean(options.selectNumberOnly)) {
            AutoNumericHelper.throwError(`The select number only option 'selectNumberOnly' is invalid ; it should be either 'false' or 'true', [${options.selectNumberOnly}] given.`);
        }

        if (!AutoNumericHelper.isNull(options.defaultValueOverride) && (options.defaultValueOverride !== '' && !testFloatOrIntegerAndPossibleNegativeSign.test(options.defaultValueOverride))) {
            AutoNumericHelper.throwError(`The unformatted default value option 'defaultValueOverride' is invalid ; it should be a string that represents a positive or negative number, [${options.defaultValueOverride}] given.`);
        }

        if (!AutoNumericHelper.isTrueOrFalseString(options.unformatOnSubmit) && !AutoNumericHelper.isBoolean(options.unformatOnSubmit)) {
            AutoNumericHelper.throwError(`The remove formatting on submit option 'unformatOnSubmit' is invalid ; it should be either 'false' or 'true', [${options.unformatOnSubmit}] given.`);
        }

        if (!AutoNumericHelper.isNull(options.outputFormat) && !AutoNumericHelper.isInArray(options.outputFormat, [
            'string',
            'number',
            '.',
            '-.',
            ',',
            '-,',
            '.-',
            ',-',
        ])) {
            AutoNumericHelper.throwError(`The custom locale format option 'outputFormat' is invalid ; it should either be null, 'string', 'number', '.', '-.', ',', '-,', '.-' or ',-', [${options.outputFormat}] given.`);
        }

        if (!AutoNumericHelper.isTrueOrFalseString(options.isCancellable) && !AutoNumericHelper.isBoolean(options.isCancellable)) {
            AutoNumericHelper.throwError(`The cancellable behavior option 'isCancellable' is invalid ; it should be either 'false' or 'true', [${options.isCancellable}] given.`);
        }

        if (!AutoNumericHelper.isTrueOrFalseString(options.modifyValueOnWheel) && !AutoNumericHelper.isBoolean(options.modifyValueOnWheel)) {
            AutoNumericHelper.throwError(`The increment/decrement on mouse wheel option 'modifyValueOnWheel' is invalid ; it should be either 'false' or 'true', [${options.modifyValueOnWheel}] given.`);
        }

        if (!(AutoNumericHelper.isString(options.wheelStep) || AutoNumericHelper.isNumber(options.wheelStep)) ||
            (options.wheelStep !== 'progressive' && !testPositiveFloatOrInteger.test(options.wheelStep)) ||
            Number(options.wheelStep) === 0) {
            // We do not accept a step equal to '0'
            AutoNumericHelper.throwError(`The wheel step value option 'wheelStep' is invalid ; it should either be the string 'progressive', or a number or a string that represents a positive number, [${options.wheelStep}] given.`);
        }

        if (!AutoNumericHelper.isInArray(options.serializeSpaces, [
            '+',
            '%20',
        ])) {
            AutoNumericHelper.throwError(`The space replacement character option 'serializeSpaces' is invalid ; it should either be '+' or '%20', [${options.serializeSpaces}] given.`);
        }

        if (!AutoNumericHelper.isTrueOrFalseString(options.noEventListeners) && !AutoNumericHelper.isBoolean(options.noEventListeners)) {
            AutoNumericHelper.throwError(`The option 'noEventListeners' that prevent the creation of event listeners is invalid ; it should be either 'false' or 'true', [${options.noEventListeners}] given.`);
        }

        if (!AutoNumericHelper.isTrueOrFalseString(options.readOnly) && !AutoNumericHelper.isBoolean(options.readOnly)) {
            AutoNumericHelper.throwError(`The option 'readOnly' is invalid ; it should be either 'false' or 'true', [${options.readOnly}] given.`);
        }

        if (!AutoNumericHelper.isTrueOrFalseString(options.unformatOnHover) && !AutoNumericHelper.isBoolean(options.unformatOnHover)) {
            AutoNumericHelper.throwError(`The option 'unformatOnHover' is invalid ; it should be either 'false' or 'true', [${options.unformatOnHover}] given.`);
        }

        if (!AutoNumericHelper.isTrueOrFalseString(options.failOnUnknownOption) && !AutoNumericHelper.isBoolean(options.failOnUnknownOption)) {
            AutoNumericHelper.throwError(`The debug option 'failOnUnknownOption' is invalid ; it should be either 'false' or 'true', [${options.failOnUnknownOption}] given.`);
        }
    }

    /**
     * Return `true` is the settings/options are valid, `false` otherwise.
     *
     * @param {object} options
     * @returns {boolean}
     */
    static areSettingsValid(options) { //FIXME à tester
        let isValid = true;
        try {
            this.validate(options);
        }
        catch (error) {
            isValid = false;
        }

        return isValid;
    }

    /**
     * Return the default autoNumeric settings.
     *
     * @returns {object}
     */
    static getDefaultConfig() {
        return AutoNumeric.defaultSettings;
    }

    /**
     * Return all the predefined language options in one object.
     * You can also access a specific language object directly by using `AutoNumeric.getLanguages().French` for instance.
     *
     * @returns {object}
     */
    static getLanguages() {
        return AutoNumeric.languageOptions;
    }

    /**
     * Format the given number (or numeric string) with the given options. This returns the formatted value as a string.
     * This can also format the give DOM element value with the given options and returns the formatted value as a string.
     * Note : This function does update that element value with the newly formatted value in the process.
     *
     * @param {number|string|HTMLElement|HTMLInputElement} valueOrDomElement A number, or a string that represent a javascript number, or a DOM element
     * @param {object|null} options
     * @returns {string|null}
     */
    static format(valueOrDomElement, options = null) { //FIXME à tester
        if (AutoNumericHelper.isUndefined(valueOrDomElement) || valueOrDomElement === null) {
            return null;
        }

        if (!AutoNumericHelper.isString(valueOrDomElement) && !AutoNumericHelper.isNumber(valueOrDomElement)) {
            AutoNumericHelper.throwError(`The value "${valueOrDomElement}" being "set" is not numeric and therefore cannot be used appropriately.`);
        }

        // Initiate a very basic settings object
        const settings = Object.assign({}, this.getDefaultConfig(), { strip: false }, options);
        if (valueOrDomElement < 0) {
            settings.negativeSignCharacter = '-';
        }

        if (AutoNumericHelper.isNull(settings.decimalPlacesOverride)) {
            settings.decimalPlacesOverride = this._maximumVMinAndVMaxDecimalLength(settings.minimumValue, settings.maximumValue);
        }

        // Check the validity of the `valueOrDomElement` parameter
        // Convert the valueOrDomElement to a numeric string, stripping unnecessary characters in the process
        let valueString = this._toNumericValue(valueOrDomElement, settings);
        if (isNaN(Number(valueString))) {
            AutoNumericHelper.throwError(`The value [${valueString}] that you are trying to format is not a recognized number.`);
        }

        // Basic tests to check if the given valueString is valid
        const [minTest, maxTest] = this._checkIfInRangeWithOverrideOption(valueString, settings);
        if (!minTest || !maxTest) {
            // Throw a custom event
            AutoNumericHelper.triggerEvent('autoFormat.autoNumeric', document, `Range test failed`);
            AutoNumericHelper.throwError(`The value [${valueString}] being set falls outside of the minimumValue [${settings.minimumValue}] and maximumValue [${settings.maximumValue}] range set for this element`);
        }

        // Everything is ok, proceed to rounding, formatting and grouping
        valueString = this._roundValue(valueString, settings);
        valueString = this._modifyNegativeSignAndDecimalCharacterForFormattedValue(valueString, settings);
        valueString = this._addGroupSeparators(valueString, settings);

        return valueString;
    }

    /**
     * Format the given DOM element value, and set the resulting value back as the element value.
     *
     * @param {HTMLElement|HTMLInputElement} domElement
     * @param {object} options
     * @returns {string|null}
     */
    static formatAndSet(domElement, options = null) { //FIXME à tester
        const formattedValue = this.format(domElement, options);
        AutoNumericHelper.setElementValue(domElement, formattedValue);

        return formattedValue;
    }

    /**
     * Unformat the given formatted string with the given options. This returns a numeric string.
     * It can also unformat the given DOM element value with the given options and returns the unformatted numeric string.
     * Note: This does *not* update that element value.
     * This basically allows to get the unformatted value without first having to initialize an AutoNumeric object.
     *
     * @param {string|number|HTMLElement|HTMLInputElement} numericStringOrDomElement
     * @param {object} options
     * @returns {*}
     */
    static unformat(numericStringOrDomElement, options = null) { //FIXME à tester
        let value;
        if (AutoNumericHelper.isElement(numericStringOrDomElement)) {
            value = AutoNumericHelper.getElementValue(numericStringOrDomElement);
        } else {
            value = numericStringOrDomElement;
        }

        if (AutoNumericHelper.isUndefined(value) || value === null) {
            return null;
        }

        // Giving an unformatted value should return the same unformatted value, whatever the options passed as a parameter
        if (AutoNumericHelper.isNumber(value)) {
            return Number(value);
        }

        if (AutoNumericHelper.isArray(value) || AutoNumericHelper.isObject(value)) { //TODO Complete the test to throw when given a wrongly formatted number (ie. 'foobar')
            // Check the validity of the `value` parameter
            AutoNumericHelper.throwError(`A number or a string representing a number is needed to be able to unformat it, [${value}] given.`);
        }

        const settings = Object.assign({}, this.getDefaultConfig(), { strip: false }, options);
        const allowed = `-0123456789\\${settings.decimalCharacter}`;
        const autoStrip = new RegExp(`[^${allowed}]`, 'gi');
        value = value.toString();

        // This checks is a negative sign is anywhere in the `value`, not just on the very first character (ie. '12345.67-')
        if (AutoNumericHelper.isNegative(value)) {
            settings.negativeSignCharacter = '-';
        } else if (settings.negativeBracketsTypeOnBlur && settings.negativeBracketsTypeOnBlur.split(',')[0] === value.charAt(0)) {
            settings.negativeSignCharacter = '-';
            settings.hasFocus = true; //TODO Why do we set the focus information here? That's not logical and should be removed. //FIXME delete this
            value = this._toggleNegativeBracket(value, settings);
        }

        value = value.replace(autoStrip, '');
        value = value.replace(settings.decimalCharacter, '.');
        value = this._toLocale(value, settings.outputFormat);

        return value;
    }

    /**
     * Unformat the given DOM element value, and set the resulting value back as the element value.
     *
     * @param {HTMLElement|HTMLInputElement} domElement
     * @param {object} options
     * @returns {*}
     */
    static unformatAndSet(domElement, options = null) { //FIXME à tester
        const unformattedValue = this.unformat(domElement, options);
        AutoNumericHelper.setElementValue(domElement, unformattedValue);

        return unformattedValue;
    }

    /**
     * Unformat and localize the given formatted string with the given options. This returns a numeric string.
     * It can also unformat and localize the given DOM element value with the given options and returns the unformatted numeric string.
     * Note: This does *not* update that element value.
     * This basically allows to get the localized value without first having to initialize an AutoNumeric object.
     *
     * @param {string|number|HTMLElement|HTMLInputElement} numericStringOrDomElement
     * @param {object} options
     * @returns {*}
     */
    static localize(numericStringOrDomElement, options = null) {
        let value;
        if (AutoNumericHelper.isElement(numericStringOrDomElement)) {
            value = AutoNumericHelper.getElementValue(numericStringOrDomElement);
        } else {
            value = numericStringOrDomElement;
        }

        if (AutoNumericHelper.isNull(options)) {
            options = AutoNumeric.defaultSettings;
        }

        value = this.unformat(value, options);

        //XXX The following code is pretty close to the one you can find in `getLocalized()`, but different enough so we won't refactor it.
        if (Number(value) === 0 && options.leadingZero !== 'keep') {
            value = '0';
        }

        let outputFormatToUse;
        if (AutoNumericHelper.isNull(options)) {
            outputFormatToUse = options.outputFormat;
        } else {
            outputFormatToUse = AutoNumeric.defaultSettings.outputFormat;
        }

        return this._toLocale(value, outputFormatToUse);
    }

    static localizeAndSet(domElement, options = null) { //FIXME à tester
        const localizedValue = this.localize(domElement, options);
        AutoNumericHelper.setElementValue(domElement, localizedValue);

        return localizedValue;
    }

    /**
     * Return `true` is the given DOM element has an AutoNumeric object that manages it.
     *
     * @param {HTMLElement} domElement
     * @returns {boolean}
     */
    static isManagedByAutoNumeric(domElement) { //FIXME à tester
        return this._isInGlobalList(domElement);
    }

    /**
     * Return the AutoNumeric object that manages the given DOM element.
     *
     * @param {HTMLElement} domElement
     * @returns {null|AutoNumeric}
     */
    static getAutoNumericElement(domElement) { //FIXME à tester
        if (!this.isManagedByAutoNumeric(domElement)) {
            return null;
        }

        return this._getFromGlobalList(domElement);
    }


    // Pre-defined options can be called to update the current default options with their specificities
    //XXX A better way would be to not initialize first, but that's not possible since `new` is called first and we do not pass the language options (ie. `French`) to the constructor

    /**
     * Update the AutoNumeric object with the predefined language options, and possibly some option overrides.
     *
     * @param {object} predefinedLanguageOption
     * @param {object} optionOverride
     * @private
     * @returns {AutoNumeric}
     */
    _updateLanguage(predefinedLanguageOption, optionOverride = null) {
        if (!AutoNumericHelper.isNull(optionOverride)) {
            this._mergeSettings(predefinedLanguageOption, optionOverride);
            this.update(this.settings);
        } else {
            this.update(predefinedLanguageOption);
        }

        return this;
    }

    /**
     * Update the settings to use the French pre-defined language options.
     * Those pre-defined options can be overridden by passing an option object as a parameter.
     *
     * @param {object} optionOverride
     * @returns {AutoNumeric}
     */
    french(optionOverride = null) {
        this._updateLanguage(AutoNumeric.getLanguages().French, optionOverride);

        return this;
    }

    /**
     * Update the settings to use the North American pre-defined language options.
     * Those pre-defined options can be overridden by passing an option object as a parameter.
     *
     * @param {object} optionOverride
     * @returns {AutoNumeric}
     */
    northAmerican(optionOverride = null) {
        this._updateLanguage(AutoNumeric.getLanguages().NorthAmerican, optionOverride);

        return this;
    }

    /**
     * Update the settings to use the British pre-defined language options.
     * Those pre-defined options can be overridden by passing an option object as a parameter.
     *
     * @param {object} optionOverride
     * @returns {AutoNumeric}
     */
    british(optionOverride = null) {
        this._updateLanguage(AutoNumeric.getLanguages().British, optionOverride);

        return this;
    }

    /**
     * Update the settings to use the Swiss pre-defined language options.
     * Those pre-defined options can be overridden by passing an option object as a parameter.
     *
     * @param {object} optionOverride
     * @returns {AutoNumeric}
     */
    swiss(optionOverride = null) {
        this._updateLanguage(AutoNumeric.getLanguages().Swiss, optionOverride);

        return this;
    }

    /**
     * Update the settings to use the Japanese pre-defined language options.
     * Those pre-defined options can be overridden by passing an option object as a parameter.
     *
     * @param {object} optionOverride
     * @returns {AutoNumeric}
     */
    japanese(optionOverride = null) {
        this._updateLanguage(AutoNumeric.getLanguages().Japanese, optionOverride);

        return this;
    }

    /**
     * Update the settings to use the Spanish pre-defined language options.
     * Those pre-defined options can be overridden by passing an option object as a parameter.
     *
     * @param {object} optionOverride
     * @returns {AutoNumeric}
     */
    spanish(optionOverride = null) {
        this._updateLanguage(AutoNumeric.getLanguages().Spanish, optionOverride);

        return this;
    }

    /**
     * Update the settings to use the Chinese pre-defined language options.
     * Those pre-defined options can be overridden by passing an option object as a parameter.
     *
     * @param {object} optionOverride
     * @returns {AutoNumeric}
     */
    chinese(optionOverride = null) {
        this._updateLanguage(AutoNumeric.getLanguages().Chinese, optionOverride);

        return this;
    }



    // Internal private functions
    /**
     * Run any callbacks found in the settings object in order to set the settings value back.
     * Any parameter can have a callback defined.
     * The callback takes the current AutoNumeric element as the first argument, and the key name as the second.
     * @example callback(this, 'currencySymbol')
     */
    _runCallbacksFoundInTheSettingsObject() { //FIXME à tester
        // Loops through the this.settings object (option array) to find the following
        for (const key in this.settings) {
            if (this.settings.hasOwnProperty(key)) {
                const value = this.settings[key];

                if (typeof value === 'function') {
                    this.settings[key] = value(this, key);
                } else {
                    // Calls the attached function from the html5 data. For instance: <tag data-currency-symbol="functionName"></tag>
                    let htmlAttribute = this.domElement.getAttribute(key); //TODO Use `dataset` instead of `getAttribute` when we won't need to support obsolete browsers
                    htmlAttribute = AutoNumericHelper.camelize(htmlAttribute);
                    if (typeof this.settings[htmlAttribute] === 'function') {
                        this.settings[key] = htmlAttribute(this, key);
                    }
                }
            }
        }
    }

    /**
     * Determine the maximum decimal length from the minimumValue and maximumValue settings
     *
     * @param {string} minimumValue
     * @param {string} maximumValue
     * @returns {number}
     */
    static _maximumVMinAndVMaxDecimalLength(minimumValue, maximumValue) {
        return Math.max(AutoNumericHelper.decimalPlaces(minimumValue), AutoNumericHelper.decimalPlaces(maximumValue));
    }

    /**
     * Strip all unwanted non-number characters.
     * This keeps the numbers, the negative sign as well as the custom decimal character.
     *
     * @param {string} s
     * @param {object} settings
     * @param {boolean} leftOrAll
     * @returns {string|*}
     */
    static _stripAllNonNumberCharacters(s, settings, leftOrAll) {
        //XXX Note; this function is static since we need to pass a `settings` object when calling the static `AutoNumeric.format()` method
        //TODO This function is called 10 times (sic!) on each key input, couldn't we lower that number? cf. issue #325
        //TODO Refactor this with `convertToNumericString()` if possible?
        s = String(s); // Typecast to to a string, in case that the initialValue is a number

        if (settings.currencySymbol !== '') {
            // Remove currency sign
            s = s.replace(settings.currencySymbol, '');
        }
        if (settings.suffixText) {
            // Remove suffix
            while (AutoNumericHelper.contains(s, settings.suffixText)) {
                s = s.replace(settings.suffixText, '');
            }
        }

        // First replace anything before digits
        s = s.replace(settings.skipFirstAutoStrip, '$1$2');

        if ((settings.negativePositiveSignPlacement === 's' ||
            (settings.currencySymbolPlacement === 's' && settings.negativePositiveSignPlacement !== 'p')) &&
            AutoNumericHelper.isNegative(s) &&
            s !== '') {
            settings.trailingNegative = true;
        }

        // Then replace anything after digits
        s = s.replace(settings.skipLastAutoStrip, '$1');

        // Then remove any uninteresting characters
        s = s.replace(settings.allowedAutoStrip, '');
        if (settings.decimalCharacterAlternative) {
            s = s.replace(settings.decimalCharacterAlternative, settings.decimalCharacter);
        }

        // Get only number string
        const m = s.match(settings.numRegAutoStrip);
        s = m ? [m[1], m[2], m[3]].join('') : '';

        if (settings.leadingZero === 'allow' || settings.leadingZero === 'keep') {
            let nSign = '';
            const [integerPart, decimalPart] = s.split(settings.decimalCharacter);
            let modifiedIntegerPart = integerPart;
            if (AutoNumericHelper.contains(modifiedIntegerPart, settings.negativeSignCharacter)) {
                nSign = settings.negativeSignCharacter;
                modifiedIntegerPart = modifiedIntegerPart.replace(settings.negativeSignCharacter, '');
            }

            // Strip leading zero on positive value if need
            if (nSign === '' && modifiedIntegerPart.length > settings.mIntPos && modifiedIntegerPart.charAt(0) === '0') {
                modifiedIntegerPart = modifiedIntegerPart.slice(1);
            }

            // Strip leading zero on negative value if need
            if (nSign !== '' && modifiedIntegerPart.length > settings.mIntNeg && modifiedIntegerPart.charAt(0) === '0') {
                modifiedIntegerPart = modifiedIntegerPart.slice(1);
            }

            s = `${nSign}${modifiedIntegerPart}${AutoNumericHelper.isUndefined(decimalPart)?'':settings.decimalCharacter + decimalPart}`;
        }

        if ((leftOrAll && settings.leadingZero === 'deny') ||
            (!settings.hasFocus && settings.leadingZero === 'allow')) {
            s = s.replace(settings.stripReg, '$1$2');
        }

        return s;
    }

    /**
     * Sets or removes brackets on negative values, depending on the focus state.
     * The focus state is 'stored' in the settings object under the `settings.hasFocus` attribute.
     * //TODO Use another object to keep track of internal data that are not settings
     *
     * @param {string} s
     * @param {object} settings
     * @returns {*}
     */
    static _toggleNegativeBracket(s, settings) {
        //XXX Note; this function is static since we need to pass a `settings` object when calling the static `AutoNumeric.format()` method
        if ((settings.currencySymbolPlacement === 'p' && settings.negativePositiveSignPlacement === 'l') ||
            (settings.currencySymbolPlacement === 's' && settings.negativePositiveSignPlacement === 'p')) {
            //TODO Split the first and last bracket only once during the settings initialization
            const [firstBracket, lastBracket] = settings.negativeBracketsTypeOnBlur.split(',');
            if (!settings.hasFocus) {
                // Add brackets
                s = s.replace(settings.negativeSignCharacter, '');
                s = firstBracket + s + lastBracket;
            } else if (settings.hasFocus && s.charAt(0) === firstBracket) {
                // Remove brackets
                //TODO Quid if the negative sign is not on the left, shouldn't we replace the '-' sign at the right place?
                s = s.replace(firstBracket, settings.negativeSignCharacter);
                s = s.replace(lastBracket, '');
            }
        }

        return s;
    }

    /**
     * Return a number as a numeric string that can be typecast to a Number that Javascript will understand.
     *
     * This function return the given string by stripping the currency sign (currencySymbol), the grouping separators (digitalGroupSpacing) and by replacing the decimal character (decimalCharacter) by a dot.
     * Lastly, it also put the negative sign back to its normal position if needed.
     *
     * @param {string} s
     * @param {object} settings
     * @returns {string|void|XML|*}
     */
    static _convertToNumericString(s, settings) {
        // Remove the currency symbol
        s = s.replace(settings.currencySymbol, '');

        // Remove the grouping separators (thousands separators usually)
        s = s.replace(settings.digitGroupSeparator, '');

        // Replace the decimal character by a dot
        if (settings.decimalCharacter !== '.') {
            s = s.replace(settings.decimalCharacter, '.');
        }

        // Move the trailing negative sign to the right position, if any
        if (AutoNumericHelper.isNegative(s) && s.lastIndexOf('-') === s.length - 1) {
            s = s.replace('-', '');
            s = '-' + s;
        }

        // Convert any arabic numbers to latin ones
        const temp = AutoNumericHelper.arabicToLatinNumbers(s, true, false, false);
        if (!isNaN(temp)) {
            s = temp.toString();
        }

        return s;
    }

    /**
     * Converts the ISO numeric string to the locale decimal and minus sign placement.
     * See the "outputFormat" option definition for more details.
     *
     * @param {string|null} value
     * @param {string|null} locale
     * @returns {*}
     */
    static _toLocale(value, locale) {
        if (AutoNumericHelper.isNull(locale) || locale === 'string') {
            return value;
        }

        let result;
        switch (locale) {
            case 'number':
                result = Number(value);
                break;
            case '.-':
                result = AutoNumericHelper.isNegative(value) ? value.replace('-', '') + '-' : value;
                break;
            case ',':
            case '-,':
                result = value.replace('.', ',');
                break;
            case ',-':
                result = value.replace('.', ',');
                result = AutoNumericHelper.isNegative(result) ? result.replace('-', '') + '-' : result;
                break;
            // The default case
            case '.':
            case '-.':
                result = value;
                break;
            default :
                AutoNumericHelper.throwError(`The given outputFormat [${locale}] option is not recognized.`);
        }

        return result;
    }

    /**
     * Modify the negative sign and the decimal character of the given string value to an hyphen (-) and a dot (.) in order to make that value 'typecastable' to a real number.
     *
     * @param {string} s
     * @returns {string}
     */
    _modifyNegativeSignAndDecimalCharacterForRawValue(s) {
        if (this.settings.decimalCharacter !== '.') {
            s = s.replace(this.settings.decimalCharacter, '.');
        }
        if (this.settings.negativeSignCharacter !== '-' && this.settings.negativeSignCharacter !== '') {
            s = s.replace(this.settings.negativeSignCharacter, '-');
        }
        if (!s.match(/\d/)) {
            // The default value returned by `get` is not formatted with decimals
            s += '0';
        }

        return s;
    }

    /**
     * Modify the negative sign and the decimal character to use those defined in the settings.
     *
     * @param {string} s
     * @param {object} settings
     * @returns {string}
     */
    static _modifyNegativeSignAndDecimalCharacterForFormattedValue(s, settings) {
        //XXX Note; this function is static since we need to pass a `settings` object when calling the static `AutoNumeric.format()` method
        if (settings.negativeSignCharacter !== '-' && settings.negativeSignCharacter !== '') {
            s = s.replace('-', settings.negativeSignCharacter);
        }
        if (settings.decimalCharacter !== '.') {
            s = s.replace('.', settings.decimalCharacter);
        }

        return s;
    }

    /**
     * Private function to check for empty value
     * //TODO Modify this function so that it return either TRUE or FALSE if the value is empty. Then create another function to return the input value if it's not empty.
     *
     * @param {string} inputValue
     * @param {object} settings
     * @param {boolean} signOnEmpty
     * @returns {*}
     */
    static _checkEmpty(inputValue, settings, signOnEmpty) {
        if (inputValue === '' || inputValue === settings.negativeSignCharacter) {
            if (settings.emptyInputBehavior === 'always' || signOnEmpty) {
                return (settings.negativePositiveSignPlacement === 'l') ? inputValue + settings.currencySymbol + settings.suffixText : settings.currencySymbol + inputValue + settings.suffixText;
            }

            return inputValue;
        }

        return null;
    }

    /**
     * Modify the input value by adding the group separators, as defined in the settings.
     *
     * @param {string} inputValue
     * @param {object} settings
     * @returns {*}
     */
    static _addGroupSeparators(inputValue, settings) {
        //XXX Note; this function is static since we need to pass a `settings` object when calling the static `AutoNumeric.format()` method
        if (settings.strip) {
            inputValue = this._stripAllNonNumberCharacters(inputValue, settings, false);
        }

        //TODO This function `addGroupSeparators()` add group separators. Adding the negative sign as well is out of its scope. Move that to another function.
        if (settings.trailingNegative && !AutoNumericHelper.isNegative(inputValue)) {
            inputValue = '-' + inputValue;
        }

        const empty = this._checkEmpty(inputValue, settings, true);
        const isValueNegative = AutoNumericHelper.isNegative(inputValue);
        const isZero = AutoNumericHelper.isZeroOrHasNoValue(inputValue);
        if (isValueNegative) {
            inputValue = inputValue.replace('-', '');
        }

        if (!AutoNumericHelper.isNull(empty)) {
            return empty;
        }

        settings.digitalGroupSpacing = settings.digitalGroupSpacing.toString();
        let digitalGroup;
        switch (settings.digitalGroupSpacing) {
            case '2':
                digitalGroup = /(\d)((\d)(\d{2}?)+)$/;
                break;
            case '2s':
                digitalGroup = /(\d)((?:\d{2}){0,2}\d{3}(?:(?:\d{2}){2}\d{3})*?)$/;
                break;
            case '4':
                digitalGroup = /(\d)((\d{4}?)+)$/;
                break;
            default :
                digitalGroup = /(\d)((\d{3}?)+)$/;
        }

        // Splits the string at the decimal string
        let [integerPart, decimalPart] = inputValue.split(settings.decimalCharacter);
        if (settings.decimalCharacterAlternative && AutoNumericHelper.isUndefined(decimalPart)) {
            [integerPart, decimalPart] = inputValue.split(settings.decimalCharacterAlternative);
        }

        if (settings.digitGroupSeparator !== '') {
            // Re-inserts the thousand separator via a regular expression
            while (digitalGroup.test(integerPart)) {
                integerPart = integerPart.replace(digitalGroup, `$1${settings.digitGroupSeparator}$2`);
            }
        }

        if (settings.decimalPlacesOverride !== 0 && !AutoNumericHelper.isUndefined(decimalPart)) {
            if (decimalPart.length > settings.decimalPlacesOverride) {
                decimalPart = decimalPart.substring(0, settings.decimalPlacesOverride);
            }

            // Joins the whole number with the decimal value
            inputValue = integerPart + settings.decimalCharacter + decimalPart;
        } else {
            // Otherwise if it's an integer
            inputValue = integerPart;
        }

        settings.trailingNegative = false;

        if (settings.currencySymbolPlacement === 'p') {
            if (isValueNegative) {
                switch (settings.negativePositiveSignPlacement) {
                    case 'l':
                        inputValue = `${settings.negativeSignCharacter}${settings.currencySymbol}${inputValue}`;
                        break;
                    case 'r':
                        inputValue = `${settings.currencySymbol}${settings.negativeSignCharacter}${inputValue}`;
                        break;
                    case 's':
                        inputValue = `${settings.currencySymbol}${inputValue}${settings.negativeSignCharacter}`;
                        settings.trailingNegative = true;
                        break;
                    default :
                    //
                }
            } else if (settings.showPositiveSign && !isZero) {
                switch (settings.negativePositiveSignPlacement) {
                    case 'l':
                        inputValue = `${settings.positiveSignCharacter}${settings.currencySymbol}${inputValue}`;
                        break;
                    case 'r':
                        inputValue = `${settings.currencySymbol}${settings.positiveSignCharacter}${inputValue}`;
                        break;
                    case 's':
                        inputValue = `${settings.currencySymbol}${inputValue}${settings.positiveSignCharacter}`;
                        break;
                    default :
                    //
                }
            } else {
                inputValue = settings.currencySymbol + inputValue;
            }
        }

        if (settings.currencySymbolPlacement === 's') {
            if (isValueNegative) {
                switch (settings.negativePositiveSignPlacement) {
                    case 'r':
                        inputValue = `${inputValue}${settings.currencySymbol}${settings.negativeSignCharacter}`;
                        settings.trailingNegative = true;
                        break;
                    case 'l':
                        inputValue = `${inputValue}${settings.negativeSignCharacter}${settings.currencySymbol}`;
                        settings.trailingNegative = true;
                        break;
                    case 'p':
                        inputValue = `${settings.negativeSignCharacter}${inputValue}${settings.currencySymbol}`;
                        break;
                    default :
                    //
                }
            } else if (settings.showPositiveSign && !isZero) {
                switch (settings.negativePositiveSignPlacement) {
                    case 'r':
                        inputValue = `${inputValue}${settings.currencySymbol}${settings.positiveSignCharacter}`;
                        break;
                    case 'l':
                        inputValue = `${inputValue}${settings.positiveSignCharacter}${settings.currencySymbol}`;
                        break;
                    case 'p':
                        inputValue = `${settings.positiveSignCharacter}${inputValue}${settings.currencySymbol}`;
                        break;
                    default :
                    //
                }
            } else {
                inputValue = inputValue + settings.currencySymbol;
            }
        }

        // Removes the negative sign and places brackets
        if (settings.negativeBracketsTypeOnBlur !== null && (settings.rawValue < 0 || AutoNumericHelper.isNegativeStrict(inputValue))) {
            inputValue = this._toggleNegativeBracket(inputValue, settings);
        }

        return inputValue + settings.suffixText;
    }

    /**
     * Truncate not needed zeros
     *
     * @param {string} roundedInputValue
     * @param {int} temporaryDecimalPlacesOverride
     * @returns {void|XML|string|*}
     */
    static _truncateZeros(roundedInputValue, temporaryDecimalPlacesOverride) {
        let regex;
        switch (temporaryDecimalPlacesOverride) {
            case 0:
                // Prevents padding - removes trailing zeros until the first significant digit is encountered
                regex = /(\.(?:\d*[1-9])?)0*$/;
                break;
            case 1:
                // Allows padding when decimalPlacesOverride equals one - leaves one zero trailing the decimal character
                regex = /(\.\d(?:\d*[1-9])?)0*$/;
                break;
            default :
                // Removes access zeros to the decimalPlacesOverride length when allowDecimalPadding is set to true
                regex = new RegExp(`(\\.\\d{${temporaryDecimalPlacesOverride}}(?:\\d*[1-9])?)0*`);
        }

        // If there are no decimal places, we don't need a decimal point at the end
        roundedInputValue = roundedInputValue.replace(regex, '$1');
        if (temporaryDecimalPlacesOverride === 0) {
            roundedInputValue = roundedInputValue.replace(/\.$/, '');
        }

        return roundedInputValue;
    }

    /**
     * Round the input value using the rounding method defined in the settings.
     * This function accepts multiple rounding methods. See the documentation for more details about those.
     *
     * Note : This is handled as text since JavaScript math function can return inaccurate values.
     *
     * @param {string} inputValue
     * @param {object} settings
     * @returns {*}
     */
    static _roundValue(inputValue, settings) {
        //XXX Note; this function is static since we need to pass a `settings` object when calling the static `AutoNumeric.format()` method
        inputValue = (inputValue === '') ? '0' : inputValue.toString();
        if (settings.roundingMethod === 'N05' || settings.roundingMethod === 'CHF' || settings.roundingMethod === 'U05' || settings.roundingMethod === 'D05') {
            switch (settings.roundingMethod) {
                case 'N05':
                    inputValue = (Math.round(inputValue * 20) / 20).toString();
                    break;
                case 'U05':
                    inputValue = (Math.ceil(inputValue * 20) / 20).toString();
                    break;
                default :
                    inputValue = (Math.floor(inputValue * 20) / 20).toString();
            }

            let result;
            if (!AutoNumericHelper.contains(inputValue, '.')) {
                result = inputValue + '.00';
            } else if (inputValue.length - inputValue.indexOf('.') < 3) {
                result = inputValue + '0';
            } else {
                result = inputValue;
            }
            return result;
        }

        let ivRounded = '';
        let i = 0;
        let nSign = '';
        let temporaryDecimalPlacesOverride;

        // sets the truncate zero method
        if (settings.allowDecimalPadding) {
            temporaryDecimalPlacesOverride = settings.decimalPlacesOverride;
        } else {
            temporaryDecimalPlacesOverride = 0;
        }

        // Checks if the inputValue (input Value) is a negative value
        if (AutoNumericHelper.isNegativeStrict(inputValue)) {
            nSign = '-';

            // Removes the negative sign that will be added back later if required
            inputValue = inputValue.replace('-', '');
        }

        // Append a zero if the first character is not a digit (then it is likely to be a dot)
        if (!inputValue.match(/^\d/)) {
            inputValue = '0' + inputValue;
        }

        // Determines if the value is equal to zero. If it is, remove the negative sign
        if (Number(inputValue) === 0) {
            nSign = '';
        }

        // Trims leading zero's as needed
        if ((Number(inputValue) > 0 && settings.leadingZero !== 'keep') || (inputValue.length > 0 && settings.leadingZero === 'allow')) {
            inputValue = inputValue.replace(/^0*(\d)/, '$1');
        }

        const dPos = inputValue.lastIndexOf('.');
        const inputValueHasADot = dPos === -1;

        // Virtual decimal position
        const vdPos = inputValueHasADot ? inputValue.length - 1 : dPos;

        // Checks decimal places to determine if rounding is required :
        // Check if no rounding is required
        let cDec = (inputValue.length - 1) - vdPos;

        if (cDec <= settings.decimalPlacesOverride) {
            // Check if we need to pad with zeros
            ivRounded = inputValue;
            if (cDec < temporaryDecimalPlacesOverride) {
                if (inputValueHasADot) {
                    ivRounded += settings.decimalCharacter;
                }

                let zeros = '000000';
                while (cDec < temporaryDecimalPlacesOverride) {
                    zeros = zeros.substring(0, temporaryDecimalPlacesOverride - cDec);
                    ivRounded += zeros;
                    cDec += zeros.length;
                }
            } else if (cDec > temporaryDecimalPlacesOverride) {
                ivRounded = this._truncateZeros(ivRounded, temporaryDecimalPlacesOverride);
            } else if (cDec === 0 && temporaryDecimalPlacesOverride === 0) {
                ivRounded = ivRounded.replace(/\.$/, '');
            }

            return (Number(ivRounded) === 0) ? ivRounded : nSign + ivRounded;
        }

        // Rounded length of the string after rounding
        let rLength;
        if (inputValueHasADot) {
            rLength = settings.decimalPlacesOverride - 1;
        } else {
            rLength = settings.decimalPlacesOverride + dPos;
        }

        const tRound = Number(inputValue.charAt(rLength + 1));
        const odd = (inputValue.charAt(rLength) === '.') ? (inputValue.charAt(rLength - 1) % 2) : (inputValue.charAt(rLength) % 2);
        let ivArray = inputValue.substring(0, rLength + 1).split('');

        if ((tRound > 4 && settings.roundingMethod === 'S')                  || // Round half up symmetric
            (tRound > 4 && settings.roundingMethod === 'A' && nSign === '')  || // Round half up asymmetric positive values
            (tRound > 5 && settings.roundingMethod === 'A' && nSign === '-') || // Round half up asymmetric negative values
            (tRound > 5 && settings.roundingMethod === 's')                  || // Round half down symmetric
            (tRound > 5 && settings.roundingMethod === 'a' && nSign === '')  || // Round half down asymmetric positive values
            (tRound > 4 && settings.roundingMethod === 'a' && nSign === '-') || // Round half down asymmetric negative values
            (tRound > 5 && settings.roundingMethod === 'B')                  || // Round half even "Banker's Rounding"
            (tRound === 5 && settings.roundingMethod === 'B' && odd === 1)   || // Round half even "Banker's Rounding"
            (tRound > 0 && settings.roundingMethod === 'C' && nSign === '')  || // Round to ceiling toward positive infinite
            (tRound > 0 && settings.roundingMethod === 'F' && nSign === '-') || // Round to floor toward negative infinite
            (tRound > 0 && settings.roundingMethod === 'U')) {                  // Round up away from zero
            // Round up the last digit if required, and continue until no more 9's are found
            for (i = (ivArray.length - 1); i >= 0; i -= 1) {
                if (ivArray[i] !== '.') {
                    ivArray[i] = +ivArray[i] + 1;
                    if (ivArray[i] < 10) {
                        break;
                    }

                    if (i > 0) {
                        ivArray[i] = '0';
                    }
                }
            }
        }

        // Reconstruct the string, converting any 10's to 0's
        ivArray = ivArray.slice(0, rLength + 1);

        // Return the rounded value
        ivRounded = this._truncateZeros(ivArray.join(''), temporaryDecimalPlacesOverride);

        return (Number(ivRounded) === 0) ? ivRounded : nSign + ivRounded;
    }

    /**
     * Truncates the decimal part of a number.
     *
     * @param {string} s
     * @param {object} settings
     * @param {boolean} isPaste
     * @returns {*}
     */
    static _truncateDecimal(s, settings, isPaste) {
        s = (isPaste) ? this._roundValue(s, settings) : s;

        if (settings.decimalCharacter && settings.decimalPlacesOverride) {
            const [integerPart, decimalPart] = s.split(settings.decimalCharacter);

            // truncate decimal part to satisfying length since we would round it anyway
            if (decimalPart && decimalPart.length > settings.decimalPlacesOverride) {
                if (settings.decimalPlacesOverride > 0) {
                    const modifiedDecimalPart = decimalPart.substring(0, settings.decimalPlacesOverride);
                    s = `${integerPart}${settings.decimalCharacter}${modifiedDecimalPart}`;
                } else {
                    s = integerPart;
                }
            }
        }

        return s;
    }

    /**
     * Check that the number satisfy the format conditions
     * and lays between settings.minimumValue and settings.maximumValue
     * and the string length does not exceed the digits in settings.minimumValue and settings.maximumValue
     *
     * @param {string} s
     * @param {object} settings
     * @returns {*}
     */
    static _checkIfInRangeWithOverrideOption(s, settings) {
        s = s.toString();
        s = s.replace(',', '.');
        const minParse = AutoNumericHelper.parseStr(settings.minimumValue);
        const maxParse = AutoNumericHelper.parseStr(settings.maximumValue);
        const valParse = AutoNumericHelper.parseStr(s);

        let result;
        switch (settings.overrideMinMaxLimits) {
            case 'floor':
                result = [AutoNumericHelper.testMinMax(minParse, valParse) > -1, true];
                break;
            case 'ceiling':
                result = [true, AutoNumericHelper.testMinMax(maxParse, valParse) < 1];
                break;
            case 'ignore':
                result = [true, true];
                break;
            default:
                result = [AutoNumericHelper.testMinMax(minParse, valParse) > -1, AutoNumericHelper.testMinMax(maxParse, valParse) < 1];
        }

        return result;
    }

    /**
     * Original settings saved for use when the `decimalPlacesShownOnFocus` and `noSeparatorOnFocus` options are used.
     * Those original settings are used exclusively in the `focusin` and `focusout` event handlers.
     */
    _keepAnOriginalSettingsCopy() {
        //TODO Move this data to temporary attributes, in order to prevent changing the user settings
        this.settings.originalDecimalPlacesOverride      = this.settings.decimalPlacesOverride;
        this.settings.originalAllowDecimalPadding        = this.settings.allowDecimalPadding;
        this.settings.originalNegativeBracketsTypeOnBlur = this.settings.negativeBracketsTypeOnBlur;
        this.settings.originalDigitGroupSeparator        = this.settings.digitGroupSeparator;
        this.settings.originalCurrencySymbol             = this.settings.currencySymbol;
        this.settings.originalSuffixText                 = this.settings.suffixText;
    }

    /**
     * Original settings saved for use when `decimalPlacesShownOnFocus` & `noSeparatorOnFocus` options are being used.
     * This is taken from Quirksmode.
     *
     * @param {string} name
     * @returns {*}
     */
    static _readCookie(name) {
        const nameEQ = name + '=';
        const ca = document.cookie.split(';');
        let c = '';
        for (let i = 0; i < ca.length; i += 1) {
            c = ca[i];
            while (c.charAt(0) === ' ') {
                c = c.substring(1, c.length);
            }
            if (c.indexOf(nameEQ) === 0) {
                return c.substring(nameEQ.length, c.length);
            }
        }

        return null;
    }

    /**
     * Test if sessionStorage is supported.
     * This is taken from Modernizr.
     *
     * @returns {boolean}
     */
    static _storageTest() {
        const mod = 'modernizr';
        try {
            sessionStorage.setItem(mod, mod);
            sessionStorage.removeItem(mod);
            return true;
        } catch (e) {
            return false;
        }
    }

    /**
     * properly formats the string to a numeric when leadingZero does not 'keep'.
     *
     * @param {string} value
     * @returns {string}
     */
    _cleanLeadingTrailingZeros(value) {
        // Return the empty string is the value is already empty. This prevent converting that value to '0'.
        if (value === '') {
            return '';
        }

        // Return '0' if the value is zero
        if (Number(value) === 0 && this.settings.leadingZero !== 'keep') {
            return '0';
        }

        if (this.settings.leadingZero !== 'keep') {
            // Trim leading zero's - leaves one zero to the left of the decimal point
            value = value.replace(/^(-)?0+(?=\d)/g,'$1');

            //TODO remove this from that function and use `trimPaddedZerosFromDecimalPlaces()` instead. Also create a new `trailingZero` option.
            if (AutoNumericHelper.contains(value, '.')) {
                // Trims trailing zeros after the decimal point
                value = value.replace(/(\.[0-9]*?)0+$/, '$1');
            }
        }
        // Strips trailing decimal point
        value = value.replace(/\.$/, '');

        return value;
    }

    /**
     * Creates or removes sessionStorage or cookie depending on what the browser is supporting.
     *
     * @param {string} action
     * @returns {*}
     */
    _saveValueToPersistentStorage(action) {
        if (this.settings.saveValueToSessionStorage) {
            const storedName = (this.domElement.name !== '' && !AutoNumericHelper.isUndefined(this.domElement.name)) ?`AUTO_${decodeURIComponent(this.domElement.name)}` :`AUTO_${this.domElement.id}`;
            let date;
            let expires;

            // Sets cookie for browser that do not support sessionStorage IE 6 & IE 7
            if (this._storageTest() === false) {
                switch (action) {
                    case 'set':
                        document.cookie = `${storedName}=${this.settings.rawValue}; expires= ; path=/`;
                        break;
                    case 'remove':
                        date = new Date();
                        date.setTime(date.getTime() + (-1 * 24 * 60 * 60 * 1000));
                        expires = '; expires=' + date.toUTCString(); // Note : `toGMTString()` has been deprecated (cf. https://developer.mozilla.org/en-US/docs/Web/JavaScript/Reference/Global_Objects/Date/toGMTString)
                        document.cookie = `${storedName}='' ;${expires}; path=/`;
                        break;
                    case 'get':
                        return this._readCookie(storedName);
                }
            } else {
                switch (action) {
                    case 'set':
                        sessionStorage.setItem(storedName, this.settings.rawValue);
                        break;
                    case 'remove':
                        sessionStorage.removeItem(storedName);
                        break;
                    case 'get':
                        return sessionStorage.getItem(storedName);
                }
            }
        }
    }

    /**
     * Handler for 'focusin' and 'mouseenter' events
     *
     * @param {Event} e
     */
    _onFocusInAndMouseEnter(e) {
        if (this.settings.unformatOnHover && e.type === 'mouseenter' && e.altKey) {
            this.constructor._unformatAltHovered(this);

            return;
        }

        if (e.type === 'focusin' && this.settings.unformatOnHover && this.hoveredWithAlt) {
            this.constructor._reformatAltHovered(this);
        }

        if (e.type === 'focusin' || e.type === 'mouseenter' && !this.isFocused && this.settings.emptyInputBehavior === 'focus') {
            this.settings.hasFocus = true;

            if (this.settings.negativeBracketsTypeOnBlur !== null && this.settings.negativeSignCharacter !== '') {
                AutoNumericHelper.setElementValue(this.domElement, this.constructor._toggleNegativeBracket(AutoNumericHelper.getElementValue(e.target), this.settings));
            }

            // clean the value to compare to rawValue
            let result = this.constructor._stripAllNonNumberCharacters(AutoNumericHelper.getElementValue(e.target), this.settings, true);
            result = this.constructor._convertToNumericString(result, this.settings);
            result = this._cleanLeadingTrailingZeros(result);
            if (this.settings.trailingNegative) {
                result = '-' + result;
            }

<<<<<<< HEAD
            if (this.settings.decimalPlacesShownOnFocus) {
                this.settings.decimalPlacesOverride = this.settings.decimalPlacesShownOnFocus;
                this.set(this.settings.rawValue);
            } else if (this.settings.scaleDivisor) {
                this.settings.decimalPlacesOverride = this.settings.originalDecimalPlacesOverride;
                this.set(this.settings.rawValue);
            } else if (this.settings.noSeparatorOnFocus) {
                this.settings.digitGroupSeparator = '';
                this.settings.currencySymbol = '';
                this.settings.suffixText = '';
                this.set(this.settings.rawValue);
            } else if (result !== this.settings.rawValue) {
                this.set(result);
=======
            let roundedValue;
            if (settings.decimalPlacesShownOnFocus) {
                settings.decimalPlacesOverride = settings.decimalPlacesShownOnFocus;
                roundedValue = roundValue(settings.rawValue, settings);
                $this.val(addGroupSeparators(roundedValue, settings));
            } else if (settings.scaleDivisor) {
                settings.decimalPlacesOverride = Number(settings.oDec);
                roundedValue = roundValue(settings.rawValue, settings);
                $this.val(addGroupSeparators(roundedValue, settings));
            } else if (settings.noSeparatorOnFocus) {
                settings.digitGroupSeparator = '';
                settings.currencySymbol = '';
                settings.suffixText = '';
                roundedValue = roundValue(settings.rawValue, settings);
                $this.val(addGroupSeparators(roundedValue, settings));
            } else if (result !== settings.rawValue) {
                // updates the rawValue
                $this.autoNumeric('set', result);
>>>>>>> aa76e1b8
            }

            // In order to send a 'native' change event when blurring the input, we need to first store the initial input value on focus.
            this.valueOnFocus = AutoNumericHelper.getElementValue(e.target);
            this.lastVal = this.valueOnFocus;
            const onEmpty = this.constructor._checkEmpty(this.valueOnFocus, this.settings, true);
            if ((onEmpty !== null && onEmpty !== '') && this.settings.emptyInputBehavior === 'focus') {
                AutoNumericHelper.setElementValue(this.domElement, onEmpty);

                // If there is a currency symbol and its on the right hand side, then we place the caret accordingly on the far left side
                if (onEmpty === this.settings.currencySymbol && this.settings.currencySymbolPlacement === 's') {
                    AutoNumericHelper.setElementSelection(e.target, 0);
                }
            } else {
                // Otherwise by default the whole input content is selected on focus (following the `selectNumberOnly` option)
                //XXX Firefox <47 does not respect this selection...Oh well.
                this.select();
            }
        }
    }

    /**
     * Handler for the 'focus' event.
     * We update the info of the focused state in the `this.isFocused` variable when the element gets focused.
     */
    _onFocus() {
        if (this.settings.isCancellable) {
            // Save the current unformatted value for later use by the 'cancellable' feature
            this._saveCancellableValue();
        }

        // We keep track if the element is currently focused
        this.isFocused = true;
    }

    /**
     * Handler for 'keydown' events.
     * The user just started pushing any key, hence one event is sent.
     *
     * Note :
     * By default a 'normal' input output those events in the right order when inputting a character key (ie. 'a') :
     * - keydown
     * - keypress
     * - input
     * - keyup
     *
     * ...when inputting a modifier key (ie. 'ctrl') :
     * - keydown
     * - keyup
     *
     * If 'delete' or 'backspace' is entered, the following events are sent :
     * - keydown
     * - input
     * - keyup
     *
     * If 'enter' is entered and the value has not changed, the following events are sent :
     * - keydown
     * - keypress
     * - keyup
     *
     * If 'enter' is entered and the value has been changed, the following events are sent :
     * - keydown
     * - keypress
     * - change
     * - keyup
     *
     * When a paste is done, the following events are sent :
     * - input (if paste is done with the mouse)
     *
     * - keydown (if paste is done with ctrl+v)
     * - keydown
     * - input
     * - keyup
     * - keyup
     *
     * @param {KeyboardEvent} e
     */
    _onKeydown(e) {
        if (!this.isFocused && this.settings.unformatOnHover && e.altKey && this.domElement === AutoNumericHelper.getHoveredElement()) {
            // Here I prevent calling _unformatAltHovered if the element is already focused, since the global 'keydown' listener will pick it up as well
            this.constructor._unformatAltHovered(this);

            return;
        }

        this._updateEventKeycode(e);
        this.initialValueOnKeydown = AutoNumericHelper.getElementValue(e.target); // This is needed in `onKeyup()` to check if the value as changed during the key press

        if (this.domElement.readOnly) {
            this.processed = true;

            return;
        }

        if (this.eventKeyCode === AutoNumericEnum.keyCode.Esc) {
            //XXX The default 'Escape' key behavior differs between Firefox and Chrome, Firefox already having a built-in 'cancellable-like' feature. This is why we call `e.preventDefault()` here instead of just when `isCancellable` is set to `true`. This allow us to keep the same behavior across browsers.
            e.preventDefault();

            if (this.settings.isCancellable) {
                // If the user wants to cancel its modifications :
                // We set back the saved value
                //TODO Do not set the value again if it has not changed
                this.set(this.savedCancellableValue);
                // And we need to send an 'input' event when setting back the initial value in order to make other scripts aware of the value change...
                AutoNumericHelper.triggerEvent('input', e.target);
            }

            // ..and lastly we update the caret selection, even if the option `isCancellable` is false
            this.select();
        }

        // The "enter" key throws a `change` event if the value has changed since the `focus` event
        let targetValue = AutoNumericHelper.getElementValue(e.target);
        if (this.eventKeyCode === AutoNumericEnum.keyCode.Enter && this.valueOnFocus !== targetValue) {
            AutoNumericHelper.triggerEvent('change', e.target);
            this.valueOnFocus = targetValue;

            if (this.settings.isCancellable) {
                // If the user activated the 'cancellable' feature, we save the validated value when 'Enter' is hit
                this._saveCancellableValue();
            }
        }

        this._updateInternalProperties(e);

        if (this._skipAlways(e)) {
            this.processed = true;

            return;
        }

        // Check if the key is a delete/backspace key
        if (this.eventKeyCode === AutoNumericEnum.keyCode.Backspace || this.eventKeyCode === AutoNumericEnum.keyCode.Delete) {
            this._processCharacterDeletion(); // Because backspace and delete only triggers keydown and keyup events, not keypress
            this.processed = true;
            this._formatValue(e);

            // If and only if the resulting value has changed after that backspace/delete, then we have to send an 'input' event like browsers normally do.
            targetValue = AutoNumericHelper.getElementValue(e.target); // Update the value since it could have been changed during the deletion
            if ((targetValue !== this.lastVal) && this.settings.throwInput) {
                // Throw an input event when a character deletion is detected
                AutoNumericHelper.triggerEvent('input', e.target);
                e.preventDefault(); // ...and immediately prevent the browser to delete a second character
            }

            this.lastVal = targetValue;
            this.settings.throwInput = true;

            return;
        }

        this.formatted = false; //TODO Is this line needed? (I mean, _formatValue always set it to `true`, and this overwrite that info)
    }

    /**
     * Handler for 'keypress' events.
     * The user is still pressing the key, which will output a character (ie. '2') continuously until it releases the key.
     * Note: 'keypress' events are not sent for delete keys like Backspace/Delete.
     *
     * @param {KeyboardEvent} e
     */
    _onKeypress(e) {
        // Retrieve the real character that has been entered (ie. 'a' instead of the key code)
        const eventCharacter = AutoNumericHelper.character(e);

        // Firefox generate a 'keypress' event (e.keyCode === 0) for the keys that do not print a character (ie. 'Insert', 'Delete', 'Fn' keys, 'PageUp', 'PageDown' etc.). 'Shift' on the other hand does not generate a keypress event.
        if (eventCharacter === AutoNumericEnum.keyName.Insert) {
            return;
        }

        const processed = this.processed;
        this._updateInternalProperties(e);

        if (this._skipAlways(e)) {
            return;
        }

        if (processed) {
            e.preventDefault();

            return;
        }

        const isCharacterInsertionAllowed = this._processCharacterInsertion(e);
        if (isCharacterInsertionAllowed) {
            this._formatValue(e);
            const targetValue = AutoNumericHelper.getElementValue(e.target);
            if ((targetValue !== this.lastVal) && this.settings.throwInput) {
                // Throws input event on adding a character
                AutoNumericHelper.triggerEvent('input', e.target);
                e.preventDefault(); // ...and immediately prevent the browser to add a second character
            }
            else {
                if ((eventCharacter === this.settings.decimalCharacter || eventCharacter === this.settings.decimalCharacterAlternative) &&
                    (AutoNumericHelper.getElementSelection(e.target).start === AutoNumericHelper.getElementSelection(e.target).end) &&
                    AutoNumericHelper.getElementSelection(e.target).start === targetValue.indexOf(this.settings.decimalCharacter)) {
                    const position = AutoNumericHelper.getElementSelection(e.target).start + 1;
                    AutoNumericHelper.setElementSelection(e.target, position);
                }
                e.preventDefault();
            }

            this.lastVal = AutoNumericHelper.getElementValue(e.target);
            this.settings.throwInput = true;

            return;
        }

        e.preventDefault();

        this.formatted = false; //TODO Is this line needed? (I mean, _formatValue always set it to `true`, and this overwrite that info)
    }

    /**
     * Handler for 'keyup' events.
     * The user just released any key, hence one event is sent.
     *
     * @param {KeyboardEvent} e
     */
    _onKeyup(e) {
        if (this.settings.isCancellable && this.eventKeyCode === AutoNumericEnum.keyCode.Esc) {
            // If the user wants to cancel its modifications, we drop the 'keyup' event for the Esc key
            e.preventDefault();

            return;
        }

        if (AutoNumericHelper.character(e) === AutoNumericEnum.keyName.Alt && this.hoveredWithAlt) {
            this.constructor._reformatAltHovered(this);

            return;
        }

        this._updateInternalProperties(e);

        const skip = this._skipAlways(e);
        delete this.valuePartsBeforePaste;
        const targetValue = AutoNumericHelper.getElementValue(e.target);
        if (skip || targetValue === '') {
            return;
        }

        // Added to properly place the caret when only the currency sign is present
        if (targetValue === this.settings.currencySymbol) {
            if (this.settings.currencySymbolPlacement === 's') {
                AutoNumericHelper.setElementSelection(e.target, 0);
            } else {
                AutoNumericHelper.setElementSelection(e.target, this.settings.currencySymbol.length);
            }
        } else if (this.eventKeyCode === AutoNumericEnum.keyCode.Tab) {
            AutoNumericHelper.setElementSelection(e.target, 0, targetValue.length);
        }

        if ((targetValue === this.settings.suffixText) ||
            (this.settings.rawValue === '' && this.settings.currencySymbol !== '' && this.settings.suffixText !== '')) {
            AutoNumericHelper.setElementSelection(e.target, 0);
        }

        // Saves the extended decimal to preserve the data when navigating away from the page
        if (this.settings.decimalPlacesShownOnFocus !== null && this.settings.saveValueToSessionStorage) {
            this._saveValueToPersistentStorage('set');
        }

        if (!this.formatted) {  //TODO Is this line needed? Considering that onKeydown and onKeypress both finish by setting it to false...
            this._formatValue(e);
        }

        // If the input value has changed during the key press event chain, an event is sent to alert that a formatting has been done (cf. Issue #187)
        if (targetValue !== this.initialValueOnKeydown) {
            //FIXME This event is not sent when pasting valid values
            AutoNumericHelper.triggerEvent('autoNumeric:formatted', e.target);
        }
    }

    /**
     * Handler for 'focusout' events
     *
     * @param {Event} e
     */
    _onFocusOutAndMouseLeave(e) {
        if (this.settings.unformatOnHover && e.type === 'mouseleave' && this.hoveredWithAlt) {
            this.constructor._reformatAltHovered(this);

            return;
        }

        if (!this.isFocused) {
            let value = AutoNumericHelper.getElementValue(e.target);
            const origValue = value;
            this.settings.hasFocus = false;

            if (this.settings.saveValueToSessionStorage) {
                this._saveValueToPersistentStorage('set');
            }

            if (this.settings.noSeparatorOnFocus === true) {
                this.settings.digitGroupSeparator = this.settings.originalDigitGroupSeparator;
                this.settings.currencySymbol = this.settings.originalCurrencySymbol;
                this.settings.suffixText = this.settings.originalSuffixText;
            }

            if (this.settings.decimalPlacesShownOnFocus !== null) {
                this.settings.decimalPlacesOverride = this.settings.originalDecimalPlacesOverride;
                this.settings.allowDecimalPadding = this.settings.originalAllowDecimalPadding;
                this.settings.negativeBracketsTypeOnBlur = this.settings.originalNegativeBracketsTypeOnBlur;
            }

            value = this.constructor._stripAllNonNumberCharacters(value, this.settings, true);

            if (value !== '') {
                if (this.settings.trailingNegative && !AutoNumericHelper.isNegative(value)) {
                    value = '-' + value;
                    this.settings.trailingNegative = false;
                }

                const [minTest, maxTest] = this.constructor._checkIfInRangeWithOverrideOption(value, this.settings);
                if (this.constructor._checkEmpty(value, this.settings, false) === null && minTest && maxTest) {
                    value = this._modifyNegativeSignAndDecimalCharacterForRawValue(value);
                    this.settings.rawValue = this._cleanLeadingTrailingZeros(value);

                    if (this.settings.scaleDivisor) {
                        value = value / this.settings.scaleDivisor;
                        value = value.toString();
                    }

<<<<<<< HEAD
                    this.settings.decimalPlacesOverride = (this.settings.scaleDivisor && this.settings.scaleDecimalPlaces) ? +this.settings.scaleDecimalPlaces : this.settings.decimalPlacesOverride;
                    value = this.constructor._roundValue(value, this.settings);
                    value = this.constructor._modifyNegativeSignAndDecimalCharacterForFormattedValue(value, this.settings);
=======
                    settings.decimalPlacesOverride = (settings.scaleDivisor && settings.scaleDecimalPlaces) ? Number(settings.scaleDecimalPlaces) : settings.decimalPlacesOverride;
                    value = roundValue(value, settings);
                    value = modifyNegativeSignAndDecimalCharacterForFormattedValue(value, settings);
>>>>>>> aa76e1b8
                } else {
                    if (!minTest) {
                        AutoNumericHelper.triggerEvent('autoNumeric:minExceeded', this.domElement);
                    }
                    if (!maxTest) {
                        AutoNumericHelper.triggerEvent('autoNumeric:maxExceeded', this.domElement);
                    }

                    value = this.settings.rawValue;
                }
            } else {
                if (this.settings.emptyInputBehavior === 'zero') {
                    this.settings.rawValue = '0';
                    value = this.constructor._roundValue('0', this.settings);
                } else {
                    this.settings.rawValue = '';
                }
            }

            let groupedValue = this.constructor._checkEmpty(value, this.settings, false);
            if (groupedValue === null) {
                groupedValue = this.constructor._addGroupSeparators(value, this.settings);
            }

            if (groupedValue !== origValue) {
                groupedValue = (this.settings.scaleSymbol) ? groupedValue + this.settings.scaleSymbol : groupedValue;
                AutoNumericHelper.setElementValue(this.domElement, groupedValue);
            }

            if (groupedValue !== this.valueOnFocus) {
                AutoNumericHelper.triggerEvent('change', this.domElement);
                delete this.valueOnFocus;
            }
        }
    }

    /**
     * Handler for 'paste' event
     *
     * @param {Event|ClipboardEvent} e
     */
    _onPaste(e) {
        //TODO Using ctrl+z after a paste should cancel it -> How would that affect other frameworks/component built with that feature in mind though?
        //FIXME When pasting '000' on a thousand group selection, the whole selection gets deleted, and only one '0' is pasted (cf. issue #302)
        // The event is prevented by default, since otherwise the user would be able to paste invalid characters into the input
        e.preventDefault();

        let rawPastedText = e.clipboardData.getData('text/plain');

        // 0. Special case if the user has selected all the input text before pasting
        const initialFormattedValue = AutoNumericHelper.getElementValue(e.target);
        const selectionStart = e.target.selectionStart || 0;
        const selectionEnd = e.target.selectionEnd || 0;
        const selectionSize = selectionEnd - selectionStart;
        let isAllInputTextSelected = false;

        if (selectionSize === initialFormattedValue.length) {
            isAllInputTextSelected = true;
        }

        // 1. Check if the paste has a negative sign (only if it's the first character), and store that information for later use
        const isPasteNegative = AutoNumericHelper.isNegativeStrict(rawPastedText);
        if (isPasteNegative) {
            // 1a. Remove the negative sign from the pasted text
            rawPastedText = rawPastedText.slice(1, rawPastedText.length);
        }

        // 2. Strip all thousand separators, brackets and currency sign, and convert the decimal character to a dot
        const untranslatedPastedText = this._preparePastedText(rawPastedText);

        let pastedText;
        if (untranslatedPastedText === '.') {
            // Special case : If the user tries to paste a single decimal character (that has been translated to '.' already)
            pastedText = '.';
        } else {
            // Normal case
            // Allow pasting arabic numbers
            pastedText = AutoNumericHelper.arabicToLatinNumbers(untranslatedPastedText, false, false, false);
        }

        // 3. Test if the paste is valid (only has numbers and eventually a decimal character). If it's not valid, stop here.
        if (pastedText !== '.' && (!AutoNumericHelper.isNumber(pastedText) || pastedText === '')) {
            if (this.settings.onInvalidPaste === 'error') {
                //TODO Should we send a warning instead of throwing an error?
                AutoNumericHelper.throwError(`The pasted value '${rawPastedText}' is not a valid paste content.`);
            }

            return;
        }

        // 4. Calculate the paste result
        let caretPositionOnInitialTextAfterPasting;
        let initialUnformattedNumber = this.getNumericString();
        let isInitialValueNegative = AutoNumericHelper.isNegativeStrict(initialUnformattedNumber);
        let isPasteNegativeAndInitialValueIsPositive;
        let result;

        // If the pasted content is negative, then the result will be negative too
        if (isPasteNegative && !isInitialValueNegative) {
            initialUnformattedNumber = `-${initialUnformattedNumber}`;
            isInitialValueNegative = true;
            isPasteNegativeAndInitialValueIsPositive = true;
        }
        else {
            isPasteNegativeAndInitialValueIsPositive = false;
        }

        let leftPartContainedADot = false;
        switch (this.settings.onInvalidPaste) {
            /* 4a. Truncate paste behavior:
             * Insert as many numbers as possible on the right hand side of the caret from the pasted text content, until the input reach its range limit.
             * If there is more characters in the clipboard once a limit is reached, drop the extraneous characters.
             * Otherwise paste all the numbers in the clipboard.
             * While doing so, we check if the result is within the minimum and maximum values allowed, and stop as soon as we encounter one of those.
             *
             * 4b. Replace paste behavior:
             * Idem than the 'truncate' paste behavior, except that when a range limit is hit, we try to replace the subsequent initial numbers with the pasted ones, until we hit the range limit a second (and last) time, or we run out of numbers to paste
             */
            /* eslint no-case-declarations: 0 */
            case 'truncate':
            case 'replace':
                const leftFormattedPart = initialFormattedValue.slice(0, selectionStart);
                const rightFormattedPart = initialFormattedValue.slice(selectionEnd, initialFormattedValue.length);

                if (selectionStart !== selectionEnd) {
                    // a. If there is a selection, remove the selected part, and return the left and right part
                    result = this._preparePastedText(leftFormattedPart + rightFormattedPart);
                } else {
                    // b. Else if this is only one caret (and therefore no selection), then return the left and right part
                    result = this._preparePastedText(initialFormattedValue);
                }

                // Add back the negative sign if needed
                if (isInitialValueNegative) {
                    result = AutoNumericHelper.setRawNegativeSign(result);
                }

                // Build the unformatted result string
                caretPositionOnInitialTextAfterPasting = AutoNumericHelper.convertCharacterCountToIndexPosition(AutoNumericHelper.countNumberCharactersOnTheCaretLeftSide(initialFormattedValue, selectionStart, this.settings.decimalCharacter));
                if (isPasteNegativeAndInitialValueIsPositive) {
                    // If the initial paste is negative and the initial value is not, then I must offset the caret position by one place to the right to take the additional hyphen into account
                    caretPositionOnInitialTextAfterPasting++;
                    //TODO Quid if the negative sign is not on the left (negativePositiveSignPlacement and currencySymbolPlacement)?
                }

                let leftPart = result.slice(0, caretPositionOnInitialTextAfterPasting);
                let rightPart = result.slice(caretPositionOnInitialTextAfterPasting, result.length);
                if (pastedText === '.') {
                    if (AutoNumericHelper.contains(leftPart, '.')) {
                        // If I remove a dot here, then I need to update the caret position (decrement it by 1) when positioning it
                        // To do so, we keep that info in order to modify the caret position later
                        leftPartContainedADot = true;
                        leftPart = leftPart.replace('.', '');
                    }
                    rightPart = rightPart.replace('.', '');
                }
                // -- Here, we are good to go to continue on the same basis

                // c. Add numbers one by one at the caret position, while testing if the result is valid and within the range of the minimum and maximum value
                //    Continue until you either run out of numbers to paste, or that you get out of the range limits
                const minParse = AutoNumericHelper.parseStr(this.settings.minimumValue);
                const maxParse = AutoNumericHelper.parseStr(this.settings.maximumValue);
                let lastGoodKnownResult = result; // This is set as the default, in case we do not add even one number
                let pastedTextIndex = 0;
                let modifiedLeftPart = leftPart;

                while (pastedTextIndex < pastedText.length) {
                    // Modify the result with another pasted character
                    modifiedLeftPart += pastedText[pastedTextIndex];
                    result = modifiedLeftPart + rightPart;

                    // Check the range limits
                    if (!this.constructor._checkIfInRange(result, minParse, maxParse)) {
                        // The result is out of the range limits, stop the loop here
                        break;
                    }

                    // Save the last good known result
                    lastGoodKnownResult = result;

                    // Update the local variables for the next loop
                    pastedTextIndex++;
                }

                // Update the last caret position where to insert a new number
                caretPositionOnInitialTextAfterPasting += pastedTextIndex;

                //XXX Here we have the result for the `truncate` option
                if (this.settings.onInvalidPaste === 'truncate') {
                    //TODO If the user as defined a truncate callback and there are still some numbers (that will be dropped), then call this callback with the initial paste as well as the remaining numbers
                    result = lastGoodKnownResult;

                    if (leftPartContainedADot) {
                        // If a dot has been removed for the part on the left of the caret, we decrement the caret index position
                        caretPositionOnInitialTextAfterPasting--;
                    }
                    break;
                }
                //XXX ...else we need to continue modifying the result for the 'replace' option

                // d. Until there are numbers to paste, replace the initial numbers one by one, and still do the range test.
                //    Stop when you have no more numbers to paste, or if you are out of the range limits.
                //    If you do get to the range limits, use the previous known good value within those limits.
                //    Note: The numbers are replaced one by one, in the integer then decimal part, while ignoring the decimal character
                //TODO What should happen if the user try to paste a decimal number? Should we override the current initial decimal character in favor of this new one? If we do, then we have to recalculate the vMin/vMax from the start in order to take into account this new decimal character position..
                let lastGoodKnownResultIndex = caretPositionOnInitialTextAfterPasting;
                const lastGoodKnownResultSize = lastGoodKnownResult.length;

                while (pastedTextIndex < pastedText.length && lastGoodKnownResultIndex < lastGoodKnownResultSize) {
                    if (lastGoodKnownResult[lastGoodKnownResultIndex] === '.') {
                        // We skip the decimal character 'replacement'. That way, we do not change the decimal character position regarding the remaining numbers.
                        lastGoodKnownResultIndex++;
                        continue;
                    }

                    // This replace one character at a time
                    result = AutoNumericHelper.replaceCharAt(lastGoodKnownResult, lastGoodKnownResultIndex, pastedText[pastedTextIndex]);

                    // Check the range limits
                    if (!this.constructor._checkIfInRange(result, minParse, maxParse)) {
                        // The result is out of the range limits, stop the loop here
                        break;
                    }

                    // Save the last good known result
                    lastGoodKnownResult = result;

                    // Update the local variables for the next loop
                    pastedTextIndex++;
                    lastGoodKnownResultIndex++;
                }

                // Update the last caret position where to insert a new number
                caretPositionOnInitialTextAfterPasting = lastGoodKnownResultIndex;

                if (leftPartContainedADot) {
                    // If a dot has been removed for the part on the left of the caret, we decrement the caret index position
                    caretPositionOnInitialTextAfterPasting--;
                }

                result = lastGoodKnownResult;

                break;
            /* 4c. Normal paste behavior:
             * Insert the pasted number inside the current unformatted text, at the right caret position or selection
             */
            case 'error':
            case 'ignore':
            case 'clamp':
            default:
                // 1. Generate the unformatted result
                const leftFormattedPart2 = initialFormattedValue.slice(0, selectionStart);
                const rightFormattedPart2 = initialFormattedValue.slice(selectionEnd, initialFormattedValue.length);

                if (selectionStart !== selectionEnd) {
                    // a. If there is a selection, remove the selected part, and return the left and right part
                    result = this._preparePastedText(leftFormattedPart2 + rightFormattedPart2);
                } else {
                    // b. Else if this is only one caret (and therefore no selection), then return the left and right part
                    result = this._preparePastedText(initialFormattedValue);
                }

                // Add back the negative sign if needed
                if (isInitialValueNegative) {
                    result = AutoNumericHelper.setRawNegativeSign(result);
                }

                // Build the unformatted result string
                caretPositionOnInitialTextAfterPasting = AutoNumericHelper.convertCharacterCountToIndexPosition(AutoNumericHelper.countNumberCharactersOnTheCaretLeftSide(initialFormattedValue, selectionStart, this.settings.decimalCharacter));
                if (isPasteNegativeAndInitialValueIsPositive) {
                    // If the initial paste is negative and the initial value is not, then I must offset the caret position by one place to the right to take the additional hyphen into account
                    caretPositionOnInitialTextAfterPasting++;
                    //TODO Quid if the negative sign is not on the left (negativePositiveSignPlacement and currencySymbolPlacement)?
                }

                leftPart = result.slice(0, caretPositionOnInitialTextAfterPasting);
                rightPart = result.slice(caretPositionOnInitialTextAfterPasting, result.length);
                if (pastedText === '.') {
                    // If the user only paste a single decimal character, then we remove the previously existing one (if any)
                    if (AutoNumericHelper.contains(leftPart, '.')) {
                        // If I remove a dot here, then I need to update the caret position (decrement it by 1) when positioning it
                        // To do so, we keep that info in order to modify the caret position later
                        leftPartContainedADot = true;
                        leftPart = leftPart.replace('.', '');
                    }
                    rightPart = rightPart.replace('.', '');
                }
                // -- Here, we are good to go to continue on the same basis

                // Generate the unformatted result
                result = `${leftPart}${pastedText}${rightPart}`;

                // 2. Calculate the caret position in the unformatted value, for later use
                if (selectionStart === selectionEnd) {
                    // There is no selection, then the caret position is set after the pasted text
                    const indexWherePastedTextHasBeenInserted = AutoNumericHelper.convertCharacterCountToIndexPosition(AutoNumericHelper.countNumberCharactersOnTheCaretLeftSide(initialFormattedValue, selectionStart, this.settings.decimalCharacter));
                    caretPositionOnInitialTextAfterPasting = indexWherePastedTextHasBeenInserted + pastedText.length; // I must not count the characters that have been removed from the pasted text (ie. '.')
                } else {
                    if (isAllInputTextSelected) {
                        // Special case when all the input text is selected before pasting, which means we'll completely erase its content and paste only the clipboard content
                        caretPositionOnInitialTextAfterPasting = result.length;
                    } else if (rightPart === '') {
                        // If the user selected from the caret position to the end of the input (on the far right)
                        caretPositionOnInitialTextAfterPasting = AutoNumericHelper.convertCharacterCountToIndexPosition(AutoNumericHelper.countNumberCharactersOnTheCaretLeftSide(initialFormattedValue, selectionStart, this.settings.decimalCharacter)) + pastedText.length;
                    } else {
                        // Normal case
                        const indexSelectionEndInRawValue = AutoNumericHelper.convertCharacterCountToIndexPosition(AutoNumericHelper.countNumberCharactersOnTheCaretLeftSide(initialFormattedValue, selectionEnd, this.settings.decimalCharacter));

                        // Here I must not count the characters that have been removed from the pasted text (ie. '.'), or the thousand separators in the initial selected text
                        const selectedText = AutoNumericHelper.getElementValue(e.target).slice(selectionStart, selectionEnd);
                        caretPositionOnInitialTextAfterPasting = indexSelectionEndInRawValue - selectionSize + AutoNumericHelper.countCharInText(this.settings.digitGroupSeparator, selectedText) + pastedText.length;
                    }
                }

                // Modify the caret position for special cases, only if the whole input has not been selected
                if (!isAllInputTextSelected) {
                    if (isPasteNegativeAndInitialValueIsPositive) {
                        // If the pasted value has a '-' sign, but the initial value does not, offset the index by one
                        caretPositionOnInitialTextAfterPasting++;
                    }

                    if (leftPartContainedADot) {
                        // If a dot has been removed for the part on the left of the caret, we decrement the caret index position
                        caretPositionOnInitialTextAfterPasting--;
                    }
                }
        }

        // 5. Check if the result is a valid number, if not, drop the paste and do nothing.
        if (!AutoNumericHelper.isNumber(result) || result === '') {
            if (this.settings.onInvalidPaste === 'error') {
                AutoNumericHelper.throwError(`The pasted value '${rawPastedText}' would result into an invalid content '${result}'.`); //TODO Should we send a warning instead of throwing an error?
                //TODO This is not DRY ; refactor with above
            }
            return;
        }

        // 6. If it's a valid number, check if it falls inside the minimum and maximum value. If this fails, modify the value following this procedure :
        /*
         * If 'error' (this is the default) :
         *      - Normal paste behavior.
         *      - Try to set the new value, if it fails, then throw an error in the console.
         *      - Do not change the input value, do not change the current selection.
         * If 'ignore' :
         *      - Normal paste behavior.
         *      - Try to set the new value, if it fails, do nothing more.
         *      - Do not change the input value, do not change the current selection.
         * If 'clamp' :
         *      - Normal paste behavior.
         *      - Try to set the new value, if it fails, set the value to the minimum or maximum limit, whichever is closest to the
         *        paste result.
         *      - Change the caret position to be positioned on the left hand side of the decimal character.
         * If 'truncate' :
         *      - Truncate paste behavior.
         *      - Try to set the new value, until it fails (if the result is out of the min and max value limits).
         *      - Drop the remaining non-pasted numbers, and keep the last known non-failing result.
         *      - Change the caret position to be positioned after the last pasted character.
         * If 'replace' :
         *      - Replace paste behavior.
         *      - Try to set the new value, until it fails (if the result is out of the min and max value limits).
         *     - Then try to replace as many numbers as possible with the pasted ones. Once it fails, keep the last known non-failing result.
         *      - Change the caret position to be positioned after the last pasted character.
         */
        let valueHasBeenSet = false;
        let valueHasBeenClamped = false;
        try {
            this.set(result);
            valueHasBeenSet = true;
        }
        catch (error) {
            let clampedValue;
            switch (this.settings.onInvalidPaste) {
                case 'clamp':
                    clampedValue = AutoNumericHelper.clampToRangeLimits(result, this.settings);
                    try {
                        this.set(clampedValue);
                    }
                    catch (error) {
                        AutoNumericHelper.throwError(`Fatal error: Unable to set the clamped value '${clampedValue}'.`);
                    }

                    valueHasBeenClamped = true;
                    valueHasBeenSet = true;
                    result = clampedValue; // This is used only for setting the caret position later
                    break;
                case 'error':
                case 'truncate':
                case 'replace':
                    // Throw an error message
                    AutoNumericHelper.throwError(`The pasted value '${rawPastedText}' results in a value '${result}' that is outside of the minimum [${this.settings.minimumValue}] and maximum [${this.settings.maximumValue}] value range.`);
                // falls through
                case 'ignore':
                // Do nothing
                // falls through
                default :
                    return; // ...and nothing else should be changed
            }
        }

        // 7. Then lastly, set the caret position at the right logical place
        const targetValue = AutoNumericHelper.getElementValue(e.target);
        let caretPositionInFormattedNumber;
        if (valueHasBeenSet) {
            switch (this.settings.onInvalidPaste) {
                case 'clamp':
                    if (valueHasBeenClamped) {
                        if (this.settings.currencySymbolPlacement === 's') {
                            AutoNumericHelper.setElementSelection(e.target, targetValue.length - this.settings.currencySymbol.length); // This puts the caret on the right of the last decimal place
                        } else {
                            AutoNumericHelper.setElementSelection(e.target, targetValue.length); // ..and this on the far right
                        }

                        break;
                    } // else if the value has not been clamped, the default behavior is used...
                // falls through
                case 'error':
                case 'ignore':
                case 'truncate':
                case 'replace':
                default :
                    // Whenever one or multiple characters are pasted, this means we have to manage the potential thousand separators that could be added by the formatting
                    caretPositionInFormattedNumber = AutoNumericHelper.findCaretPositionInFormattedNumber(result, caretPositionOnInitialTextAfterPasting, targetValue, this.settings.decimalCharacter);
                    AutoNumericHelper.setElementSelection(e.target, caretPositionInFormattedNumber);
            }
        }

        // 8. We make sure we send an input event only if the result is different than the initial value before the paste
        if (valueHasBeenSet && initialFormattedValue !== targetValue) {
            // On a 'normal' non-autoNumeric input, an `input` event is sent when a paste is done. We mimic that.
            AutoNumericHelper.triggerEvent('input', e.target);
        }
    }

    /**
     * When focusing out of the input, we check if the value has changed, and if it has, then we send a `change` event (since the native one would have been prevented by `e.preventDefault()` called in the other event listeners).
     * We also update the info of the focused state in the `this.isFocused` variable.
     *
     * @param {Event} e
     */
    _onBlur(e) {
        if (AutoNumericHelper.getElementValue(e.target) !== this.valueOnFocus) {
            AutoNumericHelper.triggerEvent('change', e.target);
        }

        // We keep track if the element is currently focused
        this.isFocused = false;
    }

    /**
     * Handler for 'wheel' event
     *
     * @param {WheelEvent} e
     */
    _onWheel(e) {
        // If the user is using the 'Shift' key modifier, then we ignore the wheel event
        // This special behavior is applied in order to avoid preventing the user to scroll the page if the inputs are covering the whole available space.
        // If that's the case, then he can use the 'Shift' modifier key while using the mouse wheel in order to bypass the increment/decrement feature
        // This is useful on small screen where some badly configured inputs could use all the available space.
        if (!e.shiftKey && this.settings.modifyValueOnWheel) {
            // 0) First, save the caret position so we can set it back once the value has been changed
            const selectionStart = e.target.selectionStart || 0;
            const selectionEnd = e.target.selectionEnd || 0;

            // 1) Get the unformatted value
            const currentUnformattedValue = this.settings.rawValue;
            let result;
            if (AutoNumericHelper.isUndefinedOrNullOrEmpty(currentUnformattedValue)) {
                // If by default the input is empty, start at '0'
                if (this.settings.minimumValue > 0 || this.settings.maximumValue < 0) {
                    // or if '0' is not between min and max value, 'minimumValue' if the user does a wheelup, 'maximumValue' if the user does a wheeldown
                    if (AutoNumericHelper.isWheelUpEvent(e)) {
                        result = this.settings.minimumValue;
                    } else if (AutoNumericHelper.isWheelDownEvent(e)) {
                        result = this.settings.maximumValue;
                    } else {
                        AutoNumericHelper.throwError(`The event is not a 'wheel' event.`);
                    }
                } else {
                    result = 0;
                }
            } else {
                result = currentUnformattedValue;
            }

            result = +result; // Typecast to a number needed for the following addition/subtraction

            // 2) Increment/Decrement the value
            // But first, choose the increment/decrement method ; fixed or progressive
            if (AutoNumericHelper.isNumber(this.settings.wheelStep)) {
                const step = +this.settings.wheelStep; // Typecast to a number needed for the following addition/subtraction
                // Fixed method
                // This is the simplest method, where a fixed offset in added/subtracted from the current value
                if (AutoNumericHelper.isWheelUpEvent(e)) { // Increment
                    result = result + step;
                } else if (AutoNumericHelper.isWheelDownEvent(e)) { // Decrement
                    result = result - step;
                }
            } else {
                // Progressive method
                // For this method, we calculate an offset that is in relation to the size of the current number (using only the integer part size).
                // The bigger the number, the bigger the offset (usually the number count in the integer part minus 3, except for small numbers where a different behavior is better for the user experience).
                if (AutoNumericHelper.isWheelUpEvent(e)) { // Increment
                    result = AutoNumericHelper.addAndRoundToNearestAuto(result);
                } else if (AutoNumericHelper.isWheelDownEvent(e)) { // Decrement
                    result = AutoNumericHelper.subtractAndRoundToNearestAuto(result);
                }
            }

            // 3) Set the new value so it gets formatted
            // First clamp the result if needed
            result = AutoNumericHelper.clampToRangeLimits(result, this.settings);
            if (result !== +currentUnformattedValue) {
                // Only 'set' the value if it has changed. For instance 'set' should not happen if the user hits a limit and continue to try to go past it since we clamp the value.
                this.set(result);
            }

            //XXX Do not prevent if the value is not modified? From a UX point of view, preventing the wheel event when the user use it on top of an autoNumeric element should always be done, even if the value does not change. Perhaps that could affect other scripts relying on this event to be sent though.
            e.preventDefault(); // We prevent the page to scroll while we increment/decrement the value

            // 4) Finally, we set back the caret position/selection
            // There is no need to take into account the fact that the number count could be different at the end of the wheel event ; it would be too complex and most of the time unreliable
            this._setSelection(selectionStart, selectionEnd);
        }
    }

    /**
     * Handler for 'submit' events happening on the parent <form> element
     */
    _onFormSubmit() {
        if (this.settings.unformatOnSubmit) {
            AutoNumericHelper.setElementValue(this.domElement, this.settings.rawValue);
        }
    }

    /**
     * Listen for the `alt` key keydown event globally, and if the event is caught, unformat the AutoNumeric element that is hovered by the mouse.
     *
     * @param {KeyboardEvent} e
     * @private
     */
    _onKeydownGlobal(e) {
        //TODO Find a way to keep the caret position between the alt keyup/keydown states
        if (AutoNumericHelper.character(e) === AutoNumericEnum.keyName.Alt) {
            const hoveredElement = AutoNumericHelper.getHoveredElement();
            if (AutoNumeric.isManagedByAutoNumeric(hoveredElement)) {
                const anElement = AutoNumeric.getAutoNumericElement(hoveredElement);
                this.constructor._unformatAltHovered(anElement);
            }
        }
    }

    /**
     * Listen for the `alt` key keyup event globally, and if the event is caught, reformat the AutoNumeric element that is hovered by the mouse.
     *
     * @param {KeyboardEvent} e
     * @private
     */
    _onKeyupGlobal(e) {
        if (AutoNumericHelper.character(e) === AutoNumericEnum.keyName.Alt) {
            const hoveredElement = AutoNumericHelper.getHoveredElement();
            if (AutoNumeric.isManagedByAutoNumeric(hoveredElement)) {
                const anElement = AutoNumeric.getAutoNumericElement(hoveredElement);
                this.constructor._reformatAltHovered(anElement);
            }
        }
    }

    /**
     * Return `true` if the DOM element is supported by autoNumeric.
     * A supported element is an element whitelisted in the `allowedTagList`.
     *
     * @returns {boolean}
     * @private
     */
    _isElementTagSupported() { //FIXME à tester
        if (!AutoNumericHelper.isElement(this.domElement)) {
            AutoNumericHelper.throwError(`The DOM element is not valid, ${this.domElement} given.`);
        }

        return AutoNumericHelper.isInArray(this.domElement.tagName.toLowerCase(), this.settings.tagList);
    }

    /**
     * Return `true` in the DOM element is an <input>.
     *
     * @returns {boolean}
     * @private
     */
    _isInputElement() { //FIXME à tester
        return this.domElement.tagName.toLowerCase() === 'input';
    }

    /**
     * Return `true` if the input type is supported by AutoNumeric
     *
     * @returns {boolean}
     * @throws
     */
    _isInputTypeSupported() { //FIXME à tester
        return (this.domElement.type === 'text' ||
                this.domElement.type === 'hidden' ||
                this.domElement.type === 'tel' ||
                AutoNumericHelper.isUndefinedOrNullOrEmpty(this.domElement.type));
    }

    /**
     * Check if the DOM element is supported by autoNumeric.
     * A supported element is either an <input> element with the right 'type' attribute, or a tag whitelisted in the `allowedTagList`.
     * If the check fails, this method throws.
     * This function also set the info `this.isInputElement` which keep tracks if the DOM element is an <input> or not, and the `this.isContentEditable` if the element has the `contenteditable` attribute set to `true`.
     *
     * @throws
     * @private
     */
    _checkElement() {
        const currentElementTag = this.domElement.tagName.toLowerCase();

        if (!this._isElementTagSupported()) {
            AutoNumericHelper.throwError(`The <${currentElementTag}> tag is not supported by autoNumeric`);
        }

        if (this._isInputElement()) {
            if (!this._isInputTypeSupported()) {
                AutoNumericHelper.throwError(`The input type "${this.domElement.type}" is not supported by autoNumeric`);
            }
            this.isInputElement = true;
        } else {
            this.isInputElement = false;

            if (this.domElement.hasAttribute('contenteditable') && this.domElement.getAttribute('contenteditable') === 'true') {
                this.isContentEditable = true;
            } else {
                this.isContentEditable = false;
            }
        }
    }

    /**
     * Formats the default value on page load.
     * This is called only if the `formatOnPageLoad` option is set to `true`.
     *
     * @param {number|string|null} forcedInitialValue The value that should be used for initialization, in place on the eventual html one
     */
    _formatDefaultValueOnPageLoad(forcedInitialValue = null) {
        let setValue = true;
        let currentValue;
        if (!AutoNumericHelper.isNull(forcedInitialValue)) {
            currentValue = forcedInitialValue;
        } else {
            currentValue = AutoNumericHelper.getElementValue(this.domElement);
        }

        if (this.isInputElement || this.isContentEditable) {
            /*
             * If the input value has been set by the dev, but not directly as an attribute in the html, then it takes
             * precedence and should get formatted during the initialization (if this input value is a valid number and that the
             * developer wants it formatted on init (cf. the `settings.formatOnPageLoad` option)).
             * Note; this is true whatever the developer has set for `data-default-value-override` in the html (asp.net users).
             *
             * In other words : if `defaultValueOverride` is not null, it means the developer is trying to prevent postback problems.
             * But if `input.value` is set to a number, and the html `value` attribute is not set, then it means the dev has
             * changed the input value, and then it means we should not overwrite his own decision to do so.
             * Hence, if `defaultValueOverride` is not null, but `input.value` is a number and `this.domElement.hasAttribute('value')`
             * is false, we should ignore `defaultValueOverride` altogether.
             */
<<<<<<< HEAD
            const unLocalizedCurrentValue = this.constructor._toNumericValue(currentValue, this.settings); // This allows to use a localized value on startup
            if (!this.domElement.hasAttribute('value') || this.domElement.getAttribute('value') === '') {
=======
            const unLocalizedCurrentValue = toNumericValue(currentValue, settings); // This allows to use a localized value on startup oDec
            if (settings.formatOnPageLoad && currentValue !== '' && isUndefinedOrNullOrEmpty($this.attr('value'))) {
>>>>>>> aa76e1b8
                // Check if the `value` is valid or not
                if (!isNaN(Number(unLocalizedCurrentValue)) && Infinity !== unLocalizedCurrentValue) {
                    this.set(unLocalizedCurrentValue);
                    setValue = false;
                } else {
                    // If not, inform the developer that nothing usable has been provided
                    AutoNumericHelper.throwError(`The value [${currentValue}] used in the input is not a valid value autoNumeric can work with.`);
                }
            } else {
                /* Checks for :
                 * - page reload from back button, and
                 * - ASP.net form post back
                 *      The following HTML data attribute is REQUIRED (data-an-default="same value as the value attribute")
                 *      example: <asp:TextBox runat="server" id="someID" text="1234.56" data-an-default="1234.56">
                 */
                if ((this.settings.defaultValueOverride !== null && this.settings.defaultValueOverride.toString() !== currentValue) ||
                    (this.settings.defaultValueOverride === null && currentValue !== '' && currentValue !== this.domElement.getAttribute('value')) ||
                    (currentValue !== '' && this.domElement.getAttribute('type') === 'hidden' && !AutoNumericHelper.isNumber(unLocalizedCurrentValue))) {
                    if ((this.settings.decimalPlacesShownOnFocus !== null && this.settings.saveValueToSessionStorage) ||
                        (this.settings.scaleDivisor && this.settings.saveValueToSessionStorage)) {
                        this.settings.rawValue = this._saveValueToPersistentStorage('get');
                    }

                    // If the decimalPlacesShownOnFocus value should NOT be saved in sessionStorage
                    if (!this.settings.saveValueToSessionStorage) {
                        let toStrip;

                        if (this.settings.negativeBracketsTypeOnBlur !== null && this.settings.negativeSignCharacter !== '') {
                            this.settings.hasFocus = true; //TODO Why do we set the focus information here? That's not logical and should be removed. //FIXME delete this
                            toStrip = this.constructor._toggleNegativeBracket(currentValue, this.settings);
                        } else {
                            toStrip = currentValue;
                        }

                        if ((this.settings.negativePositiveSignPlacement === 's' ||
                            (this.settings.negativePositiveSignPlacement !== 'p' && this.settings.currencySymbolPlacement === 's')) &&
                            this.settings.negativeSignCharacter !== '' &&
                            AutoNumericHelper.isNegative(currentValue)) {
                            this.settings.rawValue = this.settings.negativeSignCharacter + this.constructor._stripAllNonNumberCharacters(toStrip, this.settings, true);
                        } else {
                            this.settings.rawValue = this.constructor._stripAllNonNumberCharacters(toStrip, this.settings, true);
                        }
                    }

                    setValue = false;
                }
            }

            if (currentValue === '') {
                switch (this.settings.emptyInputBehavior) {
                    case 'focus':
                        setValue = false;
                        break;
                    case 'always':
                        AutoNumericHelper.setElementValue(this.domElement, this.settings.currencySymbol);
                        setValue = false;
                        break;
                    case 'zero':
                        this.set('0');
                        setValue = false;
                        break;
                    default :
                    //
                }
            } else if (setValue && currentValue === this.domElement.getAttribute('value')) {
                this.set(currentValue);
            }
        } else {
            if (this.settings.defaultValueOverride === null) {
                this.set(currentValue);
            } else {
                if (this.settings.defaultValueOverride === currentValue) {
                    this.set(currentValue);
                }
            }
        }
    }

    /**
     * Enhance the user experience by modifying the default `negativePositiveSignPlacement` option depending on `currencySymbol` and `currencySymbolPlacement`.
     *
     * If the user has not set the placement of the negative sign (`negativePositiveSignPlacement`), but has set a currency symbol (`currencySymbol`),
     * then we modify the default value of `negativePositiveSignPlacement` in order to keep the resulting output logical by default :
     * - "$-1,234.56" instead of "-$1,234.56" ({currencySymbol: "$", negativePositiveSignPlacement: "r"})
     * - "-1,234.56$" instead of "1,234.56-$" ({currencySymbol: "$", currencySymbolPlacement: "s", negativePositiveSignPlacement: "p"})
     */
    _correctNegativePositiveSignPlacementOption() {
        // If negativePositiveSignPlacement is already set, we do not overwrite it
        if (!AutoNumericHelper.isNull(this.settings.negativePositiveSignPlacement)) {
            return;
        }

        if (!AutoNumericHelper.isUndefined(this.settings) &&
            AutoNumericHelper.isUndefinedOrNullOrEmpty(this.settings.negativePositiveSignPlacement) &&
            !AutoNumericHelper.isUndefinedOrNullOrEmpty(this.settings.currencySymbol)) {
            switch (this.settings.currencySymbolPlacement) {
                case 's':
                    this.settings.negativePositiveSignPlacement = 'p'; // Default -1,234.56 €
                    break;
                case 'p':
                    this.settings.negativePositiveSignPlacement = 'l'; // Default -$1,234.56
                    break;
                default :
                //
            }
        } else {
            // Sets the default value if `negativePositiveSignPlacement` is `null`
            this.settings.negativePositiveSignPlacement = 'l';
        }
    }

    /**
     * Analyze and save the minimumValue and maximumValue integer size for later uses
     */
    _calculateVMinAndVMaxIntegerSizes() {
        let [maximumValueIntegerPart] = this.settings.maximumValue.toString().split('.');
        let [minimumValueIntegerPart] = (!this.settings.minimumValue && this.settings.minimumValue !== 0)?[]:this.settings.minimumValue.toString().split('.');
        maximumValueIntegerPart = maximumValueIntegerPart.replace('-', '');
        minimumValueIntegerPart = minimumValueIntegerPart.replace('-', '');

        this.settings.mIntPos = Math.max(maximumValueIntegerPart.length, 1);
        this.settings.mIntNeg = Math.max(minimumValueIntegerPart.length, 1);
    }

    /**
     * Modify `decimalPlacesOverride` as needed
     */
<<<<<<< HEAD
    _correctDecimalPlacesOverrideOption() {
        if (!AutoNumericHelper.isNull(this.settings.scaleDivisor) && !AutoNumericHelper.isNull(this.settings.scaleDecimalPlaces)) {
            // Override the maximum number of decimal places with the one defined with the number of decimals to show when not in focus, if set
            this.settings.decimalPlacesOverride = this.settings.scaleDecimalPlaces;
        }
        else if (AutoNumericHelper.isNull(this.settings.decimalPlacesOverride)) {
            this.settings.decimalPlacesOverride = this.constructor._maximumVMinAndVMaxDecimalLength(this.settings.minimumValue, this.settings.maximumValue);
=======
    function correctDecimalPlacesOverrideOption(settings) {
        if (isNull(settings.decimalPlacesOverride)) {
            settings.decimalPlacesOverride = maximumVMinAndVMaxDecimalLength(settings.minimumValue, settings.maximumValue);
>>>>>>> aa76e1b8
        }
        this.settings.originalDecimalPlacesOverride = String(this.settings.decimalPlacesOverride);

        // Most calculus assume `decimalPlacesOverride` is an integer, the following statement makes it clear (otherwise having it as a string leads to problems in rounding for instance)
        this.settings.decimalPlacesOverride = Number(this.settings.decimalPlacesOverride);
    }

    /**
     * Sets the alternative decimal separator key.
     */
    _setsAlternativeDecimalSeparatorCharacter() {
        if (AutoNumericHelper.isNull(this.settings.decimalCharacterAlternative) && Number(this.settings.decimalPlacesOverride) > 0) {
            if (this.settings.decimalCharacter === '.' && this.settings.digitGroupSeparator !== ',') {
                this.settings.decimalCharacterAlternative = ',';
            } else if (this.settings.decimalCharacter === ',' && this.settings.digitGroupSeparator !== '.') {
                this.settings.decimalCharacterAlternative = '.';
            }
        }
    }

    /**
     * Caches regular expressions for _stripAllNonNumberCharacters
     */
    _cachesUsualRegularExpressions() {
        const allNumbersReg = '[0-9]';
        const noAllNumbersReg = '[^0-9]';

        // Test if there is a negative character in the string
        const aNegReg = this.settings.negativeSignCharacter?`([-\\${this.settings.negativeSignCharacter}]?)`:'(-?)';
        this.settings.aNegRegAutoStrip = aNegReg;

        let negativeSignRegPart;
        if (this.settings.negativeSignCharacter) {
            negativeSignRegPart = `\\${this.settings.negativeSignCharacter}`;
        } else {
            negativeSignRegPart = '';
        }

        this.settings.skipFirstAutoStrip = new RegExp(`${aNegReg}[^-${negativeSignRegPart}\\${this.settings.decimalCharacter}${allNumbersReg}].*?(${allNumbersReg}|\\${this.settings.decimalCharacter}${allNumbersReg})`);
        this.settings.skipLastAutoStrip = new RegExp(`(${allNumbersReg}\\${this.settings.decimalCharacter}?)[^\\${this.settings.decimalCharacter}${allNumbersReg}]${noAllNumbersReg}*$`);

        const allowed = `-0123456789\\${this.settings.decimalCharacter}`;
        this.settings.allowedAutoStrip = new RegExp(`[^${allowed}]`, 'g');
        this.settings.numRegAutoStrip = new RegExp(`${aNegReg}(?:\\${this.settings.decimalCharacter}?(${allNumbersReg}+\\${this.settings.decimalCharacter}${allNumbersReg}+)|(${allNumbersReg}*(?:\\${this.settings.decimalCharacter}${allNumbersReg}*)?))`);

        // Using this regex version `^${this.settings.aNegRegAutoStrip}0*(\\d|$)` entirely clear the input on blur
        this.settings.stripReg = new RegExp(`^${this.settings.aNegRegAutoStrip}0*(${allNumbersReg})`);
    }

    /**
     * Modify the user settings to make them 'exploitable' later.
     */
    _transformOptionsValuesToDefaultTypes() {
        for (const key in this.settings) {
            if (this.settings.hasOwnProperty(key)) {
                const value = this.settings[key];

                // Convert the strings 'true' and 'false' to booleans
                if (value === 'true' || value === 'false') {
                    this.settings[key] = value === 'true';
                }

                // Convert numbers in options to strings
                //TODO if a value is already of type 'Number', shouldn't we keep it as a number for further manipulation, instead of using a string?
                if (typeof value === 'number' && key !== 'aScale') { //FIXME Replace the old `aScale` name with the new one
                    this.settings[key] = value.toString();
                }
            }
        }
    }

    /**
     * Convert the old settings options name to new ones.
     *
     * @param {object} options
     */
    static _convertOldOptionsToNewOnes(options) {
        //TODO Delete this function once the old options are not used anymore
        const oldOptionsConverter = {
            // Old option name, with their corresponding new option
            aSep                              : 'digitGroupSeparator',
            nSep                              : 'noSeparatorOnFocus',
            dGroup                            : 'digitalGroupSpacing',
            aDec                              : 'decimalCharacter',
            altDec                            : 'decimalCharacterAlternative',
            aSign                             : 'currencySymbol',
            pSign                             : 'currencySymbolPlacement',
            pNeg                              : 'negativePositiveSignPlacement',
            aSuffix                           : 'suffixText',
            oLimits                           : 'overrideMinMaxLimits',
            vMax                              : 'maximumValue',
            vMin                              : 'minimumValue',
            mDec                              : 'decimalPlacesOverride',
            eDec                              : 'decimalPlacesShownOnFocus',
            scaleDecimal                      : 'scaleDecimalPlaces',
            aStor                             : 'saveValueToSessionStorage',
            mRound                            : 'roundingMethod',
            aPad                              : 'allowDecimalPadding',
            nBracket                          : 'negativeBracketsTypeOnBlur',
            wEmpty                            : 'emptyInputBehavior',
            lZero                             : 'leadingZero',
            aForm                             : 'formatOnPageLoad',
            sNumber                           : 'selectNumberOnly',
            anDefault                         : 'defaultValueOverride',
            unSetOnSubmit                     : 'unformatOnSubmit',
            outputType                        : 'outputFormat',
            debug                             : 'showWarnings',
            // Current options :
            digitGroupSeparator               : true,
            noSeparatorOnFocus                : true,
            digitalGroupSpacing               : true,
            decimalCharacter                  : true,
            decimalCharacterAlternative       : true,
            currencySymbol                    : true,
            currencySymbolPlacement           : true,
            negativePositiveSignPlacement     : true,
            showPositiveSign                  : true,
            suffixText                        : true,
            overrideMinMaxLimits              : true,
            maximumValue                      : true,
            minimumValue                      : true,
            decimalPlacesOverride             : true,
            decimalPlacesShownOnFocus         : true,
            scaleDivisor                      : true,
            scaleDecimalPlaces                : true,
            scaleSymbol                       : true,
            saveValueToSessionStorage         : true,
            onInvalidPaste                    : true,
            roundingMethod                    : true,
            allowDecimalPadding               : true,
            negativeBracketsTypeOnBlur        : true,
            emptyInputBehavior                : true,
            leadingZero                       : true,
            formatOnPageLoad                  : true,
            selectNumberOnly                  : true,
            defaultValueOverride              : true,
            unformatOnSubmit                  : true,
            outputFormat                      : true,
            isCancellable                     : true,
            modifyValueOnWheel                : true,
            wheelStep                         : true,
            serializeSpaces                   : true,
            showWarnings                      : true,
            noEventListeners                  : true,
            readOnly                          : true,
            unformatOnHover                   : true,
            failOnUnknownOption               : true,
            //FIXME Find a way to exclude those internal data from the settings object (ideally by using another object, or better yet, class attributes) -->
            hasFocus                          : true,
            rawValue                          : true,
            trailingNegative                  : true,
            caretFix                          : true,
            throwInput                        : true,
            strip                             : true,
            tagList                           : true,
            negativeSignCharacter             : true,
            positiveSignCharacter             : true,
            mIntPos                           : true,
            mIntNeg                           : true,
            originalDecimalPlacesOverride     : true,
            originalAllowDecimalPadding       : true,
            originalNegativeBracketsTypeOnBlur: true,
            originalDigitGroupSeparator       : true,
            originalCurrencySymbol            : true,
            originalSuffixText                : true,
            aNegRegAutoStrip                  : true,
            skipFirstAutoStrip                : true,
            skipLastAutoStrip                 : true,
            allowedAutoStrip                  : true,
            numRegAutoStrip                   : true,
            stripReg                          : true,
        };

        for (const option in options) {
            if (options.hasOwnProperty(option)) {
                if (oldOptionsConverter[option] === true) {
                    // If the option is a 'new' option, we continue looping
                    continue;
                }

                if (oldOptionsConverter.hasOwnProperty(option)) {
                    // Else we have an 'old' option name
                    AutoNumericHelper.warning(`You are using the deprecated option name '${option}'. Please use '${oldOptionsConverter[option]}' instead from now on. The old option name will be dropped soon.`, true);

                    // Then we modify the initial option object to use the new options instead of the old ones
                    options[oldOptionsConverter[option]] = options[option];
                    delete options[option];
                } else if (options.failOnUnknownOption) {
                    // ...or the option name is unknown. This means there is a problem with the options object, therefore we throw an error.
                    AutoNumericHelper.throwError(`Option name '${option}' is unknown. Please fix the options passed to autoNumeric`);
                }
            }
        }
    }

    /**
     * Analyse the settings/options passed by the user, validate and clean them, then set them into `this.settings`.
     * Note: This sets the settings to `null` if somehow the settings objet is undefined or empty
     *
     * @param {object} options
     * @param {boolean} update - If set to `true`, then the settings already exists and this function only updates them instead of recreating them from scratch
     * @throws
     */
    _setSettings(options, update = false) {
        // If the user used old options, we convert them to new ones
        if (update || !AutoNumericHelper.isNull(options)) {
            this.constructor._convertOldOptionsToNewOnes(options);
        }

        if (update) {
            // The settings are updated
            this._mergeSettings(options);
        } else {
            // The settings are generated for the first time
            this.settings = {};
            // If we couldn't grab any settings, create them from the default ones and combine them with the options passed as a parameter as well as with the HTML5 `data-*` info (via `this.domElement.dataset`), if any.
            this._mergeSettings(this.constructor.getDefaultConfig(), this.domElement.dataset, options, {
                hasFocus        : false,
                rawValue        : '',
                trailingNegative: false,
                caretFix        : false,
                throwInput      : true, // Throw input event
                strip           : true,
                tagList         : AutoNumericEnum.allowedTagList,
            });
            this.runOnce = false;
            this.hoveredWithAlt = false; // Keep tracks if the current aN element is hovered by the mouse cursor while `Alt` is pressed
        }

        // Modify the user settings to make them 'exploitable'
        this._transformOptionsValuesToDefaultTypes();

        // Improve the `negativePositiveSignPlacement` option if needed
        this._correctNegativePositiveSignPlacementOption();

        // Set the negative and positive signs, as needed
        this.settings.negativeSignCharacter = this.settings.minimumValue < 0 ? '-' : '';
        this.settings.positiveSignCharacter = this.settings.maximumValue >= 0 ? '+' : '';

        // Additional changes to the settings object (from the original autoCode() function)
        this._runCallbacksFoundInTheSettingsObject();
        this._calculateVMinAndVMaxIntegerSizes();
        this._correctDecimalPlacesOverrideOption();
        this._setsAlternativeDecimalSeparatorCharacter();
        this._cachesUsualRegularExpressions();

        // Validate the settings. Both tests throws if necessary.
        this.constructor.validate(this.settings, false);
        if (AutoNumericHelper.isEmptyObj(this.settings)) {
            AutoNumericHelper.throwError('Unable to set the settings, those are invalid ; an empty object was given.');
        }

        // Original settings saved for use when decimalPlacesShownOnFocus, scaleDivisor & noSeparatorOnFocus options are being used
        this._keepAnOriginalSettingsCopy();
    }

    /**
     * Convert the `value` parameter that can either be :
     * - a real number,
     * - a string representing a real number, or
     * - a string representing a localized number (with specific group separators and decimal character),
     * ...to a string representing a real 'javascript' number (ie. '1234' or '1234.567').
     *
     * This function returns `NaN` if such conversion fails.
     *
     * @param {int|float|string} value
     * @param {object} settings
     * @returns {string|NaN}
     */
    static _toNumericValue(value, settings) {
        //XXX Note; this function is static since we need to pass a `settings` object when calling the static `AutoNumeric.format()` method
        let result;
        if (AutoNumericHelper.isNumber(Number(value))) {
            // The value has either already been stripped, or a 'real' javascript number is passed as a parameter
            result = value;
        } else {
            // Else if it's a string that `Number()` cannot typecast, then we try to convert the localized numeric string to a numeric one
            // Convert the value to a numeric string, stripping unnecessary characters in the process
            result = this._convertToNumericString(value.toString(), settings);

            // If the result is still not a numeric string, then we throw a warning
            if (!AutoNumericHelper.isNumber(Number(result))) {
                AutoNumericHelper.warning(`The value "${value}" being "set" is not numeric and therefore cannot be used appropriately.`, settings.showWarnings);
                result = NaN;
            }
        }

        return result;
    }

    /**
     * Return the pasted text that will be used.
     *
     * @param {string} text
     * @returns {string|void|XML|*}
     */
    _preparePastedText(text) {
        return this.constructor._stripAllNonNumberCharacters(text, this.settings, true).replace(this.settings.decimalCharacter, '.');
    }

    /**
     * Return TRUE if the given value (a number as a string) is within the range set in the settings `minimumValue` and `maximumValue`, FALSE otherwise.
     *
     * @param {string} value
     * @param {object} parsedMinValue Parsed via the `parseStr()` function
     * @param {object} parsedMaxValue Parsed via the `parseStr()` function
     * @returns {boolean}
     */
    static _checkIfInRange(value, parsedMinValue, parsedMaxValue) {
        const parsedValue = AutoNumericHelper.parseStr(value);
        return AutoNumericHelper.testMinMax(parsedMinValue, parsedValue) > -1 && AutoNumericHelper.testMinMax(parsedMaxValue, parsedValue) < 1;
    }

    /**
     * Update the selection values as well as resets the internal state of the current AutoNumeric object.
     * This keeps tracks of the current selection and resets the 'processed' and 'formatted' state.
     *
     * Note : Those two can change between the keydown, keypress and keyup events, that's why
     *        this function is called on each event handler.
     *
     * @private
     */
    _updateInternalProperties() {
        this.selection = AutoNumericHelper.getElementSelection(this.domElement);
        this.processed = false;
        this.formatted = false;
    }

    /**
     * Update the keycode of the key that triggered the given event.
     * Note : e.which is sometimes different than e.keyCode during the keypress event, when entering a printable character key (ie. 't'). `e.which` equals 0 for non-printable characters.
     *
     * //TODO Switch to the non-deprecated e.key attribute, instead of inconsistant e.which and e.keyCode.
     * e.key describe the key name used to trigger the event.
     * e.keyCode being deprecated : https://developer.mozilla.org/en-US/docs/Web/API/KeyboardEvent/keyCode
     * How e.key works : https://developer.mozilla.org/en-US/docs/Web/API/KeyboardEvent/key
     * The key list is described here
     * @link https://developer.mozilla.org/en-US/docs/Web/API/KeyboardEvent/key/Key_Values
     *
     * @param {Event} e
     * @private
     */
    _updateEventKeycode(e) {
        // Note: the keypress event overwrites meaningful value of e.keyCode, hence we do not update that value on 'keypress'
        this.eventKeyCode = AutoNumericHelper.keyCodeNumber(e);
    }

    /**
     * Save the unformatted element value.
     * This is used in the 'cancellable' feature where the element value is saved on focus and input validation, to be used if the user wants to cancel his modifications by hitting the 'Escape' key.
     *
     * @private
     */
    _saveCancellableValue() {
        this.savedCancellableValue = this.settings.rawValue;
    }

    /**
     * Set the text selection inside the input with the given start and end position.
     *
     * @param {int} start
     * @param {int} end
     * @private
     */
    _setSelection(start, end) {
        start = Math.max(start, 0);
        end = Math.min(end, AutoNumericHelper.getElementValue(this.domElement).length);
        this.selection = {
            start,
            end,
            length: end - start,
        };

        AutoNumericHelper.setElementSelection(this.domElement, start, end);
    }

    /**
     * Set the caret position inside the input at the given position.
     *
     * @param {int} position
     * @private
     */
    _setCaretPosition(position) {
        this._setSelection(position, position);
    }

    /**
     * Return an array containing the string parts located on the left and right side of the caret or selection.
     * Those parts are left 'untouched', ie. formatted by autoNumeric.
     *
     * @returns {[string, string]} The parts on the left and right of the caret or selection
     * @private
     */
    _getLeftAndRightPartAroundTheSelection() {
        const value = AutoNumericHelper.getElementValue(this.domElement);
        const left = value.substring(0, this.selection.start);
        const right = value.substring(this.selection.end, value.length);

        return [left, right];
    }

    /**
     * Return an array containing the string parts located on the left and right side of the caret or selection.
     * Those parts are unformatted (stripped) of any non-numbers characters.
     *
     * @returns {[string, string]} The parts on the left and right of the caret or selection, unformatted.
     * @private
     */
    _getUnformattedLeftAndRightPartAroundTheSelection() {
        let [left, right] = this._getLeftAndRightPartAroundTheSelection();
        if (left === '' && right === '') {
            this.settings.trailingNegative = false;
        }

        // If changing the sign and `left` is equal to the number zero - prevents stripping the leading zeros
        let stripZeros = true;
        if (this.eventKeyCode === AutoNumericEnum.keyCode.Hyphen && Number(left) === 0) {
            stripZeros = false;
        }

        left = AutoNumeric._stripAllNonNumberCharacters(left, this.settings, stripZeros);
        right = AutoNumeric._stripAllNonNumberCharacters(right, this.settings, false);

        if (this.settings.trailingNegative && !AutoNumericHelper.isNegative(left)) {
            left = '-' + left;
            right = (right === '-') ? '' : right;
            this.settings.trailingNegative = false;
        }

        return [left, right];
    }

    /**
     * Strip parts from excess characters and leading zeros.
     *
     * @param {string} left
     * @param {string} right
     * @returns {[*,*]}
     * @private
     */
    _normalizeParts(left, right) {
        // if changing the sign and left is equal to the number zero - prevents stripping the leading zeros
        let stripZeros = true;
        if (this.eventKeyCode === AutoNumericEnum.keyCode.Hyphen && Number(left) === 0) {
            stripZeros = false;
        }
        left = AutoNumeric._stripAllNonNumberCharacters(left, this.settings, stripZeros);

        // If right is not empty and first character is not decimalCharacter
        right = AutoNumeric._stripAllNonNumberCharacters(right, this.settings, false);

        // Prevents multiple leading zeros from being entered
        if (this.settings.leadingZero === 'deny' &&
            (this.eventKeyCode === AutoNumericEnum.keyCode.num0 || this.eventKeyCode === AutoNumericEnum.keyCode.numpad0) &&
            Number(left) === 0 &&
            !AutoNumericHelper.contains(left, this.settings.decimalCharacter)  && right !== '') {
            left = left.substring(0, left.length - 1);
        }

        if (this.settings.trailingNegative && !AutoNumericHelper.isNegative(left)) {
            left = '-' + left;
            this.settings.trailingNegative = false;
        }

        // Insert zero if has leading dot
        this.newValue = left + right;
        if (this.settings.decimalCharacter) {
            const m = this.newValue.match(new RegExp(`^${this.settings.aNegRegAutoStrip}\\${this.settings.decimalCharacter}`));
            if (m) {
                left = left.replace(m[1], m[1] + '0');
                this.newValue = left + right;
            }
        }

        return [left, right];
    }

    /**
     * Set part of number to value while keeping the cursor position. //TODO What about the cursor selection?
     *
     * @param {string} left
     * @param {string} right
     * @param {boolean} isPaste
     * @returns {boolean}
     * @private
     */
    _setValueParts(left, right, isPaste = false) {
        const parts = this._normalizeParts(left, right);
        const [minTest, maxTest] = AutoNumeric._checkIfInRangeWithOverrideOption(this.newValue, this.settings);
        let position = parts[0].length;
        this.newValue = parts.join('');

        if (minTest && maxTest) {
            this.newValue = AutoNumeric._truncateDecimal(this.newValue, this.settings, isPaste);
            //TODO Check if we need to replace the hard-coded ',' with settings.decimalCharacter
            const testValue = (AutoNumericHelper.contains(this.newValue, ',')) ? this.newValue.replace(',', '.') : this.newValue;
            if (testValue === '' || testValue === this.settings.negativeSignCharacter) {
                this.settings.rawValue = (this.settings.emptyInputBehavior === 'zero') ? '0' : '';
            } else {
                this.settings.rawValue = this._cleanLeadingTrailingZeros(testValue);
            }

            if (position > this.newValue.length) {
                position = this.newValue.length;
            }

            // Make sure when the user enter a '0' on the far left with a leading zero option set to 'deny', that the caret does not moves since the input is dropped (fix issue #283)
            if (position === 1 && parts[0] === '0' && this.settings.leadingZero === 'deny') {
                // If the user enter `0`, then the caret is put on the right side of it (Fix issue #299)
                if (parts[1] === '' || parts[0] === '0' && parts[1] !== '') {
                    position = 1;
                } else {
                    position = 0;
                }
            }

            AutoNumericHelper.setElementValue(this.domElement, this.newValue);
            this._setCaretPosition(position);

            return true;
        }

        if (!minTest) {
            AutoNumericHelper.triggerEvent('autoNumeric:minExceeded', this.domElement);
        } else if (!maxTest) {
            AutoNumericHelper.triggerEvent('autoNumeric:maxExceeded', this.domElement);
        }

        return false;
    }

    /**
     * Helper function for `_expandSelectionOnSign()`.
     *
     * @returns {Array} Array containing [signPosition, currencySymbolPosition] of a formatted value
     * @private
     */
    _getSignPosition() {
        let result;
        if (this.settings.currencySymbol) {
            const currencySymbolLen = this.settings.currencySymbol.length;
            const value = AutoNumericHelper.getElementValue(this.domElement);
            if (this.settings.currencySymbolPlacement === 'p') {
                const hasNeg = this.settings.negativeSignCharacter && value && value.charAt(0) === this.settings.negativeSignCharacter;
                if (hasNeg) {
                    result = [1, currencySymbolLen + 1];
                } else {
                    result = [0, currencySymbolLen];
                }
            } else {
                const valueLen = value.length;
                result = [valueLen - currencySymbolLen, valueLen];
            }
        } else {
            result = [1000, -1];
        }

        return result;
    }

    /**
     * Expands selection to cover whole sign
     * Prevents partial deletion/copying/overwriting of a sign
     * @private
     */
    _expandSelectionOnSign() {
        const [signPosition, currencySymbolPosition] = this._getSignPosition();
        const selection = this.selection;

        // If selection catches something except sign and catches only space from sign
        if (selection.start < currencySymbolPosition && selection.end > signPosition) {
            // Then select without empty space
            if ((selection.start < signPosition || selection.end > currencySymbolPosition) &&
                AutoNumericHelper.getElementValue(this.domElement).substring(Math.max(selection.start, signPosition), Math.min(selection.end, currencySymbolPosition))
                    .match(/^\s*$/)) {
                if (selection.start < signPosition) {
                    this._setSelection(selection.start, signPosition);
                } else {
                    this._setSelection(currencySymbolPosition, selection.end);
                }
            } else {
                // Else select with whole sign
                this._setSelection(Math.min(selection.start, signPosition), Math.max(selection.end, currencySymbolPosition));
            }
        }
    }

    /**
     * Try to strip pasted value to digits
     */
    _checkPaste() {
        if (!AutoNumericHelper.isUndefined(this.valuePartsBeforePaste)) {
            const oldParts = this.valuePartsBeforePaste;
            const [left, right] = this._getLeftAndRightPartAroundTheSelection();

            // Try to strip the pasted value first
            delete this.valuePartsBeforePaste;

            const modifiedLeftPart = left.substr(0, oldParts[0].length) + AutoNumeric._stripAllNonNumberCharacters(left.substr(oldParts[0].length), this.settings, true);
            if (!this._setValueParts(modifiedLeftPart, right, true)) {
                AutoNumericHelper.setElementValue(this.domElement, oldParts.join(''));
                this._setCaretPosition(oldParts[0].length);
            }
        }
    }

    /**
     * Process pasting, cursor moving and skipping of not interesting keys.
     * If this function returns TRUE, then further processing is not performed.
     *
     * @param {KeyboardEvent} e
     * @returns {boolean}
     * @private
     */
    _skipAlways(e) {
        // Catch the ctrl up on ctrl-v
        if (((e.ctrlKey || e.metaKey) && e.type === 'keyup' && !AutoNumericHelper.isUndefined(this.valuePartsBeforePaste)) || (e.shiftKey && this.eventKeyCode === AutoNumericEnum.keyCode.Insert)) {
            //TODO Move this test inside the `onKeyup` handler
            this._checkPaste();

            return false;
        }

        // Skip all function keys (F1-F12), Windows keys, tab and other special keys
        if ((this.eventKeyCode >= AutoNumericEnum.keyCode.F1 && this.eventKeyCode <= AutoNumericEnum.keyCode.F12) ||
            (this.eventKeyCode >= AutoNumericEnum.keyCode.Windows && this.eventKeyCode <= AutoNumericEnum.keyCode.RightClick) ||
            (this.eventKeyCode >= AutoNumericEnum.keyCode.Tab && this.eventKeyCode < AutoNumericEnum.keyCode.Space) ||
            // `e.which` is sometimes different than `this.eventKeyCode` during the keypress event when entering a printable character key (ie. 't'). Also, `e.which` equals 0 for non-printable characters.
            (this.eventKeyCode < AutoNumericEnum.keyCode.Backspace &&
            (e.which === 0 || e.which === this.eventKeyCode)) ||
            this.eventKeyCode === AutoNumericEnum.keyCode.NumLock ||
            this.eventKeyCode === AutoNumericEnum.keyCode.ScrollLock ||
            this.eventKeyCode === AutoNumericEnum.keyCode.Insert ||
            this.eventKeyCode === AutoNumericEnum.keyCode.Command) {
            return true;
        }

        // If a "Select all" keyboard shortcut is detected (ctrl + a)
        if ((e.ctrlKey || e.metaKey) && this.eventKeyCode === AutoNumericEnum.keyCode.a) {
            if (this.settings.selectNumberOnly) {
                // `preventDefault()` is used here to prevent the browser to first select all the input text (including the currency sign), otherwise we would see that whole selection first in a flash, then the selection with only the number part without the currency sign.
                e.preventDefault();
                this.selectNumber();
            }

            return true;
        }

        // If a "Copy", "Paste" or "Cut" keyboard shortcut is detected (respectively 'ctrl + c', 'ctrl + v' or 'ctrl + x')
        if ((e.ctrlKey || e.metaKey) && (this.eventKeyCode === AutoNumericEnum.keyCode.c || this.eventKeyCode === AutoNumericEnum.keyCode.v || this.eventKeyCode === AutoNumericEnum.keyCode.x)) {
            if (e.type === 'keydown') {
                this._expandSelectionOnSign();
            }

            // Try to prevent wrong paste
            if (this.eventKeyCode === AutoNumericEnum.keyCode.v || this.eventKeyCode === AutoNumericEnum.keyCode.Insert) {
                if (e.type === 'keydown' || e.type === 'keypress') {
                    if (AutoNumericHelper.isUndefined(this.valuePartsBeforePaste)) {
                        this.valuePartsBeforePaste = this._getLeftAndRightPartAroundTheSelection();
                    }
                } else {
                    this._checkPaste();
                }
            }

            return e.type === 'keydown' || e.type === 'keypress' || this.eventKeyCode === AutoNumericEnum.keyCode.c;
        }

        if (e.ctrlKey || e.metaKey) {
            return true;
        }

        // Jump over the thousand separator
        //TODO Move this test inside the `onKeydown` handler
        if (this.eventKeyCode === AutoNumericEnum.keyCode.LeftArrow || this.eventKeyCode === AutoNumericEnum.keyCode.RightArrow) {
            if (e.type === 'keydown' && !e.shiftKey) {
                const value = AutoNumericHelper.getElementValue(this.domElement);
                if (this.eventKeyCode === AutoNumericEnum.keyCode.LeftArrow &&
                    (value.charAt(this.selection.start - 2) === this.settings.digitGroupSeparator ||
                    value.charAt(this.selection.start - 2) === this.settings.decimalCharacter)) {
                    this._setCaretPosition(this.selection.start - 1);
                } else if (this.eventKeyCode === AutoNumericEnum.keyCode.RightArrow &&
                    (value.charAt(this.selection.start + 1) === this.settings.digitGroupSeparator ||
                    value.charAt(this.selection.start + 1) === this.settings.decimalCharacter)) {
                    this._setCaretPosition(this.selection.start + 1);
                }
            }

            return true;
        }

        return this.eventKeyCode >= AutoNumericEnum.keyCode.PageDown && this.eventKeyCode <= AutoNumericEnum.keyCode.DownArrow;
    }

    /**
     * Process deletion of characters when the minus sign is to the right of the numeric characters.
     *
     * @param {string} left The part on the left of the caret or selection
     * @param {string} right The part on the right of the caret or selection
     * @returns {[string, string]}
     * @private
     */
    _processCharacterDeletionIfTrailingNegativeSign([left, right]) {
        const value = AutoNumericHelper.getElementValue(this.domElement);

        if (this.settings.currencySymbolPlacement === 'p' && this.settings.negativePositiveSignPlacement === 's') {
            if (this.eventKeyCode === AutoNumericEnum.keyCode.Backspace) {
                this.settings.caretFix = (this.selection.start >= value.indexOf(this.settings.suffixText) && this.settings.suffixText !== '');
                if (value.charAt(this.selection.start - 1) === '-') {
                    left = left.substring(1);
                } else if (this.selection.start <= value.length - this.settings.suffixText.length) {
                    left = left.substring(0, left.length - 1);
                }
            } else {
                this.settings.caretFix = (this.selection.start >= value.indexOf(this.settings.suffixText) && this.settings.suffixText !== '');
                if (this.selection.start >= value.indexOf(this.settings.currencySymbol) + this.settings.currencySymbol.length) {
                    right = right.substring(1, right.length);
                }
                if (AutoNumericHelper.isNegative(left) && value.charAt(this.selection.start) === '-') {
                    left = left.substring(1);
                }
            }
        }

        //TODO Merge the two following 'if' blocks into one `if (settings.currencySymbolPlacement === 's') {` and a switch on settings.negativePositiveSignPlacement
        if (this.settings.currencySymbolPlacement === 's' && this.settings.negativePositiveSignPlacement === 'l') {
            this.settings.caretFix = (this.selection.start >= value.indexOf(this.settings.negativeSignCharacter) + this.settings.negativeSignCharacter.length);
            if (this.eventKeyCode === AutoNumericEnum.keyCode.Backspace) {
                if (this.selection.start === (value.indexOf(this.settings.negativeSignCharacter) + this.settings.negativeSignCharacter.length) && AutoNumericHelper.contains(value, this.settings.negativeSignCharacter)) {
                    left = left.substring(1);
                } else if (left !== '-' && ((this.selection.start <= value.indexOf(this.settings.negativeSignCharacter)) || !AutoNumericHelper.contains(value, this.settings.negativeSignCharacter))) {
                    left = left.substring(0, left.length - 1);
                }
            } else {
                if (left[0] === '-') {
                    right = right.substring(1);
                }
                if (this.selection.start === value.indexOf(this.settings.negativeSignCharacter) && AutoNumericHelper.contains(value, this.settings.negativeSignCharacter)) {
                    left = left.substring(1);
                }
            }
        }

        if (this.settings.currencySymbolPlacement === 's' && this.settings.negativePositiveSignPlacement === 'r') {
            this.settings.caretFix = (this.selection.start >= value.indexOf(this.settings.negativeSignCharacter) + this.settings.negativeSignCharacter.length);
            if (this.eventKeyCode === AutoNumericEnum.keyCode.Backspace) {
                if (this.selection.start === (value.indexOf(this.settings.negativeSignCharacter) + this.settings.negativeSignCharacter.length)) {
                    left = left.substring(1);
                } else if (left !== '-' && this.selection.start <= (value.indexOf(this.settings.negativeSignCharacter) - this.settings.currencySymbol.length)) {
                    left = left.substring(0, left.length - 1);
                } else if (left !== '' && !AutoNumericHelper.contains(value, this.settings.negativeSignCharacter)) {
                    left = left.substring(0, left.length - 1);
                }
            } else {
                this.settings.caretFix = (this.selection.start >= value.indexOf(this.settings.currencySymbol) && this.settings.currencySymbol !== '');
                if (this.selection.start === value.indexOf(this.settings.negativeSignCharacter)) {
                    left = left.substring(1);
                }
                right = right.substring(1);
            }
        }

        return [left, right];
    }

    /**
     * Process the deletion of characters.
     */
    _processCharacterDeletion() {
        let left;
        let right;

        if (!this.selection.length) {
            [left, right] = this._getUnformattedLeftAndRightPartAroundTheSelection();
            if (left === '' && right === '') {
                this.settings.throwInput = false;
            }

            if (((this.settings.currencySymbolPlacement === 'p' && this.settings.negativePositiveSignPlacement === 's') ||
                (this.settings.currencySymbolPlacement === 's' && (this.settings.negativePositiveSignPlacement === 'l' || this.settings.negativePositiveSignPlacement === 'r'))) &&
                AutoNumericHelper.isNegative(AutoNumericHelper.getElementValue(this.domElement))) {
                [left, right] = this._processCharacterDeletionIfTrailingNegativeSign([left, right]);
            } else {
                if (this.eventKeyCode === AutoNumericEnum.keyCode.Backspace) {
                    left = left.substring(0, left.length - 1);
                } else {
                    right = right.substring(1, right.length);
                }
            }
        } else {
            this._expandSelectionOnSign();
            [left, right] = this._getUnformattedLeftAndRightPartAroundTheSelection();
        }

        this._setValueParts(left, right);
    }

    /**
     * This function decides if the key pressed should be dropped or accepted, and modify the value 'on-the-fly' accordingly.
     * Returns `true` if the keycode is allowed.
     * This functions also modify the value on-the-fly. //TODO This should use another function in order to separate the test and the modification
     *
     * @param {KeyboardEvent} e
     * @returns {boolean}
     */
    _processCharacterInsertion(e) {
        let [left, right] = this._getUnformattedLeftAndRightPartAroundTheSelection();
        this.settings.throwInput = true;

<<<<<<< HEAD
        // Retrieve the real character that has been entered (ie. 'a' instead of the key code)
        const eventCharacter = AutoNumericHelper.character(e);

        // Start rules when the decimal character key is pressed always use numeric pad dot to insert decimal separator
        // Do not allow decimal character if no decimal part allowed
        if (eventCharacter === this.settings.decimalCharacter ||
            (this.settings.decimalCharacterAlternative && eventCharacter === this.settings.decimalCharacterAlternative) ||
            ((eventCharacter === '.' || eventCharacter === ',') && this.eventKeyCode === AutoNumericEnum.keyCode.DotNumpad)) {
            if (!this.settings.decimalPlacesOverride || !this.settings.decimalCharacter) {
                return true;
            }

            // Do not allow decimal character before negativeSignCharacter character
            if (this.settings.negativeSignCharacter && AutoNumericHelper.contains(right, this.settings.negativeSignCharacter)) {
                return true;
            }
=======
                    if (minTest && maxTest) {
                        if ($input || isInArray($this.prop('tagName').toLowerCase(), settings.tagList)) {
                            // to ensure rounding does not happen twice
                            let hasBeenRounded = false;

                            // rounds the the extended decimal places
                            let tempDecimal;
                            if (settings.decimalPlacesShownOnFocus) {
                                tempDecimal = settings.decimalPlacesOverride;
                                settings.decimalPlacesOverride = Number(settings.decimalPlacesShownOnFocus);
                                value = roundValue(value, settings);
                                hasBeenRounded = true;
                                settings.decimalPlacesOverride = tempDecimal;
                            }

                            if (settings.scaleDivisor && !settings.onOff) {
                                value = roundValue(value, settings);
                                settings.rawValue = cleanLeadingTrailingZeros(value.replace(settings.decimalCharacter, '.'), settings);
                                value = toNumericValue(value, settings);
                                value = value / settings.scaleDivisor;
                                value = value.toString();
                                if (settings.scaleDecimalPlaces) {
                                    tempDecimal = settings.decimalPlacesOverride;
                                    settings.decimalPlacesOverride = Number(settings.scaleDecimalPlaces);
                                    value = roundValue(value, settings);
                                    hasBeenRounded = true;
                                }
                            }
>>>>>>> aa76e1b8

            // Do not allow decimal character if other decimal character present
            if (AutoNumericHelper.contains(left, this.settings.decimalCharacter)) {
                return true;
            }

<<<<<<< HEAD
            if (right.indexOf(this.settings.decimalCharacter) > 0) {
                return true;
            }

            if (right.indexOf(this.settings.decimalCharacter) === 0) {
                right = right.substr(1);
            }
=======
                            // Stores rawValue including the decimalPlacesShownOnFocus
                            if (!settings.scaleDivisor) {
                                settings.rawValue = cleanLeadingTrailingZeros(value.replace(settings.decimalCharacter, '.'), settings);
                            }

                            value = modifyNegativeSignAndDecimalCharacterForFormattedValue(value, settings);
                            value = addGroupSeparators(value, settings);

                            if (settings.scaleDivisor && settings.scaleDecimalPlaces && !settings.onOff) {
                                settings.decimalPlacesOverride = tempDecimal;
                            }
                        }
>>>>>>> aa76e1b8

            this._setValueParts(left + this.settings.decimalCharacter, right);

            return true;
        }

        // Prevent minus if not allowed
        if ((eventCharacter === '-' || eventCharacter === '+') && this.settings.negativeSignCharacter === '-') {
            if (!this.settings) {
                return true;
            }

            // Caret is always after minus
            if ((this.settings.currencySymbolPlacement === 'p' && this.settings.negativePositiveSignPlacement === 's') || (this.settings.currencySymbolPlacement === 's' && this.settings.negativePositiveSignPlacement !== 'p')) {
                if (left === '' && AutoNumericHelper.contains(right, this.settings.negativeSignCharacter)) {
                    left = this.settings.negativeSignCharacter;
                    right = right.substring(1, right.length);
                }

                // Change number sign, remove part if should
                if (AutoNumericHelper.isNegativeStrict(left) || AutoNumericHelper.contains(left, this.settings.negativeSignCharacter)) {
                    left = left.substring(1, left.length);
                } else {
                    left = (eventCharacter === '-') ? this.settings.negativeSignCharacter + left : left;
                }
            } else {
                if (left === '' && AutoNumericHelper.contains(right, this.settings.negativeSignCharacter)) {
                    left = this.settings.negativeSignCharacter;
                    right = right.substring(1, right.length);
                }

                // Change number sign, remove part if should
                if (left.charAt(0) === this.settings.negativeSignCharacter) {
                    left = left.substring(1, left.length);
                } else {
                    left = (eventCharacter === '-') ? this.settings.negativeSignCharacter + left : left;
                }
            }

            this._setValueParts(left, right);

            return true;
        }

        // If the user tries to insert digit before minus sign
        const eventNumber = Number(eventCharacter);
        if (eventNumber >= 0 && eventNumber <= 9) {
            if (this.settings.negativeSignCharacter && left === '' && AutoNumericHelper.contains(right, this.settings.negativeSignCharacter)) {
                left = this.settings.negativeSignCharacter;
                right = right.substring(1, right.length);
            }

            if (this.settings.maximumValue <= 0 && this.settings.minimumValue < this.settings.maximumValue && !AutoNumericHelper.contains(AutoNumericHelper.getElementValue(this.domElement), this.settings.negativeSignCharacter) && eventCharacter !== '0') {
                left = this.settings.negativeSignCharacter + left;
            }

            this._setValueParts(left + eventCharacter, right);

            return true;
        }

        // Prevent any other character
        this.settings.throwInput = false;

        return false;
    }

    /**
     * Formatting of just processed value while keeping the cursor position
     *
     * @param {Event} e
     * @private
     */
    _formatValue(e) {
        const elementValue = AutoNumericHelper.getElementValue(this.domElement);
        let [left] = this._getUnformattedLeftAndRightPartAroundTheSelection();

        // No grouping separator and no currency sign
        if ((this.settings.digitGroupSeparator  === '' || (this.settings.digitGroupSeparator !== ''  && !AutoNumericHelper.contains(elementValue, this.settings.digitGroupSeparator))) &&
            (this.settings.currencySymbol === '' || (this.settings.currencySymbol !== '' && !AutoNumericHelper.contains(elementValue, this.settings.currencySymbol)))) {
            let [subParts] = elementValue.split(this.settings.decimalCharacter);
            let nSign = '';
            if (AutoNumericHelper.isNegative(subParts)) {
                nSign = '-';
                subParts = subParts.replace('-', '');
                left = left.replace('-', '');
            }

            // Strip leading zero on positive value if needed
            if (nSign === '' && subParts.length > this.settings.mIntPos && left.charAt(0) === '0') {
                left = left.slice(1);
            }

            // Strip leading zero on negative value if needed
            if (nSign === '-' && subParts.length > this.settings.mIntNeg && left.charAt(0) === '0') {
                left = left.slice(1);
            }

            left = nSign + left;
        }

        const value = this.constructor._addGroupSeparators(elementValue, this.settings);
        let position = value.length;
        if (value) {
            // Prepare regexp which searches for cursor position from unformatted left part
            const leftAr = left.split('');

            // Fixes caret position with trailing minus sign
            if ((this.settings.negativePositiveSignPlacement === 's' || (this.settings.currencySymbolPlacement === 's' && this.settings.negativePositiveSignPlacement !== 'p')) &&
                leftAr[0] === '-' && this.settings.negativeSignCharacter !== '') {
                leftAr.shift();

                if ((this.eventKeyCode === AutoNumericEnum.keyCode.Backspace || this.eventKeyCode === AutoNumericEnum.keyCode.Delete) &&
                    this.settings.caretFix) {
                    if (this.settings.currencySymbolPlacement === 's' && this.settings.negativePositiveSignPlacement === 'l') {
                        leftAr.push('-');
                        this.settings.caretFix = e.type === 'keydown';
                    }

                    if (this.settings.currencySymbolPlacement === 'p' && this.settings.negativePositiveSignPlacement === 's') {
                        leftAr.push('-');
                        this.settings.caretFix = e.type === 'keydown';
                    }

                    if (this.settings.currencySymbolPlacement === 's' && this.settings.negativePositiveSignPlacement === 'r') {
                        const signParts = this.settings.currencySymbol.split('');
                        const escapeChr = ['\\', '^', '$', '.', '|', '?', '*', '+', '(', ')', '['];
                        const escapedParts = [];
                        signParts.forEach((i, miniParts) => {
                            miniParts = signParts[i];
                            if (AutoNumericHelper.isInArray(miniParts, escapeChr)) {
                                escapedParts.push('\\' + miniParts);
                            } else {
                                escapedParts.push(miniParts);
                            }
                        });

                        if (this.eventKeyCode === AutoNumericEnum.keyCode.Backspace) {
                            escapedParts.push('-');
                        }

                        // Pushing the escaped sign
                        leftAr.push(escapedParts.join(''));
                        this.settings.caretFix = e.type === 'keydown';
                    }
                }
            }

            for (let i = 0; i < leftAr.length; i++) {
                if (!leftAr[i].match('\\d')) {
                    leftAr[i] = '\\' + leftAr[i];
                }
            }

            const leftReg = new RegExp('^.*?' + leftAr.join('.*?'));

            // Search cursor position in formatted value
            const newLeft = value.match(leftReg);
            if (newLeft) {
                position = newLeft[0].length;

                // If the positive sign is shown, calculate the caret position accordingly
                if (this.settings.showPositiveSign) {
                    if (position === 0 && newLeft.input.charAt(0) === this.settings.positiveSignCharacter) {
                        position = (newLeft.input.indexOf(this.settings.currencySymbol) === 1) ? this.settings.currencySymbol.length + 1 : 1;
                    }

                    if (position === 0 && newLeft.input.charAt(this.settings.currencySymbol.length) === this.settings.positiveSignCharacter) {
                        position = this.settings.currencySymbol.length + 1;
                    }
                }

                // If we are just before the sign which is in prefix position
                if (((position === 0 && value.charAt(0) !== this.settings.negativeSignCharacter) || (position === 1 && value.charAt(0) === this.settings.negativeSignCharacter)) && this.settings.currencySymbol && this.settings.currencySymbolPlacement === 'p') {
                    // Place caret after prefix sign
                    //TODO Should the test be 'isNegative' instead of 'isNegativeStrict' in order to search for '-' everywhere in the string?
                    position = this.settings.currencySymbol.length + (AutoNumericHelper.isNegativeStrict(value) ? 1 : 0);
                }
            } else {
                if (this.settings.currencySymbol && this.settings.currencySymbolPlacement === 's') {
                    // If we could not find a place for cursor and have a sign as a suffix
                    // Place caret before suffix currency sign
                    position -= this.settings.currencySymbol.length;
                }

                if (this.settings.suffixText) {
                    // If we could not find a place for cursor and have a suffix
                    // Place caret before suffix
                    position -= this.settings.suffixText.length;
                }
            }
        }

        // Only update the value if it has changed. This prevents modifying the selection, if any.
        if (value !== elementValue ||
            value === elementValue && (this.eventKeyCode === AutoNumericEnum.keyCode.num0 || this.eventKeyCode === AutoNumericEnum.keyCode.numpad0)) {
            AutoNumericHelper.setElementValue(this.domElement, value);
            this._setCaretPosition(position);
        }

        this.formatted = true; //TODO Rename `this.formatted` to `this._formatExecuted`, since it's possible this function does not need to format anything (in the case where the keycode is dropped for instance)
    }

    /**
     * Serialize the form child <input> element values to a string, or an Array.
     * The output format is defined with the `formatType` argument.
     * This is loosely based upon http://stackoverflow.com/a/40705993/2834898.
     *
     * @param {HTMLFormElement} form
     * @param {boolean} intoAnArray If `true`, instead of generating a string, it generates an Array.
     * @param {string} formatType If `'unformatted'`, then the AutoNumeric elements values are unformatted, if `'localized'`, then the AutoNumeric elements values are localized, and if `'formatted'`, then the AutoNumeric elements values are kept formatted. In either way, this function does not modify the value of each DOM element, but only affect the value that is returned by that serialize function.
     * @param {string} serializedSpaceCharacter Can either be the '+' character, or the '%20' string.
     * @param {string|null} forcedOutputFormat If set, then this is the format that is used for the localization, instead of the default `outputFormat` option.
     * @returns {string|Array}
     * @private
     */
    static _serialize(form, intoAnArray = false, formatType = 'unformatted', serializedSpaceCharacter = '+', forcedOutputFormat = null) {
        const result = [];

        if (typeof form === 'object' && form.nodeName.toLowerCase() === 'form') {
            Array.prototype.slice.call(form.elements).forEach(element => {
                if (element.name &&
                    !element.disabled &&
                    ['file', 'reset', 'submit', 'button'].indexOf(element.type) === -1) {
                    if (element.type === 'select-multiple') {
                        Array.prototype.slice.call(element.options).forEach(option => {
                            if (option.selected) {
                                //TODO Should we unformat/format/localize the selection option (which be default should be read-only)?
                                if (intoAnArray) {
                                    result.push({ name: element.name, value: option.value });
                                } else { // into a string
                                    result.push(`${encodeURIComponent(element.name)}=${encodeURIComponent(option.value)}`);
                                }
                            }
                        });
                    } else if (['checkbox', 'radio'].indexOf(element.type) === -1 || element.checked) {
                        let valueResult;
                        if (this.isManagedByAutoNumeric(element)) {
                            let anObject;
                            switch (formatType) {
                                case 'unformatted':
                                    anObject = this.getAutoNumericElement(element);
                                    if (!AutoNumericHelper.isNull(anObject)) {
                                        valueResult = this.unformat(element, anObject.getSettings());
                                    }
                                    break;
                                case 'localized':
                                    anObject = this.getAutoNumericElement(element);
                                    if (!AutoNumericHelper.isNull(anObject)) {
                                        // Here I need to clone the setting object, otherwise I would modify it when changing the `outputFormat` option value
                                        const currentSettings = AutoNumericHelper.cloneObject(anObject.getSettings());
                                        if (!AutoNumericHelper.isNull(forcedOutputFormat)) {
                                            currentSettings.outputFormat = forcedOutputFormat;
                                        }

                                        valueResult = this.localize(element, currentSettings);
                                    }
                                    break;
                                case 'formatted':
                                default:
                                    valueResult = element.value;
                            }
                        } else {
                            valueResult = element.value;
                        }

                        if (AutoNumericHelper.isUndefined(valueResult)) {
                            AutoNumericHelper.throwError('This error should never be hit. If it has, something really wrong happened!');
                        }

                        if (intoAnArray) {
                            result.push({ name: element.name, value: valueResult });
                        } else { // into a string
                            result.push(`${encodeURIComponent(element.name)}=${encodeURIComponent(valueResult)}`);
                        }
                    }
                }
            });
        }

        let finalResult;

        if (intoAnArray) {
            // Result as an Array
            // Note: `serializedSpaceCharacter` does not affect the array result since we do not change the space character for this one
            finalResult = result;
        } else {
            // Result as a string
            finalResult = result.join('&');

            if ('+' === serializedSpaceCharacter) {
                finalResult = finalResult.replace(/%20/g, '+');
            }
        }

        return finalResult;
    }

    /**
     * Serialize the form values to a string, outputting numeric strings for each AutoNumeric-managed element values.
     *
     * @param {HTMLFormElement} form
     * @param {string} serializedSpaceCharacter
     * @returns {string}
     */
    static _serializeNumericString(form, serializedSpaceCharacter = '+') {
        return this._serialize(form, false, 'unformatted', serializedSpaceCharacter);
    }

    /**
     * Serialize the form values to a string, outputting the formatted value as strings for each AutoNumeric-managed elements.
     *
     * @param {HTMLFormElement} form
     * @param {string} serializedSpaceCharacter
     * @returns {string}
     */
    static _serializeFormatted(form, serializedSpaceCharacter = '+') {
        return this._serialize(form, false, 'formatted', serializedSpaceCharacter);
    }

    /**
     * Serialize the form values to a string, outputting localized strings for each AutoNumeric-managed element values.
     *
     * @param {HTMLFormElement} form
     * @param {string} serializedSpaceCharacter
     * @param {string|null} forcedOutputFormat If set, then this is the format that is used for the localization, instead of the default `outputFormat` option.
     * @returns {string}
     */
    static _serializeLocalized(form, serializedSpaceCharacter = '+', forcedOutputFormat = null) {
        return this._serialize(form, false, 'localized', serializedSpaceCharacter, forcedOutputFormat);
    }

    /**
     * Generate an Array with the form values, outputting numeric strings for each AutoNumeric-managed element values.
     *
     * @param {HTMLFormElement} form
     * @param {string} serializedSpaceCharacter
     * @returns {Array}
     */
    static _serializeNumericStringArray(form, serializedSpaceCharacter = '+') {
        return this._serialize(form, true, 'unformatted', serializedSpaceCharacter);
    }

    /**
     * Generate an Array with the form values, outputting the formatted value as strings for each AutoNumeric-managed elements.
     *
     * @param {HTMLFormElement} form
     * @param {string} serializedSpaceCharacter
     * @returns {Array}
     */
    static _serializeFormattedArray(form, serializedSpaceCharacter = '+') {
        return this._serialize(form, true, 'formatted', serializedSpaceCharacter);
    }

    /**
     * Generate an Array with the form values, outputting localized strings for each AutoNumeric-managed element values.
     *
     * @param {HTMLFormElement} form
     * @param {string} serializedSpaceCharacter
     * @param {string|null} forcedOutputFormat If set, then this is the format that is used for the localization, instead of the default `outputFormat` option.
     * @returns {Array}
     */
    static _serializeLocalizedArray(form, serializedSpaceCharacter = '+', forcedOutputFormat = null) {
        return this._serialize(form, true, 'localized', serializedSpaceCharacter, forcedOutputFormat);
    }
}

/**
 * The defaults options.
 * These can be overridden by the following methods:
 * - HTML5 data attributes (ie. `<input type="text" data-currency-symbol=" €">`)
 * - Options passed to the `update` method (ie. `anElement.update({ currencySymbol: ' €' });`), or simply during the initialization (ie. `new AutoNumeric(domElement, {options});`)
 */
AutoNumeric.defaultSettings = {
    /* Allowed thousand grouping separator characters :
     * ','      // Comma
     * '.'      // Dot
     * ' '      // Normal space
     * '\u2009' // Thin-space
     * '\u202f' // Narrow no-break space
     * '\u00a0' // No-break space
     * ''       // No separator
     * "'"      // Apostrophe
     * '٬'      // Arabic thousands separator
     * '˙'      // Dot above
     */
    digitGroupSeparator: ',',

    /* Remove the thousand separator on focus, currency symbol and suffix on focus
     * example if the input value "$ 1,999.88 suffix"
     * on "focusin" it becomes "1999.88" and back to "$ 1,999.88 suffix" on focus out.
     */
    noSeparatorOnFocus: false,

    /* Digital grouping for the thousand separator used in Format
     * digitalGroupSpacing: "2", results in 99,99,99,999 India's lakhs
     * digitalGroupSpacing: "2s", results in 99,999,99,99,999 India's lakhs scaled
     * digitalGroupSpacing: "3", results in 999,999,999 default
     * digitalGroupSpacing: "4", results in 9999,9999,9999 used in some Asian countries
     */
    digitalGroupSpacing: '3',

    /* Allowed decimal separator characters :
     * ',' : Comma
     * '.' : Dot
     * '·' : Middle-dot
     * '٫' : Arabic decimal separator
     * '⎖' : Decimal separator key symbol
     */
    decimalCharacter: '.',

    /* Allow to declare an alternative decimal separator which is automatically replaced by `decimalCharacter` when typed.
     * This is used by countries that use a comma "," as the decimal character and have keyboards\numeric pads that have
     * a period 'full stop' as the decimal characters (France or Spain for instance).
     */
    decimalCharacterAlternative: null,

    /* currencySymbol = allowed currency symbol
     * Must be in quotes currencySymbol: "$"
     * space to the right of the currency symbol currencySymbol: '$ '
     * space to the left of the currency symbol currencySymbol: ' $'
     */
    currencySymbol: '',

    /* currencySymbolPlacement = placement of currency sign as a p=prefix or s=suffix
     * for prefix currencySymbolPlacement: "p" (default)
     * for suffix currencySymbolPlacement: "s"
     */
    //TODO Rename the options to more explicit names ('p' => 'prefix', etc.)
    currencySymbolPlacement: 'p',

    /* Placement of negative/positive sign relative to the currencySymbol option l=left, r=right, p=prefix & s=suffix
     * -1,234.56  => default no options required
     * -$1,234.56 => {currencySymbol: "$"} or {currencySymbol: "$", negativePositiveSignPlacement: "l"}
     * $-1,234.56 => {currencySymbol: "$", negativePositiveSignPlacement: "r"} // Default if negativePositiveSignPlacement is 'null' and currencySymbol is not empty
     * -1,234.56$ => {currencySymbol: "$", currencySymbolPlacement: "s", negativePositiveSignPlacement: "p"} // Default if negativePositiveSignPlacement is 'null' and currencySymbol is not empty
     * 1,234.56-  => {negativePositiveSignPlacement: "s"}
     * $1,234.56- => {currencySymbol: "$", negativePositiveSignPlacement: "s"}
     * 1,234.56-$ => {currencySymbol: "$", currencySymbolPlacement: "s"}
     * 1,234.56$- => {currencySymbol: "$", currencySymbolPlacement: "s", negativePositiveSignPlacement: "r"}
     */
    //TODO Rename the options to more explicit names ('p' => 'prefix', etc.)
    negativePositiveSignPlacement: null,


<<<<<<< HEAD
    /* Allow the positive sign symbol `+` to be displayed for positive numbers.
     * By default, this positive sign is not shown.
     * The sign placement is controlled by the 'negativePositiveSignPlacement' option, mimicking the negative sign placement rules.
     */
    showPositiveSign: false,
=======
        if (!isInArray(options.negativePositiveSignPlacement, ['p', 's', 'l', 'r', null])) {
            throwError(`The placement of the negative sign option 'negativePositiveSignPlacement' is invalid ; it should either be 'p' (prefix), 's' (suffix), 'l' (left), 'r' (right) or 'null', [${options.negativePositiveSignPlacement}] given.`);
        }

        if (!isTrueOrFalseString(options.showPositiveSign) && !isBoolean(options.showPositiveSign)) {
            throwError(`The show positive sign option 'showPositiveSign' is invalid ; it should be either 'false' or 'true', [${options.showPositiveSign}] given.`);
        }
>>>>>>> aa76e1b8

    /* Additional suffix
     * Must be in quotes suffixText: 'gross', a space is allowed suffixText: ' dollars'
     * Numeric characters and negative sign not allowed'
     */
    suffixText: '',

    /* Override min max limits
     * overrideMinMaxLimits: "ceiling" adheres to maximumValue and ignores minimumValue settings
     * overrideMinMaxLimits: "floor" adheres to minimumValue and ignores maximumValue settings
     * overrideMinMaxLimits: "ignore" ignores both minimumValue & maximumValue
     */
    overrideMinMaxLimits: null,

    /* Maximum possible value
     * value must be enclosed in quotes and use the period for the decimal point
     * value must be larger than minimumValue
     */
    maximumValue: '9999999999999.99', // 9.999.999.999.999,99 ~= 10000 billions

    /* Minimum possible value
     * value must be enclosed in quotes and use the period for the decimal point
     * value must be smaller than maximumValue
     */
    minimumValue: '-9999999999999.99', // -9.999.999.999.999,99 ~= 10000 billions

    /* Maximum number of decimal places = used to override decimal places set by the minimumValue & maximumValue values
     */
    decimalPlacesOverride: null,

    /* Expanded decimal places visible when input has focus - example:
     * {decimalPlacesShownOnFocus: "5"} and the default 2 decimal places with focus "1,000.12345" without focus "1,000.12" the results depends on the rounding method used
     * the "get" method returns the extended decimal places
     */
    decimalPlacesShownOnFocus: null,

    /* The next three options (scaleDivisor, scaleDecimalPlaces & scaleSymbol) handle scaling of the input when the input does not have focus
     * Please note that the non-scaled value is held in data and it is advised that you use the "saveValueToSessionStorage" option to ensure retaining the value
     * ["divisor", "decimal places", "symbol"]
     * Example: with the following options set {scaleDivisor: '1000', scaleDecimalPlaces: '1', scaleSymbol: ' K'}
     * Example: focusin value "1,111.11" focusout value "1.1 K"
     */

    /* The `scaleDivisor` decides the on focus value and places the result in the input on focusout
     * Example {scaleDivisor: '1000'} or <input data-scale-divisor="1000">
     * The divisor value - does not need to be whole number but please understand that Javascript has limited accuracy in math
     * The "get" method returns the full value, including the 'hidden' decimals.
     */
    scaleDivisor: null,

    /*
     * The `scaleDecimalPlaces` option is the number of decimal place when not in focus - for this to work, `scaledDivisor` must not be `null`.
     * This is optional ; if omitted the decimal places will be the same when the input has the focus.
     */
    scaleDecimalPlaces: null,

    /*
     * The `scaleSymbol` option is a symbol placed as a suffix when not in focus.
     * This is optional too.
     */
    scaleSymbol: null,

    /* Set to true to allow the decimalPlacesShownOnFocus value to be saved with sessionStorage
     * if ie 6 or 7 the value will be saved as a session cookie
     */
    saveValueToSessionStorage: false,

    /*
     * Manage how autoNumeric react when the user tries to paste an invalid number.
     * - 'error'    : (This is the default behavior) The input value is not changed and an error is output in the console.
     * - 'ignore'   : idem than 'error', but fail silently without outputting any error/warning in the console.
     * - 'clamp'    : if the pasted value is either too small or too big regarding the minimumValue and maximumValue range, then the result is clamped to those limits.
     * - 'truncate' : autoNumeric will insert as many pasted numbers it can at the initial caret/selection, until everything is pasted, or the range limit is hit.
     *                The non-pasted numbers are dropped and therefore not used at all.
     * - 'replace'  : autoNumeric will first insert as many pasted numbers it can at the initial caret/selection, then if the range limit is hit, it will try
     *                to replace one by one the remaining initial numbers (on the right side of the caret) with the rest of the pasted numbers.
     *
     * Note 1 : A paste content starting with a negative sign '-' will be accepted anywhere in the input, and will set the resulting value as a negative number
     * Note 2 : A paste content starting with a number will be accepted, even if the rest is gibberish (ie. '123foobar456').
     *          Only the first number will be used (here '123').
     * Note 3 : The paste event works with the `decimalPlacesShownOnFocus` option too.
     */
    //TODO Shouldn't we use `truncate` as the default value?
    onInvalidPaste: 'error',

    /* method used for rounding
     * roundingMethod: "S", Round-Half-Up Symmetric (default)
     * roundingMethod: "A", Round-Half-Up Asymmetric
     * roundingMethod: "s", Round-Half-Down Symmetric (lower case s)
     * roundingMethod: "a", Round-Half-Down Asymmetric (lower case a)
     * roundingMethod: "B", Round-Half-Even "Bankers Rounding"
     * roundingMethod: "U", Round Up "Round-Away-From-Zero"
     * roundingMethod: "D", Round Down "Round-Toward-Zero" - same as truncate
     * roundingMethod: "C", Round to Ceiling "Toward Positive Infinity"
     * roundingMethod: "F", Round to Floor "Toward Negative Infinity"
     * roundingMethod: "N05" Rounds to the nearest .05 => same as "CHF" used in 1.9X and still valid
     * roundingMethod: "U05" Rounds up to next .05
     * roundingMethod: "D05" Rounds down to next .05
     */
    //TODO Rename the options to more explicit names ('S' => 'RoundHalfUpSymmetric', etc.)
    //TODO Add an `an.roundingMethod` object that enum those options clearly
    roundingMethod: 'S',

    /* Allow padding the decimal places with zeros
     * allowDecimalPadding: true - always Pad decimals with zeros
     * allowDecimalPadding: false - does not pad with zeros.
     * Note: setting allowDecimalPadding to 'false' will override the 'decimalPlacesOverride' setting.
     *
     * thanks to Jonas Johansson for the suggestion
     */
    allowDecimalPadding: true,

    /* Adds brackets on negative values (ie. transforms '-$ 999.99' to '(999.99)')
     * Those brackets are visible only when the field does NOT have the focus.
     * The left and right symbols should be enclosed in quotes and separated by a comma
     * This option can be of the following values :
     * null, // This is the default value, which deactivate this feature
     * '(,)',
     * '[,]',
     * '<,>' or
     * '{,}'
     */
    //TODO Rename the options to more explicit names ('(,)' => 'parentheses', etc.)
    negativeBracketsTypeOnBlur: null,

    /* Displayed on empty string ""
     * emptyInputBehavior: "focus" - (default) currency sign displayed and the input receives focus
     * emptyInputBehavior: "press" - currency sign displays on any key being pressed
     * emptyInputBehavior: "always" - always displays the currency sign only
     * emptyInputBehavior: "zero" - if the input has no value on focus out displays a zero "rounded" with or without a currency sign
     */
    emptyInputBehavior: 'focus',

    /* Controls leading zero behavior
     * leadingZero: "allow", - allows leading zeros to be entered. Zeros will be truncated when entering additional digits. On focusout zeros will be deleted.
     * leadingZero: "deny", - allows only one leading zero on values less than one
     * leadingZero: "keep", - allows leading zeros to be entered. on focusout zeros will be retained.
     */
    leadingZero: 'deny',

    /* Determine if the default value will be formatted on initialization.
     * true = automatically formats the default value on initialization
     * false = will not format the default value on initialization
     */
    formatOnPageLoad: true,

    /* Determine if the select all keyboard command will select the complete input text, or only the input numeric value
     * Note : If the currency symbol is between the numeric value and the negative sign, only the numeric value will selected
     */
    selectNumberOnly: false,

    /* Helper option for ASP.NET postback
     * should be the value of the unformatted default value
     * examples:
     * no default value="" {defaultValueOverride: ""}
     * value=1234.56 {defaultValueOverride: '1234.56'}
     */
    defaultValueOverride: null,

    /* Removes formatting on submit event
     * this output format: positive nnnn.nn, negative -nnnn.nn
     * review the 'unSet' method for other formats
     */
    unformatOnSubmit: false,

    /* Defines how the value should be formatted when wanting a 'localized' version of it.
     * null or 'string' => 'nnnn.nn' or '-nnnn.nn' as text type. This is the default behavior.
     * 'number'         => nnnn.nn or -nnnn.nn as a Number (Warning: this works only for integers inferior to Number.MAX_SAFE_INTEGER)
     * ',' or '-,'      => 'nnnn,nn' or '-nnnn,nn'
     * '.-'             => 'nnnn.nn' or 'nnnn.nn-'
     * ',-'             => 'nnnn,nn' or 'nnnn,nn-'
     */
    outputFormat: null,

    /* Allow the user to 'cancel' and undo the changes he made to the given autonumeric-managed element, by pressing the 'Escape' key.
     * Whenever the user 'validate' the input (either by hitting 'Enter', or blurring the element), the new value is saved for subsequent 'cancellation'.
     *
     * The process :
     *   - save the input value on focus
     *   - if the user change the input value, and hit `Escape`, then the initial value saved on focus is set back
     *   - on the other hand if the user either have used `Enter` to validate (`Enter` throws a change event) his entries, or if the input value has been changed by another script in the mean time, then we save the new input value
     *   - on a successful 'cancel', select the whole value (while respecting the `selectNumberOnly` option)
     *   - bonus; if the value has not changed, hitting 'Esc' just select all the input value (while respecting the `selectNumberOnly` option)
     */
    isCancellable : true,

    /* Allow the user to increment or decrement the element value with the mouse wheel.
     * The wheel behavior can by modified by the `wheelStep` option.
     * This `wheelStep` options can be used in two ways, either by setting :
     * - a 'fixed' step value (`wheelStep : 1000`), or
     * - the 'progressive' string (`wheelStep : 'progressive'`), which will then activate a special mode where the step is automatically calculated based on the element value size.
     *
     * Note :
     * A special behavior is applied in order to avoid preventing the user to scroll the page if the inputs are covering the whole available space.
     * You can use the 'Shift' modifier key while using the mouse wheel in order to temporarily disable the increment/decrement feature (useful on small screen where some badly configured inputs could use all the available space).
     */
    modifyValueOnWheel : true,

    /* That option is linked to the `modifyValueOnWheel` one and will only be used if the latter is set to `true`.
     * This option will modify the wheel behavior and can be used in two ways, either by setting :
     * - a 'fixed' step value (a positive float or integer number `1000`), or
     * - the `'progressive'` string.
     *
     * The 'fixed' mode always increment/decrement the element value by that amount, while respecting the `minimumValue` and `maximumValue` settings.
     * The 'progressive' mode will increment/decrement the element value based on its current value. The bigger the number, the bigger the step, and vice versa.
     */
    wheelStep : 'progressive',
    
    /* Defines how the serialize functions should treat the spaces.
     * Those spaces ' ' can either be converted to the plus sign '+', which is the default, or to '%20'.
     * Both values being valid per the spec (http://www.w3.org/Addressing/URL/uri-spec.html).
     * Also see the summed up answer on http://stackoverflow.com/a/33939287.
     *
     * tl;dr : Spaces should be converted to '%20' before the '?' sign, then converted to '+' after.
     * In our case since we serialize the query, we use '+' as the default (but allow the user to get back the old *wrong* behavior).
     */
    serializeSpaces : '+',

    /* Defines if warnings should be shown
     * Error handling function
     * true => all warning are shown
     * false => no warnings are shown, only the thrown errors
     */
    showWarnings: true,
    
    /* Defines if the element should have event listeners activated on it.
     * By default, those event listeners are only added to <input> elements, but not on the other html tags.
     * This allows to initialize <input> elements without any event listeners.
     * Warning: Since AutoNumeric will not check the input content after its initialization, using some autoNumeric methods will probably leads to formatting problems.
     */
    noEventListeners: false,

    /* Defines if the <input> element should be set as read only on initialization.
     * When set to `true`, then the `readonly` html property is added to the <input> element on initialization.
     */
    readOnly: false,

    /* Defines if the element value should be unformatted when the user hover his mouse over it while holding the `Alt` key.
     * We reformat back before anything else if :
     * - the user focus on the element by tabbing or clicking into it,
     * - the user releases the `Alt` key, and
     * - if we detect a mouseleave event.
     *
     * We unformat again if :
     * - while the mouse is over the element, the user hit ctrl again
     */
    unformatOnHover: true,

    /*
     * This option is the 'strict mode' (aka 'debug' mode), which allows autoNumeric to strictly analyse the options passed, and fails if an unknown options is used in the settings object.
     * You should set that to 'TRUE' if you want to make sure you are only using 'pure' autoNumeric settings objects in your code.
     * If you see uncaught errors in the console and your code starts to fail, this means somehow those options gets corrupted by another program.
     */
    failOnUnknownOption: false,
};

/**
 * Options values enumeration
 */
AutoNumeric.options = {
    digitGroupSeparator          : {
        comma                   : ',',
        dot                     : '.',
        normalSpace             : ' ',
        thinSpace               : '\u2009',
        narrowNoBreakSpace      : '\u202f',
        noBreakSpace            : '\u00a0',
        noSeparator             : '',
        apostrophe              : "'",
        arabicThousandsSeparator: '٬',
        dotAbove                : '˙',
    },
    noSeparatorOnFocus           : {
        noSeparator  : true,
        withSeparator: false,
    },
    digitalGroupSpacing          : {
        default: '3',
    },
    decimalCharacter             : {
        comma                    : ',',
        dot                      : '.',
        middleDot                : '·',
        arabicDecimalSeparator   : '٫',
        decimalSeparatorKeySymbol: '⎖',
    },
    decimalCharacterAlternative  : {
        none: null,
    },
    // cf. https://en.wikipedia.org/wiki/Currency_symbol
    currencySymbol               : {
        default       : '',
        currencySign  : '¤',
        austral       : '₳', // ARA
        australCentavo: '¢',
        baht          : '฿', // THB
        cedi          : '₵', // GHS
        cent          : '¢',
        colon         : '₡', // CRC
        cruzeiro      : '₢', // BRB
        dollar        : '$',
        dong          : '₫', // VND
        drachma       : '₯', // GRD (or 'Δρχ.' or 'Δρ.')
        lepton        : 'Λ.', // cents of the Drachma
        dram          : '​֏', // AMD
        european      : '₠', // XEU (old currency before the Euro)
        euro          : '€', // EUR
        florin        : 'ƒ',
        franc         : '₣', // FRF
        guarani       : '₲', // PYG
        hryvnia       : '₴', // грн
        kip           : '₭', // LAK
        att           : 'ອັດ', // cents of the Kip
        lira          : '₺', // TRY
        liraOld       : '₤',
        lari          : '₾', // GEL
        mark          : 'ℳ',
        pfennig       : '₰', // cents of the Mark
        mill          : '₥',
        naira         : '₦', // NGN
        peseta        : '₧',
        peso          : '₱', // PHP
        pound         : '£',
        riel          : '៛', // KHR
        ruble         : '₽', // RUB
        rupee         : '₹', // INR
        rupeeOld      : '₨',
        shekel        : '₪',
        shekelAlt     : 'ש״ח‎‎',
        taka          : '৳', // BDT
        tenge         : '₸', // KZT
        togrog        : '₮', // MNT
        won           : '₩',
        yen           : '¥',
    },
    currencySymbolPlacement      : {
        prefix: 'p',
        suffix: 's',
    },
    negativePositiveSignPlacement: {
        prefix: 'p',
        suffix: 's',
        left  : 'l',
        right : 'r',
        none  : null,
    },
    showPositiveSign             : {
        show: true,
        hide: false,
    },
    suffixText                   : {
        default: '',
    },
    overrideMinMaxLimits         : {
        ceiling      : 'ceiling',
        floor        : 'floor',
        ignore       : 'ignore',
        doNotOverride: null,
    },
    maximumValue                 : {
        default: '9999999999999.99',
    },
    minimumValue                 : {
        default: '-9999999999999.99',
    },
    decimalPlacesOverride        : {
        default: null,
    },
    decimalPlacesShownOnFocus    : {
        default: null,
    },
    scaleDivisor                 : {
        default: null,
    },
    scaleDecimalPlaces           : {
        default: null,
    },
    scaleSymbol                  : {
        default: null,
    },
    saveValueToSessionStorage    : {
        save     : true,
        doNotSave: false,
    },
    onInvalidPaste               : {
        error   : 'error',
        ignore  : 'ignore',
        clamp   : 'clamp',
        truncate: 'truncate',
        replace : 'replace',
    },
    roundingMethod               : {
        halfUpSymmetric                : 'S',
        halfUpAsymmetric               : 'A',
        halfDownSymmetric              : 's',
        halfDownAsymmetric             : 'a',
        halfEvenBankersRounding        : 'B',
        upRoundAwayFromZero            : 'U',
        downRoundTowardZero            : 'D',
        toCeilingTowardPositiveInfinity: 'C',
        toFloorTowardNegativeInfinity  : 'F',
        toNearest05                    : 'N05', // also 'CHF'
        upToNext05                     : 'U05',
        downToNext05                   : 'D05',
    },
    allowDecimalPadding          : {
        padding  : true,
        noPadding: false,
    },
    negativeBracketsTypeOnBlur   : {
        parentheses: '(,)',
        brackets   : '[,]',
        chevrons   : '<,>',
        curlyBraces: '{,}',
        none       : null,
    },
    emptyInputBehavior           : {
        focus : 'focus',
        press : 'press',
        always: 'always',
        zero  : 'zero',
    },
    leadingZero                  : {
        allow: 'allow',
        deny : 'deny',
        keep : 'keep',
    },
    formatOnPageLoad             : {
        format     : true,
        doNotFormat: false,
    },
    selectNumberOnly             : {
        selectNumbersOnly: true,
        selectAll        : false,
    },
    defaultValueOverride         : {
        default: null,
    },
    unformatOnSubmit             : {
        unformat        : true,
        keepCurrentValue: false,
    },
    outputFormat                 : {
        string       : 'string',
        number       : 'number',
        dot          : '.',
        negativeDot  : '-.',
        comma        : ',',
        negativeComma: '-,',
        dotNegative  : '.-',
        commaNegative: ',-',
        none         : null,
    },
    isCancellable                : {
        cancellable   : true,
        notCancellable: false,
    },
    modifyValueOnWheel           : {
        modifyValue: true,
        doNothing  : false,
    },
    wheelStep                    : {
        progressive: 'progressive',
    },
    serializeSpaces              : {
        plus   : '+',
        percent: '%20',
    },
    showWarnings                 : {
        show: true,
        hide: false,
    },
    noEventListeners             : {
        noEvents : true,
        addEvents: false,
    },
    readOnly                     : {
        readOnly : true,
        readWrite: false,
    },
    unformatOnHover              : {
        unformat     : true,
        doNotUnformat: false,
    },
    failOnUnknownOption          : {
        fail  : true,
        ignore: false,
    },
};


/**
 * Predefined options for the most common languages
 */
const defaultMinimumValue     = '-999999999999.99';
const defaultMaximumValue     = '999999999999.99';
const defaultRoundingMethod   = AutoNumeric.options.roundingMethod.upRoundAwayFromZero;
const defaultLeadingZero      = AutoNumeric.options.leadingZero.deny;
const defaultSelectNumberOnly = true;
AutoNumeric.languageOptions = {
    French       : { // Français
        digitGroupSeparator          : '.', // or '\u202f'
        decimalCharacter             : ',',
        decimalCharacterAlternative  : '.',
        currencySymbol               : '\u202f€',
        currencySymbolPlacement      : AutoNumeric.options.currencySymbolPlacement.suffix,
        negativePositiveSignPlacement: AutoNumeric.options.negativePositiveSignPlacement.prefix,
        selectNumberOnly             : defaultSelectNumberOnly,
        roundingMethod               : defaultRoundingMethod,
        leadingZero                  : defaultLeadingZero,
        minimumValue                 : defaultMinimumValue,
        maximumValue                 : defaultMaximumValue,
    },
    NorthAmerican: {
        digitGroupSeparator          : ',',
        decimalCharacter             : '.',
        currencySymbol               : '$',
        currencySymbolPlacement      : AutoNumeric.options.currencySymbolPlacement.prefix,
        negativePositiveSignPlacement: AutoNumeric.options.negativePositiveSignPlacement.right,
        selectNumberOnly             : defaultSelectNumberOnly,
        roundingMethod               : defaultRoundingMethod,
        leadingZero                  : defaultLeadingZero,
        minimumValue                 : defaultMinimumValue,
        maximumValue                 : defaultMaximumValue,
    },
    British      : {
        digitGroupSeparator          : ',',
        decimalCharacter             : '.',
        currencySymbol               : '£',
        currencySymbolPlacement      : AutoNumeric.options.currencySymbolPlacement.prefix,
        negativePositiveSignPlacement: AutoNumeric.options.negativePositiveSignPlacement.right,
        selectNumberOnly             : defaultSelectNumberOnly,
        roundingMethod               : defaultRoundingMethod,
        leadingZero                  : defaultLeadingZero,
        minimumValue                 : defaultMinimumValue,
        maximumValue                 : defaultMaximumValue,
    },
    Swiss        : { // Suisse
        digitGroupSeparator          : `'`,
        decimalCharacter             : '.',
        currencySymbol               : '\u202fCHF',
        currencySymbolPlacement      : AutoNumeric.options.currencySymbolPlacement.suffix,
        negativePositiveSignPlacement: AutoNumeric.options.negativePositiveSignPlacement.prefix,
        selectNumberOnly             : defaultSelectNumberOnly,
        roundingMethod               : defaultRoundingMethod,
        leadingZero                  : defaultLeadingZero,
        minimumValue                 : defaultMinimumValue,
        maximumValue                 : defaultMaximumValue,
    },
    Japanese     : { // 日本語
        digitGroupSeparator          : ',',
        decimalCharacter             : '.',
        currencySymbol               : '¥',
        currencySymbolPlacement      : AutoNumeric.options.currencySymbolPlacement.prefix,
        negativePositiveSignPlacement: AutoNumeric.options.negativePositiveSignPlacement.right,
        selectNumberOnly             : defaultSelectNumberOnly,
        roundingMethod               : defaultRoundingMethod,
        leadingZero                  : defaultLeadingZero,
        minimumValue                 : defaultMinimumValue,
        maximumValue                 : defaultMaximumValue,
    },
};
AutoNumeric.languageOptions.Spanish = AutoNumeric.languageOptions.French; // Español (idem French)
AutoNumeric.languageOptions.Chinese = AutoNumeric.languageOptions.Japanese; // 中国語 (Chinese)

/**
 * Initialize multiple DOM elements in one call (and possibly pass multiple values that will be mapped to each DOM element).
 *
 * @param {string|Array|{ rootElement: HTMLElement }|{ rootElement: HTMLElement, exclude: Array<HTMLInputElement>}} arg1
 * @param {number|Array|object|null} initialValue
 * @param {object|null} options
 * @returns {Array}
 */
AutoNumeric.multiple = (arg1, initialValue = null, options = null) => {
    const result = [];

    // Analyze the arguments and transform them to make them exploitable
    if (AutoNumericHelper.isObject(initialValue)) {
        // If the user gave an option object as the second argument, instead of the initial values
        options = initialValue;
        initialValue = null;
    }

    if (AutoNumericHelper.isString(arg1)) {
        arg1 = [... document.querySelectorAll(arg1)]; // Convert a NodeList to an Array (cf. http://stackoverflow.com/a/37297292/2834898)
    } else if (AutoNumericHelper.isObject(arg1)) {
        if (!arg1.hasOwnProperty('rootElement')) {
            AutoNumericHelper.throwError(`The object passed to the 'multiple' function is invalid ; no 'rootElement' attribute found.`);
        }

        // Retrieve the DOM element list from the given <form> element
        const elements = [... arg1.rootElement.querySelectorAll('input')];
        if (arg1.hasOwnProperty('exclude')) {
            if (!Array.isArray(arg1.exclude)) {
                AutoNumericHelper.throwError(`The 'exclude' array passed to the 'multiple' function is invalid.`);
            }

            // Filter out the excluded elements
            arg1 = AutoNumericHelper.filterOut(elements, arg1.exclude);
        } else {
            arg1 = elements;
        }
    } else if (!AutoNumericHelper.isArray(arg1)) {
        AutoNumericHelper.throwError(`The given parameters to the 'multiple' function are invalid.`);
    }

    if (arg1.length === 0) {
        AutoNumericHelper.warning(`No valid DOM elements were given hence no AutoNumeric object were instantiated.`);
        return [];
    }

    // Initialize the initial values
    const isInitialValueArray = AutoNumericHelper.isArray(initialValue);
    const isInitialValueNumber = AutoNumericHelper.isNumber(initialValue);
    let initialValueArraySize;
    if (isInitialValueArray) {
        initialValueArraySize = initialValue.length;
    }

    // Instantiate each AutoNumeric objects
    arg1.forEach((domElement, index) => {
        if (isInitialValueNumber) {
            // We set the same value for each elements
            result.push(new AutoNumeric(domElement, initialValue, options));
        } else if (isInitialValueArray && index <= initialValueArraySize) {
            result.push(new AutoNumeric(domElement, initialValue[index], options));
        } else {
            result.push(new AutoNumeric(domElement, null, options));
        }
    });

    return result;
};

/**
 * Polyfill from https://developer.mozilla.org/en-US/docs/Web/API/CustomEvent/CustomEvent for obsolete browsers (IE)
 * //TODO Make sure we call that at least once when loading the AutoNumeric library
 */
(function() {
if (typeof window.CustomEvent === 'function') {
    return false;
}

function CustomEvent(event, params) {
    params = params || { bubbles: false, cancelable: false, detail: void(0) };
    const evt = document.createEvent('CustomEvent');
    evt.initCustomEvent(event, params.bubbles, params.cancelable, params.detail);
    return evt;
}

CustomEvent.prototype = window.Event.prototype;
window.CustomEvent = CustomEvent;
})();


/**
 * //XXX This is needed in order to get direct access to the `AutoNumeric` constructor without having to use `new AutoNumeric.default()` (cf. http://stackoverflow.com/a/36389244/2834898) : using `export var __useDefault = true;` does not work though.
 * //XXX The workaround (using `module.exports = AutoNumeric` instead of `export default class AutoNumeric {}`) comes from https://github.com/webpack/webpack/issues/706#issuecomment-167908576
 * //XXX And the explanation why Babel 6 changed the way Babel 5 worked : http://stackoverflow.com/a/33506169/2834898
 * //XXX Ideally, we should be able to just declare `export default class AutoNumeric {}` in the future, and remove the following `module.exports = AutoNumeric;` line
 *
 * @type {AutoNumeric}
 */
module.exports = AutoNumeric;<|MERGE_RESOLUTION|>--- conflicted
+++ resolved
@@ -1,13 +1,8 @@
 /**
  *               autoNumeric.js
  *
-<<<<<<< HEAD
- * @version      3.0.0-beta.5
- * @date         2017-03-02 UTC 02:40
-=======
- * @version      2.0.9
- * @date         2017-02-28 UTC 14:00
->>>>>>> aa76e1b8
+ * @version      3.0.0-beta.6
+ * @date         2017-03-02 UTC 10:00
  *
  * @author       Bob Knothe
  * @contributors Alexandre Bonneau, Sokolov Yura and others, cf. AUTHORS.md
@@ -995,7 +990,7 @@
 
     /**
      * Return the current formatted value of the AutoNumeric element as a string
-     * 
+     *
      * @usage anElement.getFormatted()
      *
      * @returns {string}
@@ -1087,7 +1082,7 @@
     unformat() {
         // this.settings.hasFocus = true; //TODO Is this necessary? //FIXME delete this
         AutoNumericHelper.setElementValue(this.domElement, this.getNumericString());
-        
+
         return this;
     }
 
@@ -1383,7 +1378,7 @@
      *
      * By default, this use the current element settings.
      * The user can override any option of its choosing by passing an option object.
-     * 
+     *
      * @param {boolean} isFormatting If set to `true`, then the method formats, otherwise if set to `false`, it unformats
      * @param {number|string|HTMLElement|HTMLInputElement} valueOrStringOrElement
      * @param {null|object} optionOverride
@@ -1535,197 +1530,10 @@
             node = node.parentNode;
             tagName = node.tagName.toLowerCase();
 
-<<<<<<< HEAD
             if (tagName === 'body') {
                 break;
             }
         } while (tagName !== 'form');
-=======
-/**
- * Wrapper variable that hold named keyboard keys with their respective key name (as set in KeyboardEvent.key).
- * Those names are listed here :
- * @link https://developer.mozilla.org/en-US/docs/Web/API/KeyboardEvent/key/Key_Values
- */
-const keyName = {
-    // Special values
-    Unidentified:   'Unidentified',
-
-    // Modifier keys
-    Alt:            'Alt',
-    AltGr:          'AltGraph',
-    CapsLock:       'CapsLock', // Under Chrome, e.key is empty for CapsLock
-    Ctrl:           'Control',
-    Fn:             'Fn',
-    FnLock:         'FnLock',
-    Hyper:          'Hyper', // 'OS' under Firefox
-    Meta:           'Meta', // The Windows, Command or ⌘ key // 'OS' under Firefox and IE9
-    Windows:        'Meta', // This is a non-official key name
-    Command:        'Meta', // This is a non-official key name
-    NumLock:        'NumLock',
-    ScrollLock:     'ScrollLock',
-    Shift:          'Shift',
-    Super:          'Super', // 'OS' under Firefox
-    Symbol:         'Symbol',
-    SymbolLock:     'SymbolLock',
-
-    // Whitespace keys
-    Enter:          'Enter',
-    Tab:            'Tab',
-    Space:          ' ', // 'Spacebar' for Firefox <37, and IE9
-
-    // Navigation keys
-    DownArrow:      'ArrowDown', // 'Down' for Firefox <=36, and IE9
-    LeftArrow:      'ArrowLeft', // 'Left' for Firefox <=36, and IE9
-    RightArrow:     'ArrowRight', // 'Right' for Firefox <=36, and IE9
-    UpArrow:        'ArrowUp', // 'Up' for Firefox <=36, and IE9
-    End:            'End',
-    Home:           'Home',
-    PageDown:       'PageDown',
-    PageUp:         'PageUp',
-
-    // Editing keys
-    Backspace:      'Backspace',
-    Clear:          'Clear',
-    Copy:           'Copy',
-    CrSel:          'CrSel', // 'Crsel' for Firefox <=36, and IE9
-    Cut:            'Cut',
-    Delete:         'Delete', // 'Del' for Firefox <=36, and IE9
-    EraseEof:       'EraseEof',
-    ExSel:          'ExSel', // 'Exsel' for Firefox <=36, and IE9
-    Insert:         'Insert',
-    Paste:          'Paste',
-    Redo:           'Redo',
-    Undo:           'Undo',
-
-    // UI keys
-    Accept:         'Accept',
-    Again:          'Again',
-    Attn:           'Attn', // 'Unidentified' for Firefox, Chrome, and IE9 ('KanaMode' when using the Japanese keyboard layout)
-    Cancel:         'Cancel',
-    ContextMenu:    'ContextMenu', // 'Apps' for Firefox <=36, and IE9
-    Esc:            'Escape', // 'Esc' for Firefox <=36, and IE9
-    Execute:        'Execute',
-    Find:           'Find',
-    Finish:         'Finish', // 'Unidentified' for Firefox, Chrome, and IE9 ('Katakana' when using the Japanese keyboard layout)
-    Help:           'Help',
-    Pause:          'Pause',
-    Play:           'Play',
-    Props:          'Props',
-    Select:         'Select',
-    ZoomIn:         'ZoomIn',
-    ZoomOut:        'ZoomOut',
-
-    // Device keys
-    BrightnessDown: 'BrightnessDown',
-    BrightnessUp:   'BrightnessUp',
-    Eject:          'Eject',
-    LogOff:         'LogOff',
-    Power:          'Power',
-    PowerOff:       'PowerOff',
-    PrintScreen:    'PrintScreen',
-    Hibernate:      'Hibernate', // 'Unidentified' for Firefox <=37
-    Standby:        'Standby', // 'Unidentified' for Firefox <=36, and IE9
-    WakeUp:         'WakeUp',
-
-    // IME and composition keys
-    Compose:        'Compose',
-    Dead:           'Dead',
-
-    // Function keys
-    F1:             'F1',
-    F2:             'F2',
-    F3:             'F3',
-    F4:             'F4',
-    F5:             'F5',
-    F6:             'F6',
-    F7:             'F7',
-    F8:             'F8',
-    F9:             'F9',
-    F10:            'F10',
-    F11:            'F11',
-    F12:            'F12',
-
-    // Document keys
-    Print:          'Print',
-
-    // 'Normal' keys
-    num0:           '0',
-    num1:           '1',
-    num2:           '2',
-    num3:           '3',
-    num4:           '4',
-    num5:           '5',
-    num6:           '6',
-    num7:           '7',
-    num8:           '8',
-    num9:           '9',
-    numpad0:        '0',
-    numpad1:        '1',
-    numpad2:        '2',
-    numpad3:        '3',
-    numpad4:        '4',
-    numpad5:        '5',
-    numpad6:        '6',
-    numpad7:        '7',
-    numpad8:        '8',
-    numpad9:        '9',
-    a:              'a',
-    b:              'b',
-    c:              'c',
-    d:              'd',
-    e:              'e',
-    f:              'f',
-    g:              'g',
-    h:              'h',
-    i:              'i',
-    j:              'j',
-    k:              'k',
-    l:              'l',
-    m:              'm',
-    n:              'n',
-    o:              'o',
-    p:              'p',
-    q:              'q',
-    r:              'r',
-    s:              's',
-    t:              't',
-    u:              'u',
-    v:              'v',
-    w:              'w',
-    x:              'x',
-    y:              'y',
-    z:              'z',
-    MultiplyNumpad: '*',
-    PlusNumpad:     '+',
-    MinusNumpad:    '-',
-    DotNumpad:      '.',
-    SlashNumpad:    '/',
-    Semicolon:      ';',
-    Equal:          '=',
-    Comma:          ',',
-    Hyphen:         '-',
-    Minus:          '-',
-    Plus:           '+',
-    Dot:            '.',
-    Slash:          '/',
-    Backquote:      '`',
-    LeftBracket:    '[',
-    RightBracket:   ']',
-    Backslash:      '\\',
-    Quote:          "'",
-    NumpadDot:      '.',
-    NumpadDotAlt:   ',', // Modern browsers automatically adapt the character sent by this key to the decimal character of the current language
-    NumpadMultiply: '*',
-    NumpadPlus:     '+',
-    NumpadMinus:    '-',
-    NumpadSlash:    '/',
-    NumpadDotObsoleteBrowsers:      'Decimal',
-    NumpadMultiplyObsoleteBrowsers: 'Multiply',
-    NumpadPlusObsoleteBrowsers:     'Add',
-    NumpadMinusObsoleteBrowsers:    'Subtract',
-    NumpadSlashObsoleteBrowsers:    'Divide',
-};
->>>>>>> aa76e1b8
 
         if (tagName === 'form') {
             return node;
@@ -1744,7 +1552,6 @@
         return this.constructor._serializeNumericString(this.form(), this.settings.serializeSpaces);
     }
 
-<<<<<<< HEAD
     /**
      * Return a string in standard URL-encoded notation with the form input values being formatted.
      *
@@ -1771,25 +1578,6 @@
 
         return this.constructor._serializeLocalized(this.form(), this.settings.serializeSpaces, outputFormatToUse);
     }
-=======
-/**
- * UMD structure
- */
-(function(factory) {
-    //TODO This surely can be improved by letting webpack take care of generating this UMD part
-if (typeof define === 'function' && define.amd) {
-        // AMD. Register as an anonymous module.
-    define(['jquery'], factory);
-} else if (typeof module === 'object' && module.exports) {
-        // Node/CommonJS
-    module.exports = factory(require('jquery'));
-} else {
-        // Browser globals
-    factory(window.jQuery);
-}
-}($ => {
-    // Helper functions
->>>>>>> aa76e1b8
 
     /**
      * Return an array containing an object for each form <input> element.
@@ -2061,45 +1849,11 @@
      * @param {null|string} forcedOutputFormat If set to something different than `null`, then this is used as an overriding outputFormat option
      * @returns {AutoNumeric}
      */
-<<<<<<< HEAD
     formSubmitJsonLocalized(callback, forcedOutputFormat = null) { //FIXME à tester
         if (AutoNumericHelper.isFunction(callback)) {
             callback(this.formJsonLocalized(forcedOutputFormat));
         } else {
             AutoNumericHelper.throwError(`The given callback is not a function.`);
-=======
-    function character(event) {
-        if (typeof event.key === 'undefined' || event.key === 'Unidentified') {
-            return String.fromCharCode(this.keyCodeNumber(event));
-        } else {
-            // Special case for obsolete browsers like IE that return the old names
-            let result;
-            switch (event.key) {
-                case 'Decimal':
-                    result = keyName.NumpadDot;
-                    break;
-                case 'Multiply':
-                    result = keyName.NumpadMultiply;
-                    break;
-                case 'Add':
-                    result = keyName.NumpadPlus;
-                    break;
-                case 'Subtract':
-                    result = keyName.NumpadMinus;
-                    break;
-                case 'Divide':
-                    result = keyName.NumpadSlash;
-                    break;
-                case 'Del':
-                    // Special workaround for the obsolete browser IE11 which output a 'Delete' key when using the numpad 'dot' one! This fixes issue #401 //FIXME à terminer
-                    result = keyName.Dot; // as of version 2.0.8 the character() function is only called on keypress event. The 'Del' does not throw the keypress event.
-                    break;
-                default:
-                    result = event.key;
-            }
-
-            return result;
->>>>>>> aa76e1b8
         }
 
         return this;
@@ -2284,7 +2038,7 @@
         delete this.autoNumericLocalList;
         //TODO Manage the side effects if this list is undefined (what if we later try to access/modify it?)
     }
-    
+
     _setLocalList(localList) {
         this.autoNumericLocalList = localList;
     }
@@ -3850,7 +3604,6 @@
                 result = '-' + result;
             }
 
-<<<<<<< HEAD
             if (this.settings.decimalPlacesShownOnFocus) {
                 this.settings.decimalPlacesOverride = this.settings.decimalPlacesShownOnFocus;
                 this.set(this.settings.rawValue);
@@ -3864,26 +3617,6 @@
                 this.set(this.settings.rawValue);
             } else if (result !== this.settings.rawValue) {
                 this.set(result);
-=======
-            let roundedValue;
-            if (settings.decimalPlacesShownOnFocus) {
-                settings.decimalPlacesOverride = settings.decimalPlacesShownOnFocus;
-                roundedValue = roundValue(settings.rawValue, settings);
-                $this.val(addGroupSeparators(roundedValue, settings));
-            } else if (settings.scaleDivisor) {
-                settings.decimalPlacesOverride = Number(settings.oDec);
-                roundedValue = roundValue(settings.rawValue, settings);
-                $this.val(addGroupSeparators(roundedValue, settings));
-            } else if (settings.noSeparatorOnFocus) {
-                settings.digitGroupSeparator = '';
-                settings.currencySymbol = '';
-                settings.suffixText = '';
-                roundedValue = roundValue(settings.rawValue, settings);
-                $this.val(addGroupSeparators(roundedValue, settings));
-            } else if (result !== settings.rawValue) {
-                // updates the rawValue
-                $this.autoNumeric('set', result);
->>>>>>> aa76e1b8
             }
 
             // In order to send a 'native' change event when blurring the input, we need to first store the initial input value on focus.
@@ -4209,15 +3942,9 @@
                         value = value.toString();
                     }
 
-<<<<<<< HEAD
                     this.settings.decimalPlacesOverride = (this.settings.scaleDivisor && this.settings.scaleDecimalPlaces) ? +this.settings.scaleDecimalPlaces : this.settings.decimalPlacesOverride;
                     value = this.constructor._roundValue(value, this.settings);
                     value = this.constructor._modifyNegativeSignAndDecimalCharacterForFormattedValue(value, this.settings);
-=======
-                    settings.decimalPlacesOverride = (settings.scaleDivisor && settings.scaleDecimalPlaces) ? Number(settings.scaleDecimalPlaces) : settings.decimalPlacesOverride;
-                    value = roundValue(value, settings);
-                    value = modifyNegativeSignAndDecimalCharacterForFormattedValue(value, settings);
->>>>>>> aa76e1b8
                 } else {
                     if (!minTest) {
                         AutoNumericHelper.triggerEvent('autoNumeric:minExceeded', this.domElement);
@@ -4883,13 +4610,8 @@
              * Hence, if `defaultValueOverride` is not null, but `input.value` is a number and `this.domElement.hasAttribute('value')`
              * is false, we should ignore `defaultValueOverride` altogether.
              */
-<<<<<<< HEAD
             const unLocalizedCurrentValue = this.constructor._toNumericValue(currentValue, this.settings); // This allows to use a localized value on startup
             if (!this.domElement.hasAttribute('value') || this.domElement.getAttribute('value') === '') {
-=======
-            const unLocalizedCurrentValue = toNumericValue(currentValue, settings); // This allows to use a localized value on startup oDec
-            if (settings.formatOnPageLoad && currentValue !== '' && isUndefinedOrNullOrEmpty($this.attr('value'))) {
->>>>>>> aa76e1b8
                 // Check if the `value` is valid or not
                 if (!isNaN(Number(unLocalizedCurrentValue)) && Infinity !== unLocalizedCurrentValue) {
                     this.set(unLocalizedCurrentValue);
@@ -5017,7 +4739,6 @@
     /**
      * Modify `decimalPlacesOverride` as needed
      */
-<<<<<<< HEAD
     _correctDecimalPlacesOverrideOption() {
         if (!AutoNumericHelper.isNull(this.settings.scaleDivisor) && !AutoNumericHelper.isNull(this.settings.scaleDecimalPlaces)) {
             // Override the maximum number of decimal places with the one defined with the number of decimals to show when not in focus, if set
@@ -5025,11 +4746,6 @@
         }
         else if (AutoNumericHelper.isNull(this.settings.decimalPlacesOverride)) {
             this.settings.decimalPlacesOverride = this.constructor._maximumVMinAndVMaxDecimalLength(this.settings.minimumValue, this.settings.maximumValue);
-=======
-    function correctDecimalPlacesOverrideOption(settings) {
-        if (isNull(settings.decimalPlacesOverride)) {
-            settings.decimalPlacesOverride = maximumVMinAndVMaxDecimalLength(settings.minimumValue, settings.maximumValue);
->>>>>>> aa76e1b8
         }
         this.settings.originalDecimalPlacesOverride = String(this.settings.decimalPlacesOverride);
 
@@ -5839,7 +5555,6 @@
         let [left, right] = this._getUnformattedLeftAndRightPartAroundTheSelection();
         this.settings.throwInput = true;
 
-<<<<<<< HEAD
         // Retrieve the real character that has been entered (ie. 'a' instead of the key code)
         const eventCharacter = AutoNumericHelper.character(e);
 
@@ -5856,43 +5571,12 @@
             if (this.settings.negativeSignCharacter && AutoNumericHelper.contains(right, this.settings.negativeSignCharacter)) {
                 return true;
             }
-=======
-                    if (minTest && maxTest) {
-                        if ($input || isInArray($this.prop('tagName').toLowerCase(), settings.tagList)) {
-                            // to ensure rounding does not happen twice
-                            let hasBeenRounded = false;
-
-                            // rounds the the extended decimal places
-                            let tempDecimal;
-                            if (settings.decimalPlacesShownOnFocus) {
-                                tempDecimal = settings.decimalPlacesOverride;
-                                settings.decimalPlacesOverride = Number(settings.decimalPlacesShownOnFocus);
-                                value = roundValue(value, settings);
-                                hasBeenRounded = true;
-                                settings.decimalPlacesOverride = tempDecimal;
-                            }
-
-                            if (settings.scaleDivisor && !settings.onOff) {
-                                value = roundValue(value, settings);
-                                settings.rawValue = cleanLeadingTrailingZeros(value.replace(settings.decimalCharacter, '.'), settings);
-                                value = toNumericValue(value, settings);
-                                value = value / settings.scaleDivisor;
-                                value = value.toString();
-                                if (settings.scaleDecimalPlaces) {
-                                    tempDecimal = settings.decimalPlacesOverride;
-                                    settings.decimalPlacesOverride = Number(settings.scaleDecimalPlaces);
-                                    value = roundValue(value, settings);
-                                    hasBeenRounded = true;
-                                }
-                            }
->>>>>>> aa76e1b8
 
             // Do not allow decimal character if other decimal character present
             if (AutoNumericHelper.contains(left, this.settings.decimalCharacter)) {
                 return true;
             }
 
-<<<<<<< HEAD
             if (right.indexOf(this.settings.decimalCharacter) > 0) {
                 return true;
             }
@@ -5900,20 +5584,6 @@
             if (right.indexOf(this.settings.decimalCharacter) === 0) {
                 right = right.substr(1);
             }
-=======
-                            // Stores rawValue including the decimalPlacesShownOnFocus
-                            if (!settings.scaleDivisor) {
-                                settings.rawValue = cleanLeadingTrailingZeros(value.replace(settings.decimalCharacter, '.'), settings);
-                            }
-
-                            value = modifyNegativeSignAndDecimalCharacterForFormattedValue(value, settings);
-                            value = addGroupSeparators(value, settings);
-
-                            if (settings.scaleDivisor && settings.scaleDecimalPlaces && !settings.onOff) {
-                                settings.decimalPlacesOverride = tempDecimal;
-                            }
-                        }
->>>>>>> aa76e1b8
 
             this._setValueParts(left + this.settings.decimalCharacter, right);
 
@@ -6359,21 +6029,11 @@
     negativePositiveSignPlacement: null,
 
 
-<<<<<<< HEAD
     /* Allow the positive sign symbol `+` to be displayed for positive numbers.
      * By default, this positive sign is not shown.
      * The sign placement is controlled by the 'negativePositiveSignPlacement' option, mimicking the negative sign placement rules.
      */
     showPositiveSign: false,
-=======
-        if (!isInArray(options.negativePositiveSignPlacement, ['p', 's', 'l', 'r', null])) {
-            throwError(`The placement of the negative sign option 'negativePositiveSignPlacement' is invalid ; it should either be 'p' (prefix), 's' (suffix), 'l' (left), 'r' (right) or 'null', [${options.negativePositiveSignPlacement}] given.`);
-        }
-
-        if (!isTrueOrFalseString(options.showPositiveSign) && !isBoolean(options.showPositiveSign)) {
-            throwError(`The show positive sign option 'showPositiveSign' is invalid ; it should be either 'false' or 'true', [${options.showPositiveSign}] given.`);
-        }
->>>>>>> aa76e1b8
 
     /* Additional suffix
      * Must be in quotes suffixText: 'gross', a space is allowed suffixText: ' dollars'
@@ -6581,7 +6241,7 @@
      * The 'progressive' mode will increment/decrement the element value based on its current value. The bigger the number, the bigger the step, and vice versa.
      */
     wheelStep : 'progressive',
-    
+
     /* Defines how the serialize functions should treat the spaces.
      * Those spaces ' ' can either be converted to the plus sign '+', which is the default, or to '%20'.
      * Both values being valid per the spec (http://www.w3.org/Addressing/URL/uri-spec.html).
@@ -6598,7 +6258,7 @@
      * false => no warnings are shown, only the thrown errors
      */
     showWarnings: true,
-    
+
     /* Defines if the element should have event listeners activated on it.
      * By default, those event listeners are only added to <input> elements, but not on the other html tags.
      * This allows to initialize <input> elements without any event listeners.
