--- conflicted
+++ resolved
@@ -1,5 +1,3 @@
-/**
-<<<<<<< HEAD
  * autoNumeric.js
  * @version      2.0-beta.10
  * @date         2016-12-21 UTC 06:00
@@ -43,40 +41,7 @@
  * FROM, OUT OF OR IN CONNECTION WITH THE SOFTWARE OR THE USE OR
  * OTHER DEALINGS IN THE SOFTWARE.
  */
-=======
-* autoNumeric.js
-* @author: Bob Knothe
-* @contributors: Sokolov Yura and other Github users
-* @version: 2.0-beta.10 - 2016-12-20 UTC 20:00
-*
-* Created by Robert J. Knothe on 2009-08-09. Please report any bugs to https://github.com/BobKnothe/autoNumeric
-*
-* Copyright (c) 2009 Robert J. Knothe http://www.decorplanit.com/plugin/
-*
-* The MIT License (http://www.opensource.org/licenses/mit-license.php)
-*
-* Permission is hereby granted, free of charge, to any person
-* obtaining a copy of this software and associated documentation
-* files (the "Software"), to deal in the Software without
-* restriction, including without limitation the rights to use,
-* copy, modify, merge, publish, distribute, sub license, and/or sell
-* copies of the Software, and to permit persons to whom the
-* Software is furnished to do so, subject to the following
-* conditions:
-*
-* The above copyright notice and this permission notice shall be
-* included in all copies or substantial portions of the Software.
-*
-* THE SOFTWARE IS PROVIDED "AS IS", WITHOUT WARRANTY OF ANY KIND,
-* EXPRESS OR IMPLIED, INCLUDING BUT NOT LIMITED TO THE WARRANTIES
-* OF MERCHANTABILITY, FITNESS FOR A PARTICULAR PURPOSE AND
-* NONINFRINGEMENT. IN NO EVENT SHALL THE AUTHORS OR COPYRIGHT
-* HOLDERS BE LIABLE FOR ANY CLAIM, DAMAGES OR OTHER LIABILITY,
-* WHETHER IN AN ACTION OF CONTRACT, TORT OR OTHERWISE, ARISING
-* FROM, OUT OF OR IN CONNECTION WITH THE SOFTWARE OR THE USE OR
-* OTHER DEALINGS IN THE SOFTWARE.
-*/
->>>>>>> e2234ccc
+
 
 /* global module, require, define */
 
@@ -643,11 +608,7 @@
      * @returns {string|void|XML|*}
      */
     function preparePastedText(text, holder) {
-<<<<<<< HEAD
-        return stripAllNonNumberCharacters(text, holder.settingsClone).replace(holder.settingsClone.decimalCharacter, '.');
-=======
-        return autoStrip(text, holder.settingsClone, true).replace(holder.settingsClone.decimalCharacter, '.');
->>>>>>> e2234ccc
+        return stripAllNonNumberCharacters(text, holder.settingsClone, true).replace(holder.settingsClone.decimalCharacter, '.'
     }
 
     /**
@@ -1003,13 +964,12 @@
      *
      * @param {string} s
      * @param {object} settings
+     * @param Boolean leftOrAll
      * @returns {string|*}
      */
-<<<<<<< HEAD
-    function stripAllNonNumberCharacters(s, settings) {
-=======
-    function autoStrip(s, settings, leftOrAll) {
->>>>>>> e2234ccc
+
+    function stripAllNonNumberCharacters(s, settings, leftOrAll) {
+
         if (settings.currencySymbol !== '') {
             // Remove currency sign
             s = s.replace(settings.currencySymbol, '');
@@ -1219,11 +1179,7 @@
      */
     function autoGroup(inputValue, settings) {
         if (settings.strip) {
-<<<<<<< HEAD
-            inputValue = stripAllNonNumberCharacters(inputValue, settings);
-=======
-            inputValue = autoStrip(inputValue, settings, false);
->>>>>>> e2234ccc
+            inputValue = stripAllNonNumberCharacters(inputValue, settings, false);
         }
 
         if (settings.trailingNegative && !contains(inputValue, '-')) {
@@ -1894,13 +1850,9 @@
         _getBeforeAfterStripped() {
             const settingsClone = this.settingsClone;
             let [left, right] = this._getBeforeAfter();
-<<<<<<< HEAD
-            left = stripAllNonNumberCharacters(left, this.settingsClone);
-            right = stripAllNonNumberCharacters(right, this.settingsClone);
-=======
-            left = autoStrip(left, this.settingsClone, true);
-            right = autoStrip(right, this.settingsClone, false);
->>>>>>> e2234ccc
+
+            left = stripAllNonNumberCharacters(left, this.settingsClone, true);
+            right = stripAllNonNumberCharacters(right, this.settingsClone, false);
 
             if (settingsClone.trailingNegative && !contains(left, '-')) {
                 left = '-' + left;
@@ -1919,25 +1871,23 @@
             const settingsClone = this.settingsClone;
 
             // prevents multiple leading zeros from being entered
-<<<<<<< HEAD
-            left = stripAllNonNumberCharacters(left, settingsClone);
+
+            left = stripAllNonNumberCharacters(left, settingsClone, true);
+            if (Number(left) === 0 && settingsClone.leadingZero === 'deny') {
+                if (right === '') {
+                    left = '';
+                } else {
+                    if (contains(left, '-')) {
+                        left = '-';
+                    } else {
+                        left = '';
+                    }
+                }
+            }          
 
             // if right is not empty and first character is not decimalCharacter,
-            right = stripAllNonNumberCharacters(right, settingsClone);
-=======
-            left = autoStrip(left, settingsClone, true);
-            if (Number(left) === 0 && settingsClone.leadingZero === 'deny') {
-                if (right === '' && left.indexOf('-') === -1) {
-                    left = '';
-                }
-                if (right !== '' && left.indexOf('-') !== -1) {
-                    left = '-';
-                }
-            }
-
-            // if right is not empty and first character is not decimalCharacter,
-            right = autoStrip(right, settingsClone, false);
->>>>>>> e2234ccc
+            right = stripAllNonNumberCharacters(right, settingsClone, false);
+
             if (settingsClone.trailingNegative && !contains(left, '-')) {
                 left = '-' + left;
                 settingsClone.trailingNegative = false;
@@ -2060,11 +2010,8 @@
 
                 // try to strip pasted value first
                 delete this.valuePartsBeforePaste;
-<<<<<<< HEAD
-                const modifiedLeftPart = left.substr(0, oldParts[0].length) + stripAllNonNumberCharacters(left.substr(oldParts[0].length), this.settingsClone);
-=======
-                const modifiedLeftPart = left.substr(0, oldParts[0].length) + autoStrip(left.substr(oldParts[0].length), this.settingsClone, true);
->>>>>>> e2234ccc
+
+                const modifiedLeftPart = left.substr(0, oldParts[0].length) + stripAllNonNumberCharacters(left.substr(oldParts[0].length), this.settingsClone, true);
                 if (!this._setValueParts(modifiedLeftPart, right, 'paste')) {
                     this.value = oldParts.join('');
                     this._setPosition(oldParts[0].length, false);
@@ -2644,11 +2591,8 @@
                 settings.currencySymbol = '';
                 settings.suffixText = '';
                 $this.autoNumeric('set', settings.rawValue);
-<<<<<<< HEAD
-            } else if ((result = stripAllNonNumberCharacters(e.target.value, settings)) !== settings.rawValue) {
-=======
-            } else if ((result = autoStrip(e.target.value, settings, true)) !== settings.rawValue) {
->>>>>>> e2234ccc
+
+            } else if ((result = stripAllNonNumberCharacters(e.target.value, settings, true)) !== settings.rawValue) {
                 $this.autoNumeric('set', result);
             }
 
@@ -2890,11 +2834,8 @@
                 settings.negativeBracketsTypeOnBlur = settings.oBracket;
             }
 
-<<<<<<< HEAD
-            value = stripAllNonNumberCharacters(value, settings);
-=======
-            value = autoStrip(value, settings, true);
->>>>>>> e2234ccc
+            value = stripAllNonNumberCharacters(value, settings, true);
+
             if (value !== '') {
                 if (settings.trailingNegative) {
                     value = '-' + value;
@@ -3407,11 +3348,8 @@
                             toStrip = currentValue;
                         }
 
-<<<<<<< HEAD
-                        settings.rawValue = ((settings.negativePositiveSignPlacement === 's' || (settings.currencySymbolPlacement === 's' && settings.negativePositiveSignPlacement !== 'p')) && settings.negativeSignCharacter !== '' && contains(currentValue, '-'))?'-' + stripAllNonNumberCharacters(toStrip, settings):stripAllNonNumberCharacters(toStrip, settings);
-=======
-                        settings.rawValue = ((settings.negativePositiveSignPlacement === 's' || (settings.currencySymbolPlacement === 's' && settings.negativePositiveSignPlacement !== 'p')) && settings.negativeSignCharacter !== '' && contains(currentValue, '-'))?'-' + autoStrip(toStrip, settings, true):autoStrip(toStrip, settings, true);
->>>>>>> e2234ccc
+                        settings.rawValue = ((settings.negativePositiveSignPlacement === 's' || (settings.currencySymbolPlacement === 's' && settings.negativePositiveSignPlacement !== 'p')) && settings.negativeSignCharacter !== '' && contains(currentValue, '-'))?'-' + stripAllNonNumberCharacters(toStrip, settings, true):stripAllNonNumberCharacters(toStrip, settings, true);
+
                     }
 
                     setValue = false;
@@ -4028,11 +3966,9 @@
                 }
 
                 if (settings.runOnce || settings.formatOnPageLoad === false) {
-<<<<<<< HEAD
-                    value = stripAllNonNumberCharacters(value, settings);
-=======
-                    value = autoStrip(value, settings, true);
->>>>>>> e2234ccc
+
+                    value = stripAllNonNumberCharacters(value, settings, true);
+
                 }
 
                 value = fixNumber(value, settings);
