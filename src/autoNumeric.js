--- conflicted
+++ resolved
@@ -2,7 +2,7 @@
 * autoNumeric.js
 * @author: Bob Knothe
 * @contributors: Sokolov Yura and other Github users
-* @version: 2.0 - 2016-11-25 GMT 23:00
+* @version: 2.0 - 2016-11-27 UTC 11:00
 *
 * Created by Robert J. Knothe on 2009-08-09. Please report any bugs to https://github.com/BobKnothe/autoNumeric
 *
@@ -436,6 +436,7 @@
         } else {
             settings.mDec = Number(settings.mDec);
         }
+
         settings.mDec = (settings.scaleDivisor && settings.scaleDecimal) ? settings.scaleDecimal : settings.mDec;
 
         // set alternative decimal separator key
@@ -726,11 +727,11 @@
         let regex;
         switch (rDec) {
             case 0:
-                // prevents padding - removes trailing zeros to the first significant digit
+                // Prevents padding - removes trailing zeros to the first significant digit
                 regex = /(\.(?:\d*[1-9])?)0*$/;
                 break;
             case 1:
-                // allows padding when mDec equals one - leaves one zero trailing the decimal character
+                // Allows padding when mDec equals one - leaves one zero trailing the decimal character
                 regex = /(\.\d(?:\d*[1-9])?)0*$/;
                 break;
             default :
@@ -782,25 +783,15 @@
         let i = 0;
         let nSign = '';
         let rDec;
-<<<<<<< HEAD
+
         // sets the truncate zero method
-        if (settings.aPad) {
-            rDec = settings.mDec;
-=======
-
-        //FIXME `settings.aPad` should never be 'null' since the default is 'true'
-        if (typeof(settings.aPad) === 'boolean' || settings.aPad === null) {
-            rDec = settings.aPad?settings.mDec:0;
->>>>>>> 89f05c1c
-        } else {
-            rDec = 0
-        }
-<<<<<<< HEAD
-        // Checks if the iv (input Value)is a negative value
-=======
+	    if (settings.aPad) {
+		    rDec = settings.mDec;
+	    } else {
+		    rDec = 0;
+	    }
 
         // Checks if the iv (input Value) is a negative value
->>>>>>> 89f05c1c
         if (iv.charAt(0) === '-') {
             nSign = '-';
 
@@ -1120,16 +1111,11 @@
         settings.oBracket = settings.nBracket;
         settings.oSep     = settings.aSep;
         settings.oSign    = settings.aSign;
-<<<<<<< HEAD
         settings.oSuffix  = settings.aSuffix
-
-        return settings;
-=======
->>>>>>> 89f05c1c
-    }
-
-    /**
-     * original settings saved for use when eDec options are being used
+    }
+
+    /**
+     * original settings saved for use when eDec & nSep options are being used
      * taken from Quirksmode
      */
     function readCookie(name) {
@@ -2008,10 +1994,6 @@
                         if (value === 'true' || value === 'false') {
                             settings[key] = Boolean(value === 'true');
                         }
-<<<<<<< HEAD
-                    });
-
-=======
 
                         // Convert numbers in options to strings
                         //TODO if a value is of type 'Number', shouldn't we keep it as a number for further manipulation, instead of using a string?
@@ -2030,47 +2012,18 @@
                         settings.scaleSuffix = (settings.aScale[2]) ? settings.aScale[2] : '';
                     }
 
->>>>>>> 89f05c1c
                     // Save our new settings
                     $this.data('autoNumeric', settings);
                 } else {
                     return this;
                 }
 
-<<<<<<< HEAD
                 // original settings saved for use when eDec, scaleDivisor & nSep options are being used
-                settings = originalSettings(settings);
-                let holder = getHolder($this, settings);
-
-                settings.mDec = (settings.scaleDivisor && settings.scaleDecimal) ? settings.scaleDecimal : settings.mDec;
-
-                // checks for non-supported input types
-                if (!$input && $this.prop('tagName').toLowerCase() === 'input') {
-                    throwError(`The input type "${$this.prop('type')}" is not supported by autoNumeric`, settings.debug);
-                }
-
-                // checks for non-supported tags
-                if (!isInArray($this.prop('tagName').toLowerCase(), settings.tagList) && $this.prop('tagName').toLowerCase() !== 'input') {
-                    throwError(`The <${$this.prop('tagName').toLowerCase()}> tag is not supported by autoNumeric`, settings.debug);
-                }
-
-                //TODO Replace the two next tests with a `validateOptions()` function
-                // checks if the decimal and thousand are characters are the same
-                if (settings.aDec === settings.aSep) {
-                    throwError(`autoNumeric will not function properly when the decimal character aDec [${settings.aDec}] and the thousand separator aSep [${settings.aSep}] are the same character`, settings.debug);
-                }
-
-                // checks the extended decimal places "eDec" is greater than the normal decimal places "mDec"
-                if (settings.eDec < settings.mDec && settings.eDec !== null) {
-                    throwError(`autoNumeric will not function properly when the extended decimal places eDec [${settings.eDec}] is greater than the mDec [${settings.mDec}] value`, settings.debug);
-                }
-
-=======
-                // original settings saved for use when eDec & nSep options are being used
                 keepOriginalSettings(settings);
                 let holder = getHolder($this, settings);
 
->>>>>>> 89f05c1c
+	        settings.mDec = (settings.scaleDivisor && settings.scaleDecimal) ? settings.scaleDecimal : settings.mDec;
+
                 // routine to format default value on page load
                 if (settings.runOnce === false && settings.aForm) {
                     let setValue = true;
@@ -2191,6 +2144,7 @@
                         } else if ((result = autoStrip($this.val(), $settings)) !== $settings.rawValue) {
                             $this.autoNumeric('set', result);
                         }
+
                         holder.inVal = $this.val();
                         holder.lastVal = holder.inVal;
                         const onEmpty = checkEmpty(holder.inVal, $settings, true);
@@ -2647,7 +2601,7 @@
             }
 
             // returned Numeric String
-            // TODO Shouldn't we return `Number(value)` since the goal of `get` is to get the raw javascript value?
+            //TODO Shouldn't we return `Number(value)` since the goal of `get` is to get the raw javascript value?
             return value;
         },
 
@@ -2718,13 +2672,13 @@
     };
 
     /*
-     * Defaults are public - these can be overridden by the following:
-     * HTML5 data attributes
-     * Options passed by the 'init' or 'update' methods
-     * Use jQuery's `$.extend` method for global changes - also a great way to pass ASP.NET current culture settings
+     * Defaults options are public - these can be overridden by the following:
+     * - HTML5 data attributes
+     * - Options passed by the 'init' or 'update' methods
+     * - Use jQuery's `$.extend` method for global changes - also a great way to pass ASP.NET current culture settings
      */
     $.fn.autoNumeric.defaults = {
-        /* allowed thousand separator characters
+        /* Allowed thousand separator characters
          * comma = ","
          * period "full stop" = "."
          * apostrophe is escaped = "\""
@@ -2740,7 +2694,7 @@
          */
         nSep: false,
 
-        /* digital grouping for the thousand separator used in Format
+        /* Digital grouping for the thousand separator used in Format
          * dGroup: "2", results in 99,99,99,999 India's lakhs
          * dGroup: "2s", results in 99,999,99,99,999 India's lakhs scaled
          * dGroup: "3", results in 999,999,999 default
@@ -2748,13 +2702,13 @@
          */
         dGroup: '3',
 
-        /* allowed decimal separator characters
+        /* Allowed decimal separator characters
          * period "full stop" = "."
          * comma = ","
          */
         aDec: '.',
 
-        /* allow to declare alternative decimal separator which is automatically replaced by aDec
+        /* Allow to declare alternative decimal separator which is automatically replaced by aDec
          * developed for countries the use a comma "," as the decimal character
          * and have keyboards\numeric pads that have a period 'full stop' as the decimal characters (Spain is an example)
          */
@@ -2773,7 +2727,7 @@
          */
         pSign: 'p',
 
-        /* placement of negative sign relative to the aSign option l=left, r=right, p=prefix & s=suffix
+        /* Placement of negative sign relative to the aSign option l=left, r=right, p=prefix & s=suffix
          * -1,234.56  => default no options required
          * -$1,234.56 => {aSign: "$"}
          * $-1,234.56 => {aSign: "$", pNeg: "r"}
@@ -2798,13 +2752,13 @@
          */
         oLimits: null,
 
-        /* maximum possible value
+        /* Maximum possible value
          * value must be enclosed in quotes and use the period for the decimal point
          * value must be larger than vMin
          */
         vMax: '9999999999999.99',
 
-        /* minimum possible value
+        /* Minimum possible value
          * value must be enclosed in quotes and use the period for the decimal point
          * value must be smaller than vMax
          */
@@ -2867,14 +2821,11 @@
          */
         mRound: 'S',
 
-        /* controls decimal padding
+        /* Controls decimal padding
          * aPad: true - always Pad decimals with zeros
          * aPad: false - does not pad with zeros.
-<<<<<<< HEAD
-=======
          * Note: setting aPad to 'false' will override the 'mDec' setting.
          *
->>>>>>> 89f05c1c
          * thanks to Jonas Johansson for the suggestion
          */
         aPad: true,
@@ -2896,26 +2847,26 @@
         //TODO Add an option to display the currency sign only on hover (if the input is empty)
         wEmpty: 'focus',
 
-        /* controls leading zero behavior
+        /* Controls leading zero behavior
          * lZero: "allow", - allows leading zeros to be entered. Zeros will be truncated when entering additional digits. On focusout zeros will be deleted.
          * lZero: "deny", - allows only one leading zero on values less than one
          * lZero: "keep", - allows leading zeros to be entered. on focusout zeros will be retained.
          */
         lZero: 'allow',
 
-        /* determine if the default value will be formatted on initialization.
+        /* Determine if the default value will be formatted on initialization.
          * true = automatically formats the default value on initialization
          * false = will not format the default value
          */
         aForm: true,
 
-        /* determine if the select all keyboard command will select
+        /* Determine if the select all keyboard command will select
          * the complete input text or only the input numeric value
          * if the currency symbol is between the numeric value and the negative sign only the numeric value will selected
          */
         sNumber: false,
 
-        /* helper option for ASP.NET postback
+        /* Helper option for ASP.NET postback
          * should be the value of the unformatted default value
          * examples:
          * no default value="" {anDefault: ""}
@@ -2923,13 +2874,13 @@
          */
         anDefault: null,
 
-        /* removes formatting on submit event
+        /* Removes formatting on submit event
          * this output format: positive nnnn.nn, negative -nnnn.nn
          * review the 'unSet' method for other formats
          */
         unSetOnSubmit: false,
 
-        /* allows the output to be in the locale format via the "get", "getString" & "getArray" methods
+        /* Allows the output to be in the locale format via the "get", "getString" & "getArray" methods
          * null => nnnn.nn or -nnnn.nn default
          * ","  => nnnn,nn or -nnnn,nn can also be "-,"
          * ".-" => nnnn.nn or nnnn.nn-
@@ -2937,7 +2888,7 @@
          */
         localeOutput: null,
 
-        /* error handling function
+        /* Error handling function
          * true => all errors are thrown - helpful in site development
          * false => throws errors when calling methods prior to the supported element has been initialized be autoNumeric
          */
@@ -3272,7 +3223,7 @@
 /**
  * This exports the interface for the autoNumeric object
  */
-/* export default {
+export default {
     format  : autoFormat,
     unFormat: autoUnFormat,
     getDefaultConfig,
@@ -3292,9 +3243,4 @@
     //update       : an.update(options, input)
     //wipe         : an.wipe(input)
     //destroy      : an.destroy(input)
-<<<<<<< HEAD
-    //validate     : an.validate(options)
-}; */
-=======
-};
->>>>>>> 89f05c1c
+};