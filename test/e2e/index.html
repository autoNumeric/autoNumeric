--- conflicted
+++ resolved
@@ -347,7 +347,6 @@
 			</div>
 		</div>
 	</div>
-<<<<<<< HEAD
 
 	<div class="testSuite">
 		<div class="test">
@@ -380,7 +379,10 @@
 					<input id="issue_393_limitOneSideUp" type="text" placeholder="#393" value="">
 					<input id="issue_393_limitOneSideDown" type="text" placeholder="#393" value="">
 				</div>
-=======
+			</div>
+		</div>
+	</div>
+
 	<div class="testSuite">
 		<div class="test">
 			<p class="description">Issue #403</p>
@@ -388,16 +390,7 @@
 				<input id="issue_403a" type="text" placeholder="#403" value="0.25">
 				<input id="issue_403b" type="text" placeholder="#403" value="0.012">
 				<input id="issue_403c" type="text" placeholder="#403" value="">
->>>>>>> aa76e1b8
-			</div>
-		</div>
-	</div>
-
-<<<<<<< HEAD
-	<div class="testSuite">
-		<div class="test">
-			<p class="description">Issue #403</p>
-			<input id="issue_403" type="text" placeholder="#403" value="0">
+			</div>
 		</div>
 	</div>
 
@@ -430,8 +423,6 @@
 			<input id="issue_395" type="text" placeholder="#395" value="">
 		</div>
 	</div>
-=======
->>>>>>> aa76e1b8
 </div>
 <script>
     //-------------- Classic input
@@ -759,7 +750,6 @@
     new AutoNumeric('#issue_317', { leadingZero: 'deny', decimalCharacterAlternative: ',' });
 
     //-------------- Issue #303
-<<<<<<< HEAD
     new AutoNumeric('#issue_303p', { currencySymbolPlacement: 'p', currencySymbol: '$'      , /*emptyInputBehavior: 'always'*/ });
     new AutoNumeric('#issue_303s', { currencySymbolPlacement: 's', currencySymbol: '\u00a0€', /*emptyInputBehavior: 'always'*/ });
 
@@ -782,6 +772,8 @@
 
     //-------------- Issue #403
     new AutoNumeric('#issue_403', { scaleDecimalPlaces: 2, scaleDivisor: 0.01, scaleSymbol: '%' });
+    new AutoNumeric('#issue_403b', { scaleDecimalPlaces: 3, scaleDivisor: 0.01, scaleSymbol: '%', maximumValue: '999.99999' });
+    new AutoNumeric('#issue_403c', { scaleDecimalPlaces: 5, scaleDivisor: 1000000, scaleSymbol: 'MM' });
 
     //-------------- noEventListeners option
     new AutoNumeric('#noEventListeners_option', { noEventListeners: true }).french();
@@ -796,28 +788,6 @@
 
     //-------------- Issue #395
     new AutoNumeric('#issue_395', 12234678.321).french();
-=======
-
-    const issue303AInput = $(document.querySelector('#issue_303p'));
-    issue303AInput.autoNumeric('init', { currencySymbolPlacement: 'p', currencySymbol: '$'      , /*emptyInputBehavior: 'always'*/ });
-    const issue303BInput = $(document.querySelector('#issue_303s'));
-    issue303BInput.autoNumeric('init', { currencySymbolPlacement: 's', currencySymbol: '\u00a0€', /*emptyInputBehavior: 'always'*/ });
-
-    //-------------- Issue #403
-    const issue403AInput = $(document.querySelector('#issue_403a'));
-    issue403AInput.autoNumeric('init', { scaleDecimalPlaces: 2, scaleDivisor: 0.01, scaleSymbol: '%' });
-    //new AutoNumeric('#issue_403a', { scaleDecimalPlaces: 2, scaleDivisor: 0.01, scaleSymbol: '%' });
-
-    const issue403BInput = $(document.querySelector('#issue_403b'));
-    issue403BInput.autoNumeric('init', { scaleDecimalPlaces: 3, scaleDivisor: 0.01, scaleSymbol: '%', maximumValue: '999.99999' });
-    //new AutoNumeric('#issue_403b', { scaleDecimalPlaces: 3, scaleDivisor: 0.01, scaleSymbol: '%', maximumValue: '999.99999' });
-
-    const issue403CInput = $(document.querySelector('#issue_403c'));
-    issue403CInput.autoNumeric('init', { scaleDecimalPlaces: 5, scaleDivisor: 1000000, scaleSymbol: 'MM' });
-    //new AutoNumeric('#issue_403c', { scaleDecimalPlaces: 5, scaleDivisor: 1000000, scaleSymbol: 'MM' });
-
-
->>>>>>> aa76e1b8
 </script>
 </body>
 </html>