--- conflicted
+++ resolved
@@ -908,8 +908,6 @@
 			<input id="issue_477" type="text" value="42">
 		</div>
 	</div>
-<<<<<<< HEAD
-=======
 
 	<div class="testSuite">
 		<div class="test">
@@ -917,7 +915,6 @@
 			<input id="issue_535" type="text" placeholder="#535">
 		</div>
 	</div>
->>>>>>> 239062f4
 </div>
 <script>
     //-------------- Classic input
@@ -1954,8 +1951,6 @@
 
     //-------------- Issue #477
     new AutoNumeric('#issue_477', { minimumValue: 1 });
-<<<<<<< HEAD
-=======
 
     //-------------- Issue #535
     new AutoNumeric('#issue_535', {
@@ -1965,7 +1960,6 @@
         decimalCharacter           : ',',
         decimalCharacterAlternative: '.'
     });
->>>>>>> 239062f4
 </script>
 </body>
 </html>