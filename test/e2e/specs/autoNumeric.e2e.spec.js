/**
 * End-to-end tests for autoNumeric.js
 * @author Alexandre Bonneau <alexandre.bonneau@linuxfr.eu>
 * @copyright © 2018 Alexandre Bonneau
 *
 * The MIT License (http://www.opensource.org/licenses/mit-license.php)
 *
 * Permission is hereby granted, free of charge, to any person
 * obtaining a copy of this software and associated documentation
 * files (the "Software"), to deal in the Software without
 * restriction, including without limitation the rights to use,
 * copy, modify, merge, publish, distribute, sub license, and/or sell
 * copies of the Software, and to permit persons to whom the
 * Software is furnished to do so, subject to the following
 * conditions:
 *
 * The above copyright notice and this permission notice shall be
 * included in all copies or substantial portions of the Software.
 *
 * THE SOFTWARE IS PROVIDED "AS IS", WITHOUT WARRANTY OF ANY KIND,
 * EXPRESS OR IMPLIED, INCLUDING BUT NOT LIMITED TO THE WARRANTIES
 * OF MERCHANTABILITY, FITNESS FOR A PARTICULAR PURPOSE AND
 * NONINFRINGEMENT. IN NO EVENT SHALL THE AUTHORS OR COPYRIGHT
 * HOLDERS BE LIABLE FOR ANY CLAIM, DAMAGES OR OTHER LIABILITY,
 * WHETHER IN AN ACTION OF CONTRACT, TORT OR OTHERWISE, ARISING
 * FROM, OUT OF OR IN CONNECTION WITH THE SOFTWARE OR THE USE OR
 * OTHER DEALINGS IN THE SOFTWARE.
 */

// eslint-disable-next-line
/* global describe, it, xdescribe, xit, fdescribe, fit, expect, beforeEach, afterEach, spyOn, require, process, browser, $ */

// Note : A list of named keys can be found here : https://github.com/webdriverio/webdriverio/blob/master/lib/helpers/constants.js#L67

// High default timeout need when debugging the tests
/* eslint no-undef: 0 */
jasmine.DEFAULT_TIMEOUT_INTERVAL = 10000;
// jasmine.DEFAULT_TIMEOUT_INTERVAL = 999999999; // Useful when using `./node_modules/.bin/wdio repl firefox` to test the Webdriver.io commands (in combination with `browser.debug()`)

//-----------------------------------------------------------------------------
// ---- Configuration

// Url to the end-to-end test page
const testUrl = '/e2e';

// Object that holds the references to the input we test
const selectors = {
    inputClassic                      : '#classic',
    elementP1                         : '#tag_p1',
    elementP2                         : '#tag_p2',
    elementCode                       : '#tag_code',
    elementDiv                        : '#tag_div',
    elementH5                         : '#tag_h5',
    elementLabel                      : '#tag_label',
    elementSpan                       : '#tag_span',
    readOnlyElement                   : '#readOnly_option',
    noEventListenersElement           : '#noEventListeners_option',
    issue283Input0                    : '#issue283Input0',
    issue283Input1                    : '#issue283Input1',
    issue283Input2                    : '#issue283Input2',
    issue283Input3                    : '#issue283Input3',
    issue283Input4                    : '#issue283Input4',
    issue183error                     : '#issue_183_error',
    issue183ignore                    : '#issue_183_ignore',
    issue183clamp                     : '#issue_183_clamp',
    issue183truncate                  : '#issue_183_truncate',
    issue183replace                   : '#issue_183_replace',
    issue326input                     : '#issue_326',
    issue322input                     : '#issue_322',
    issue317input                     : '#issue_317',
    issue306input                     : '#issue_306',
    issue306inputDecimals             : '#issue_306decimals',
    issue306inputDecimals2            : '#issue_306decimals2',
    issue303inputNonAn                : '#issue_303non_an',
    issue303inputP                    : '#issue_303p',
    issue303inputS                    : '#issue_303s',
    issue387inputCancellable          : '#issue_387_cancellable',
    issue387inputCancellableNumOnly   : '#issue_387_cancellable_numOnly',
    issue387inputNotCancellable       : '#issue_387_not_cancellable',
    issue387inputNotCancellableNumOnly: '#issue_387_not_cancellable_numOnly',
    issue393inputNoWheel              : '#issue_393_nowheel',
    issue393inputFixed                : '#issue_393_fixed',
    issue393inputProgressive          : '#issue_393_progressive',
    issue393inputUpperLimit           : '#issue_393_upperLimit',
    issue393inputLowerLimit           : '#issue_393_lowerLimit',
    issue393inputLimitOneSideUp       : '#issue_393_limitOneSideUp',
    issue393inputLimitOneSideDown     : '#issue_393_limitOneSideDown',
    contentEditable1                  : '#contentEditable1',
    contentEditable2                  : '#contentEditable2',
    contentEditableNotActivated       : '#contentEditableNotActivated',
    issue403a                         : '#issue_403a',
    issue403b                         : '#issue_403b',
    issue403c                         : '#issue_403c',
    negativeBrackets1                 : '#negativeBrackets1',
    negativeBrackets2                 : '#negativeBrackets2',
    negativeBrackets3                 : '#negativeBrackets3',
    negativeBrackets4                 : '#negativeBrackets4',
    negativeBrackets5                 : '#negativeBrackets5',
    negativeBracketsInput1            : '#negativeBrackets_1',
    negativeBracketsInput2            : '#negativeBrackets_2',
    negativeBracketsInput3            : '#negativeBrackets_3',
    negativeBracketsInput4            : '#negativeBrackets_4',
    negativeBracketsInput5            : '#negativeBrackets_5',
    negativeBracketsInput6            : '#negativeBrackets_6',
    negativeBracketsInput7            : '#negativeBrackets_7',
    negativeBracketsInput8            : '#negativeBrackets_8',
    remove1                           : '#remove1',
    undoRedo1                         : '#undoRedo1',
    undoRedo2                         : '#undoRedo2',
    undoRedo3                         : '#undoRedo3',
    undoRedo4                         : '#undoRedo4',
    issue423a                         : '#issue_423a',
    issue423b                         : '#issue_423b',
    issue409a                         : '#issue_409a',
    issue409n                         : '#issue_409n',
    issue409f                         : '#issue_409f',
    issue416Input1                    : '#issue_416_1',
    issue416Input2                    : '#issue_416_2',
    issue416Input3                    : '#issue_416_3',
    issue416Input4                    : '#issue_416_4',
    issue416Input5                    : '#issue_416_5',
    issue416Input6                    : '#issue_416_6',
    issue416Input7                    : '#issue_416_7',
    issue416Input8                    : '#issue_416_8',
    issue416Input9                    : '#issue_416_9',
    issue416Input10                   : '#issue_416_10',
    issue416Input11                   : '#issue_416_11',
    issue416Input12                   : '#issue_416_12',
    optionUpdate1                     : '#optionUpdate1',
    optionUpdate2                     : '#optionUpdate2',
    optionUpdate3                     : '#optionUpdate3',
    selection1                        : '#selection1',
    showOnlyNumbersOnFocusInput1      : '#showOnlyNumbersOnFocus1',
    showOnlyNumbersOnFocusInput2      : '#showOnlyNumbersOnFocus2',
    selectOnFocusA                    : '#selectOnFocusA',
    selectOnFocusB                    : '#selectOnFocusB',
    selectOnFocusC                    : '#selectOnFocusC',
    selectOnFocusD                    : '#selectOnFocusD',
    selectOnFocus1                    : '#selectOnFocus1',
    selectOnFocus2                    : '#selectOnFocus2',
    selectOnFocus3                    : '#selectOnFocus3',
    selectOnFocus4                    : '#selectOnFocus4',
    selectOnFocus5                    : '#selectOnFocus5',
    selectOnFocus6                    : '#selectOnFocus6',
    selectOnFocus7                    : '#selectOnFocus7',
    selectOnFocus8                    : '#selectOnFocus8',
    selectOnFocus9                    : '#selectOnFocus9',
    selectOnFocus10                   : '#selectOnFocus10',
    selectOnFocus11                   : '#selectOnFocus11',
    selectOnFocus12                   : '#selectOnFocus12',
    selectOnFocus13                   : '#selectOnFocus13',
    selectOnFocus14                   : '#selectOnFocus14',
    selectOnFocus15                   : '#selectOnFocus15',
    selectOnFocus16                   : '#selectOnFocus16',
    selectOnFocus17                   : '#selectOnFocus17',
    selectOnFocus18                   : '#selectOnFocus18',
    selectOnFocus19                   : '#selectOnFocus19',
    selectOnFocus20                   : '#selectOnFocus20',
    selectOnFocus21                   : '#selectOnFocus21',
    selectOnFocus22                   : '#selectOnFocus22',
    selectOnFocus23                   : '#selectOnFocus23',
    selectOnFocus24                   : '#selectOnFocus24',
    selectOnFocus25                   : '#selectOnFocus25',
    selectOnFocus26                   : '#selectOnFocus26',
    selectOnFocus27                   : '#selectOnFocus27',
    selectOnFocus28                   : '#selectOnFocus28',
    selectOnFocus29                   : '#selectOnFocus29',
    selectOnFocus30                   : '#selectOnFocus30',
    selectOnFocus31                   : '#selectOnFocus31',
    selectOnFocus32                   : '#selectOnFocus32',
    selectOnFocus33                   : '#selectOnFocus33',
    selectOnFocus34                   : '#selectOnFocus34',
    selectOnFocus35                   : '#selectOnFocus35',
    selectOnFocus36                   : '#selectOnFocus36',
    selectOnFocus37                   : '#selectOnFocus37',
    selectOnFocus38                   : '#selectOnFocus38',
    selectOnFocus39                   : '#selectOnFocus39',
    selectOnFocus40                   : '#selectOnFocus40',
    issue442One                       : '#issue_442_1',
    issue442Two                       : '#issue_442_2',
    issue442Three                     : '#issue_442_3',
    issue442Four                      : '#issue_442_4',
    issue442Submit                    : '#issue_442_submit',
    issue447                          : '#issue_447',
    result447                         : '#result_447',
    issue452                          : '#issue_452',
    issue452Unfocus                   : '#issue_452_unfocus',
    issue452Formatted                 : '#issue_452_formatted',
    result452                         : '#result_452',
    issue478Neg1                      : '#issue_478_neg1',
    issue478Neg2                      : '#issue_478_neg2',
    issue478Neg3                      : '#issue_478_neg3',
    issue478Pos1                      : '#issue_478_pos1',
    issue478Pos2                      : '#issue_478_pos2',
    issue478NegPos                    : '#issue_478_negPos',
    issue478RightPlacementNeg1        : '#issue_478_RightPlacement_neg1',
    issue478RightPlacementNeg2        : '#issue_478_RightPlacement_neg2',
    issue478RightPlacementNeg3        : '#issue_478_RightPlacement_neg3',
    issue478RightPlacementPos1        : '#issue_478_RightPlacement_pos1',
    issue478RightPlacementPos2        : '#issue_478_RightPlacement_pos2',
    issue478RightPlacementNegPos      : '#issue_478_RightPlacement_negPos',
    issue478Neg4                      : '#issue_478_neg4',
    issue527input                     : '#issue_527',
    issue527Blur                      : '#issue_527_blur',
    issue432dot                       : '#issue_432_dot',
    issue432none                      : '#issue_432_none',
<<<<<<< HEAD
=======
    issue535                          : '#issue_535',
>>>>>>> 239062f4
};

//-----------------------------------------------------------------------------
// ---- Helper functions

/*
function helperGetCaretPosition(wdioElement) { //FIXME Find a way to allow using helper functions inside webdriver.io `execute()` blocks
    console.log('wdioElement:', wdioElement); //DEBUG
    // console.log('this:', this); //DEBUG
    const selector = wdioElement.selector;
    console.log('selector:', selector); //DEBUG

    const element = document.querySelector(selector);
    console.log('element.selectionStart:', element.selectionStart); //DEBUG
    return element.selectionStart;
}
*/


//-----------------------------------------------------------------------------
// ---- Tests

/*
describe('webdriver.io page', () => {
    it('should have the right title - the fancy generator way', () => {
        browser.url('http://webdriver.io');
        const title = browser.getTitle();
        expect(title).toEqual('WebdriverIO - Selenium 2.0 javascript bindings for nodejs');
    });
});
*/

describe('webdriver.io runner', () => {
    it(`should be able to send basic keys to basic inputs (which we'll use later for copy-pasting text strings)`, () => {
        browser.url(testUrl);

        // Test the initial values
        const title = browser.getTitle();
        expect(title).toEqual('End-to-end testing for autoNumeric');
        expect(browser.getValue(selectors.inputClassic)).toEqual('987654321');

        // Focus in that input
        const inputClassic = $(selectors.inputClassic);
        inputClassic.click();

        // Enter some keys
        browser.keys('End'); // 'chromedriver' does not automatically modify the caret position, so we need to set it up ourselves
        browser.keys('teststring');
        expect(browser.getValue(selectors.inputClassic)).toEqual('987654321teststring');
        // browser.keys('Home'); // This works!
        browser.keys(['ArrowLeft', 'ArrowLeft', 'ArrowLeft', 'ArrowLeft']);
        browser.keys('YES!');
        expect(browser.getValue(selectors.inputClassic)).toEqual('987654321teststYES!ring');
        browser.keys(['ArrowLeft', 'ArrowLeft', 'ArrowLeft', 'ArrowLeft', 'ArrowLeft', 'ArrowLeft', 'ArrowLeft', 'ArrowLeft']);
        browser.keys('0');
        browser.keys('1');
        expect(browser.getValue(selectors.inputClassic)).toEqual('987654321te01ststYES!ring');

        /*
        expect(helperGetCaretPosition(inputClassic)).toEqual(42); //FIXME This cannot be called correctly
        const result = browser.getCaretPosition(inputClassic); //FIXME This cannot be called correctly
        expect(result).toEqual(19);
        */

        // Hold some modifier keys
        browser.keys('End');
        browser.keys(['ArrowLeft']);
        browser.keys('Shift'); // This activates the shift key from now on
        browser.keys([
            'ArrowLeft',
            'ArrowLeft',
            'ArrowLeft',
            'ArrowLeft',
            'ArrowLeft',
            'ArrowLeft',
            'ArrowLeft',
            'ArrowLeft',
            'ArrowLeft',
            'ArrowLeft',
            'ArrowLeft',
            'ArrowLeft',
            'ArrowLeft',
            'ArrowLeft',
            'ArrowLeft',
            'ArrowLeft',
            'ArrowLeft',
            'ArrowLeft',
        ]);
        browser.keys('NULL'); // This deactivates any modifiers key (I could have used `browser.keys('Shift');` again to toggle it off)
        browser.keys('foobar');
        expect(browser.getValue(selectors.inputClassic)).toEqual('987654foobarg');
    });
});

describe('Initialized non-input elements', () => {
    it('should show the same formatting as their <input> counterparts', () => {
        browser.url(testUrl);

        /* eslint space-in-parens: 0 */
        expect(browser.getText(selectors.elementP1   )).toEqual('2.140%');
        expect(browser.getText(selectors.elementP2   )).toEqual('666,42 €');
        expect(browser.getText(selectors.elementCode )).toEqual('¥12,345.67');
        expect(browser.getText(selectors.elementDiv  )).toEqual('$12,345.67');
        expect(browser.getText(selectors.elementH5   )).toEqual('666.42 CHF');
        expect(browser.getText(selectors.elementLabel)).toEqual('12,345.67');
        expect(browser.getText(selectors.elementSpan )).toEqual('');
    });
});

describe('Initialized elements with the noEventListeners option', () => {
    it('should not be react with the autoNumeric listeners', () => {
        browser.url(testUrl);

        // Focus in that input
        const input = $(selectors.noEventListenersElement);
        input.click();

        expect(browser.getValue(selectors.noEventListenersElement)).toEqual('69,67 €');
        browser.keys(['End', '123', 'Home', '789']);
        expect(browser.getValue(selectors.noEventListenersElement)).toEqual('78969,67 €123');
    });
});

describe('Initialized elements with the readOnly option', () => {
    it('should not be modifiable', () => {
        browser.url(testUrl);

        expect(browser.getValue(selectors.readOnlyElement)).toEqual('42.42');
        browser.keys(['Home', '12345']);
        expect(browser.getValue(selectors.readOnlyElement)).toEqual('42.42');
    });
});

describe('Issue #327 (using inputs from issue #183)', () => {
    it('should test for default values', () => {
        browser.url(testUrl);

        /* eslint space-in-parens: 0 */
        expect(browser.getValue(selectors.issue183error   )).toEqual('12.345.678,00 €');
        expect(browser.getValue(selectors.issue183ignore  )).toEqual('12.345.678,00 €');
        expect(browser.getValue(selectors.issue183clamp   )).toEqual('$ 12.345.678,00');
        expect(browser.getValue(selectors.issue183truncate)).toEqual('12.345.678,00 €');
        expect(browser.getValue(selectors.issue183replace )).toEqual('12.345.678,00 €');
    });

    it(`should show the correct number of decimal places on focus, with 'decimalPlacesShownOnFocus' set to a specific value`, () => {
        browser.url(testUrl);

        // Focus in that input
        const input = $(selectors.issue183error);
        input.click();
        expect(browser.getValue(selectors.issue183error)).toEqual('12.345.678,00000 €');
    });

    it(`should get the entire input selected when using the 'tab' key`, () => {
        browser.url(testUrl);

        // Focus in that first input
        const input = $(selectors.issue183error);
        input.click();

        // Then 'tab' on each other inputs
        browser.keys('Tab');
        // Check the text selection
        let inputCaretPosition = browser.execute(domId => {
            const input = document.querySelector(domId);
            return { start: input.selectionStart, end: input.selectionEnd };
        }, selectors.issue183ignore).value;
        expect(inputCaretPosition.start).toEqual(0);
        expect(inputCaretPosition.end).toEqual(13); //XXX This does not work under Firefox 45.7, but does under firefox 56. Since we only support the browsers last version - 2, let's ignore it.

        browser.keys('Tab');
        // Check the text selection
        inputCaretPosition = browser.execute(domId => {
            const input = document.querySelector(domId);
            return { start: input.selectionStart, end: input.selectionEnd };
        }, selectors.issue183clamp).value;
        expect(inputCaretPosition.start).toEqual(2);
        expect(inputCaretPosition.end).toEqual(15);

        browser.keys('Tab');
        // Check the text selection
        inputCaretPosition = browser.execute(domId => {
            const input = document.querySelector(domId);
            return { start: input.selectionStart, end: input.selectionEnd };
        }, selectors.issue183truncate).value;
        expect(inputCaretPosition.start).toEqual(0);
        expect(inputCaretPosition.end).toEqual(13);

        browser.keys('Tab');
        // Check the text selection
        inputCaretPosition = browser.execute(domId => {
            const input = document.querySelector(domId);
            return { start: input.selectionStart, end: input.selectionEnd };
        }, selectors.issue183replace).value;
        expect(inputCaretPosition.start).toEqual(0);
        expect(inputCaretPosition.end).toEqual(13);
    });
});

describe('Issue #306', () => {
    it('should test for default values', () => {
        browser.url(testUrl);

        expect(browser.getValue(selectors.issue306input)).toEqual('');

        /*
        // The following code snippet shows if the browser detects that this is using the selenium geckodriver
        browser.execute(() => {
            const input306 = document.querySelector('#issue_306');
            if (window.navigator.webdriver) {
                input306.value = 'This is using the gecko webdriver.';
            } else {
                input306.value = 'This in NOT using the gecko webdriver.';
            }
        });
        browser.pause(5000);
        */
    });

    it(`should allow entering '0.0'`, () => {
        // Focus in that input
        const input = $(selectors.issue306input);
        input.click();

        // Modify the input value
        browser.keys('0');
        expect(browser.getValue(selectors.issue306input)).toEqual('0');

        // Check the caret position
        let inputCaretPosition = browser.execute(domId => {
            const input = document.querySelector(domId);
            return input.selectionStart;
        }, selectors.issue306input).value;
        expect(inputCaretPosition).toEqual(1);


        // Modify the input value
        browser.keys('Backspace');
        expect(browser.getValue(selectors.issue306input)).toEqual('');
        browser.keys('.');
        expect(browser.getValue(selectors.issue306input)).toEqual('0.');

        // Check the caret position
        inputCaretPosition = browser.execute(domId => {
            const input = document.querySelector(domId);
            return input.selectionStart;
        }, selectors.issue306input).value;
        expect(inputCaretPosition).toEqual(2);


        browser.keys('0');
        expect(browser.getValue(selectors.issue306input)).toEqual('0.0');

        // Check the caret position
        inputCaretPosition = browser.execute(domId => {
            const input = document.querySelector(domId);
            return input.selectionStart;
        }, selectors.issue306input).value;
        expect(inputCaretPosition).toEqual(3);
    });

    it(`should move the caret correctly while in the decimal places`, () => {
        // Manage the second case
        // Focus in that input
        const input = $(selectors.issue306inputDecimals);
        input.click();

        // Modify the input value
        expect(browser.getValue(selectors.issue306inputDecimals)).toEqual('');
        browser.keys('0,00000');
        expect(browser.getValue(selectors.issue306inputDecimals)).toEqual('0,00000');
        browser.keys(['Home', 'ArrowRight', '12345']);
        expect(browser.getValue(selectors.issue306inputDecimals)).toEqual('0,12345');
        browser.keys(['Home', 'ArrowRight', '00000']);
        expect(browser.getValue(selectors.issue306inputDecimals)).toEqual('0,00000');
        let inputCaretPosition = browser.execute(domId => {
            const input = document.querySelector(domId);
            return input.selectionStart;
        }, selectors.issue306inputDecimals).value;
        expect(inputCaretPosition).toEqual(7);

        // Tests that it does not allow adding a leading 0
        browser.keys(['Home', '0']);
        inputCaretPosition = browser.execute(domId => {
            const input = document.querySelector(domId);
            return input.selectionStart;
        }, selectors.issue306inputDecimals).value;
        expect(inputCaretPosition).toEqual(0);

        // Tests that entering a 0 while in the decimal places moves the caret to the right
        browser.keys(['ArrowRight', '0']);
        inputCaretPosition = browser.execute(domId => {
            const input = document.querySelector(domId);
            return input.selectionStart;
        }, selectors.issue306inputDecimals).value;
        expect(inputCaretPosition).toEqual(3);
        // ...and another
        browser.keys('0');
        inputCaretPosition = browser.execute(domId => {
            const input = document.querySelector(domId);
            return input.selectionStart;
        }, selectors.issue306inputDecimals).value;
        expect(inputCaretPosition).toEqual(4);
        // ...and another
        browser.keys('0');
        inputCaretPosition = browser.execute(domId => {
            const input = document.querySelector(domId);
            return input.selectionStart;
        }, selectors.issue306inputDecimals).value;
        expect(inputCaretPosition).toEqual(5);
        // ...and another
        browser.keys('0');
        inputCaretPosition = browser.execute(domId => {
            const input = document.querySelector(domId);
            return input.selectionStart;
        }, selectors.issue306inputDecimals).value;
        expect(inputCaretPosition).toEqual(6);
        // ...and another
        browser.keys('0');
        inputCaretPosition = browser.execute(domId => {
            const input = document.querySelector(domId);
            return input.selectionStart;
        }, selectors.issue306inputDecimals).value;
        expect(inputCaretPosition).toEqual(7);
        // ...and another that should be dropped
        browser.keys('0');
        inputCaretPosition = browser.execute(domId => {
            const input = document.querySelector(domId);
            return input.selectionStart;
        }, selectors.issue306inputDecimals).value;
        expect(inputCaretPosition).toEqual(7);
    });

    it(`should move the caret correctly while in the decimal places, without having to setup any sequence of inputs`, () => {
        // Manage the last case
        // Focus in that input
        const input = $(selectors.issue306inputDecimals2);
        input.click();

        // Modify the input value
        browser.setValue(selectors.issue306inputDecimals2, '50000,00');
        expect(browser.getValue(selectors.issue306inputDecimals2)).toEqual('50.000,00');
        browser.keys(['End', 'ArrowLeft', 'ArrowLeft', 'ArrowRight']);
        let inputCaretPosition = browser.execute(domId => {
            const input = document.querySelector(domId);
            return input.selectionStart;
        }, selectors.issue306inputDecimals2).value;
        expect(inputCaretPosition).toEqual(7);

        browser.keys('0');
        inputCaretPosition = browser.execute(domId => {
            const input = document.querySelector(domId);
            return input.selectionStart;
        }, selectors.issue306inputDecimals2).value;
        expect(inputCaretPosition).toEqual(8);

        browser.keys('0');
        inputCaretPosition = browser.execute(domId => {
            const input = document.querySelector(domId);
            return input.selectionStart;
        }, selectors.issue306inputDecimals2).value;
        expect(inputCaretPosition).toEqual(9);

        browser.keys('0');
        inputCaretPosition = browser.execute(domId => {
            const input = document.querySelector(domId);
            return input.selectionStart;
        }, selectors.issue306inputDecimals2).value;
        expect(inputCaretPosition).toEqual(9);
    });
});

describe('Issue #283', () => {
    it('should test for default values', () => {
        browser.url(testUrl);

        expect(browser.getValue(selectors.issue283Input0)).toEqual('1.12');
        expect(browser.getValue(selectors.issue283Input1)).toEqual('1.1235');
        expect(browser.getValue(selectors.issue283Input2)).toEqual('1,124%');
        expect(browser.getValue(selectors.issue283Input3)).toEqual('8.000,00\u00a0€');
        expect(browser.getValue(selectors.issue283Input4)).toEqual('8.000,00\u00a0€');
    });

    it(`should keep the caret position when trying to input a '0' that gets rejected`, () => {
        browser.url(testUrl);

        // Test the initial value
        expect(browser.getValue(selectors.issue283Input1)).toEqual('1.1235');

        // Focus in that input
        const input = $(selectors.issue283Input1);
        input.click();

        // Change the caret position and modify its value
        browser.keys(['Home']);
        browser.keys('0');
        expect(browser.getValue(selectors.issue283Input1)).toEqual('1.1235');

        // Check the final caret position
        const inputCaretPosition = browser.execute(domId => {
            const input = document.querySelector(domId);
            return input.selectionStart;
        }, selectors.issue283Input1).value;
        expect(inputCaretPosition).toEqual(0);
    });

    it(`should keep the caret position when trying to input a '0' that gets rejected on a euro number`, () => {
        browser.url(testUrl);

        // Test the initial value
        expect(browser.getValue(selectors.issue283Input4)).toEqual('8.000,00\u00a0€');

        // Focus in that input
        const input = $(selectors.issue283Input4);
        input.click();

        // Change the caret position and modify its value
        browser.keys(['Home']);
        browser.keys('0');
        expect(browser.getValue(selectors.issue283Input4)).toEqual('8.000,00\u00a0€');

        // Check the final caret position
        const inputCaretPosition = browser.execute(domId => {
            const input = document.querySelector(domId);
            return input.selectionStart;
        }, selectors.issue283Input4).value;
        expect(inputCaretPosition).toEqual(0);
    });

    it(`should insert a '0' and move the caret position when leadingZero is 'allow'`, () => {
        browser.url(testUrl);

        // Test the initial value
        expect(browser.getValue(selectors.issue283Input3)).toEqual('8.000,00\u00a0€');

        // Focus in that input
        const input = $(selectors.issue283Input3);
        input.click();

        // Change the caret position and modify its value
        browser.keys(['Home']);
        browser.keys('0');
        expect(browser.getValue(selectors.issue283Input3)).toEqual('08.000,00\u00a0€');

        // Check the final caret position
        const inputCaretPosition = browser.execute(domId => {
            const input = document.querySelector(domId);
            return input.selectionStart;
        }, selectors.issue283Input3).value;
        expect(inputCaretPosition).toEqual(1);
    });

    it(`should insert a '0' when in the middle of other zeros, and move the caret position`, () => {
        browser.url(testUrl);

        // Test the initial value
        expect(browser.getValue(selectors.issue283Input4)).toEqual('8.000,00\u00a0€');

        // Focus in that input
        const input = $(selectors.issue283Input4);
        input.click();

        // Change the caret position and modify its value
        browser.keys(['End', 'ArrowLeft', 'ArrowLeft', 'ArrowLeft', 'ArrowLeft', 'ArrowLeft', 'ArrowLeft']); // 6 left
        browser.keys('0');
        expect(browser.getValue(selectors.issue283Input4)).toEqual('80.000,00\u00a0€');

        // Check the final caret position
        const inputCaretPosition = browser.execute(domId => {
            const input = document.querySelector(domId);
            return input.selectionStart;
        }, selectors.issue283Input4).value;
        expect(inputCaretPosition).toEqual(4);
    });
});

describe('Issue #326', () => {
    it('should test for default values, and focus on it', () => {
        browser.url(testUrl);

        expect(browser.getValue(selectors.issue326input)).toEqual('12.345.678,00 €');
    });

    it('should position the decimal character correctly on paste', () => {
        // Add a comma ',' to the classic input in order to be able to copy it with `ctrl+c`
        const inputClassic = $(selectors.inputClassic);
        inputClassic.click();
        browser.keys('End'); // 'chromedriver' does not automatically modify the caret position, so we need to set it up ourselves
        browser.keys(','); // Note : This does not set, but append the value to the current one

        // Copy ','
        browser.keys('End');
        browser.keys('Shift');
        browser.keys('ArrowLeft');
        browser.keys('Shift');
        browser.keys('Control');
        browser.keys('c');
        browser.keys('Control');
        // ',' is copied

        // Remove that ',' in order to get back to the original input state
        browser.keys('Delete');

        // Focus in the Issue #326 input
        const input = $(selectors.issue326input);
        input.click();

        // Delete the ',00 €' part
        browser.keys('End');
        browser.keys('Shift');
        browser.keys(['ArrowLeft', 'ArrowLeft', 'ArrowLeft', 'ArrowLeft', 'ArrowLeft']);
        browser.keys('Shift');
        browser.keys('Delete');

        // Move the caret position to  // 12.34|5.678 €
        browser.keys(['End', 'ArrowLeft', 'ArrowLeft', 'ArrowLeft', 'ArrowLeft', 'ArrowLeft', 'ArrowLeft']);

        // Paste the comma
        browser.keys('Control');
        browser.keys('v');
        browser.keys('Control');

        // Test the resulting value
        expect(browser.getValue(selectors.issue326input)).toEqual('1.234,57 €');
    });
});

describe('Issue #322', () => {
    it('should test for default values, and focus on it', () => {
        browser.url(testUrl);

        expect(browser.getValue(selectors.issue322input)).toEqual('12,345,678.00');
    });

    it('should paste correctly a string that contains grouping separators when pasting on a caret position', () => {
        // Add '11,1' to the classic input in order to be able to copy it with `ctrl+c`
        const inputClassic = $(selectors.inputClassic);
        inputClassic.click();
        browser.keys('End'); // 'chromedriver' does not automatically modify the caret position, so we need to set it up ourselves
        browser.keys('11,1'); // Note : This does not set, but append the value to the current one

        // Copy ','
        browser.keys('End');
        browser.keys('Shift');
        browser.keys(['ArrowLeft', 'ArrowLeft', 'ArrowLeft', 'ArrowLeft']);
        browser.keys('Shift');
        browser.keys('Control');
        browser.keys('c');
        browser.keys('Control');
        // '11,1' is copied

        // Remove that ',' in order to get back to the original input state
        browser.keys('Delete');

        // Focus in the issue input
        const input = $(selectors.issue322input);
        input.click();

        // Move the caret position to  // 12,345|,678.00
        browser.keys(['End', 'ArrowLeft', 'ArrowLeft', 'ArrowLeft', 'ArrowLeft', 'ArrowLeft']);

        // Paste the clipboard content
        browser.keys('Control');
        browser.keys('v');
        browser.keys('Control');

        // Test the resulting value
        expect(browser.getValue(selectors.issue322input)).toEqual('12,345,111,678.00');

        // Check the caret position
        const inputCaretPosition = browser.execute(domId => {
            const input = document.querySelector(domId);
            return input.selectionStart;
        }, selectors.issue322input).value;
        expect(inputCaretPosition).toEqual(10);
    });

    it('should paste correctly a string that contains grouping separators when pasting on a selection', () => {
        // Pre-requisite : '11,1' is still in the clipboard

        // Focus in the issue input
        const input = $(selectors.issue322input);
        input.click();

        // Re-initialize its value
        browser.setValue(selectors.issue322input, '12345678');
        expect(browser.getValue(selectors.issue322input)).toEqual('12,345,678');

        // Set the selection to  // 12,|345|,678
        browser.keys(['End', 'ArrowLeft', 'ArrowLeft', 'ArrowLeft']);
        browser.keys('Shift');
        browser.keys(['ArrowLeft', 'ArrowLeft', 'ArrowLeft']);
        browser.keys('Shift');

        // Paste the clipboard content
        browser.keys('Control');
        browser.keys('v');
        browser.keys('Control');

        // Test the resulting value
        expect(browser.getValue(selectors.issue322input)).toEqual('12,111,678.00');

        // Check the caret position
        const inputCaretPosition = browser.execute(domId => {
            const input = document.querySelector(domId);
            return input.selectionStart;
        }, selectors.issue322input).value;
        expect(inputCaretPosition).toEqual(6);
    });
});

xdescribe('Issue #527', () => { //FIXME Uncomment that test when PhantomJS will correctly run it
    it('should test for default values, and focus on it', () => {
        browser.url(testUrl);

        expect(browser.getValue(selectors.issue527input)).toEqual('1,357,246.81');
    });

    it('should correctly cut the number when using ctrl+x, format the result and set the caret position', () => {
        const input = $(selectors.issue527input);
        const inputForBlur = $(selectors.issue527Blur);

        input.click();
        browser.keys('Home');
        browser.keys(['ArrowRight', 'ArrowRight', 'ArrowRight']);

        // Cut
        browser.keys('Shift');
        browser.keys(['ArrowRight', 'ArrowRight', 'ArrowRight', 'ArrowRight']);
        browser.keys('Shift');
        browser.keys('Control');
        browser.keys('x');
        browser.keys('Control');
        expect(browser.getValue(selectors.issue527input)).toEqual('1,356.81');

        // Blur that input
        inputForBlur.click();

        // Then check that the input value is still the same
        expect(browser.getValue(selectors.issue527input)).toEqual('1,356.81');
    });
});

describe('Issue #317', () => {
    it('should test for default values, and focus on it', () => {
        browser.url(testUrl);

        expect(browser.getValue(selectors.issue317input)).toEqual('0.00');
    });

    it('should move the caret correctly when the value is zero', () => {
        // Focus in the issue input
        const input = $(selectors.issue317input);
        input.click();

        // Set the caret position to  // 0|.00
        browser.keys(['Home', 'ArrowRight', 'ArrowLeft']);

        // Try to enter a '0' that will be dropped
        browser.keys('0');

        // Check that the value did not change, and that the caret is correctly positioned
        expect(browser.getValue(selectors.issue317input)).toEqual('0.00');
        const inputCaretPosition = browser.execute(domId => {
            const input = document.querySelector(domId);
            return input.selectionStart;
        }, selectors.issue317input).value;
        expect(inputCaretPosition).toEqual(1);
    });

    it('should move the caret correctly when the value is zero', () => {
        // Set the value to 2.342.423.423.423
        browser.setValue(selectors.issue317input, 2342423423423);
        browser.keys('.00'); // This is used to force autoNumeric to reformat the value, while adding the 'empty' decimal places

        // Set the caret position to  // 0|.00
        browser.keys(['End', 'ArrowLeft', 'ArrowLeft']);

        // Try to enter a '9' that will be dropped
        browser.keys('9');

        // Check that the value did not change, and that the caret is correctly positioned
        expect(browser.getValue(selectors.issue317input)).toEqual('2,342,423,423,423.00');
        let inputCaretPosition = browser.execute(domId => {
            const input = document.querySelector(domId);
            return input.selectionStart;
        }, selectors.issue317input).value;
        expect(inputCaretPosition).toEqual(17);

        // Enter a decimal character that will make the caret move into the decimal place part
        // ...with the alternate decimal character
        browser.keys(',');
        expect(browser.getValue(selectors.issue317input)).toEqual('2,342,423,423,423.00');
        inputCaretPosition = browser.execute(domId => {
            const input = document.querySelector(domId);
            return input.selectionStart;
        }, selectors.issue317input).value;
        expect(inputCaretPosition).toEqual(18);

        // ...with the period '.'
        browser.keys('ArrowLeft');
        browser.keys('.');
        expect(browser.getValue(selectors.issue317input)).toEqual('2,342,423,423,423.00');
        inputCaretPosition = browser.execute(domId => {
            const input = document.querySelector(domId);
            return input.selectionStart;
        }, selectors.issue317input).value;
        expect(inputCaretPosition).toEqual(18);

        // ...with the numpad dot
        browser.keys('ArrowLeft');
        browser.keys('Decimal');
        expect(browser.getValue(selectors.issue317input)).toEqual('2,342,423,423,423.00');
        inputCaretPosition = browser.execute(domId => {
            const input = document.querySelector(domId);
            return input.selectionStart;
        }, selectors.issue317input).value;
        expect(inputCaretPosition).toEqual(18);
    });
});

describe('Issue #303', () => {
    it('should test for default values', () => {
        browser.url(testUrl);

        expect(browser.getValue(selectors.issue303inputP)).toEqual('');
        expect(browser.getValue(selectors.issue303inputS)).toEqual('');
    });


    xit('should position the caret at the right position, depending on the currencySymbolPlacement', () => {
        // Focus in the non-an input
        const input = $(selectors.issue303inputNonAn);
        input.click();

        // Then 'tab' to the next one
        browser.keys('Tab');
        expect(browser.getValue(selectors.issue303inputP)).toEqual('$'); //FIXME This fails while it should not
        let inputCaretPosition = browser.execute(domId => {
            const input = document.querySelector(domId);
            return input.selectionStart;
        }, selectors.issue303inputP).value;
        expect(inputCaretPosition).toEqual(1);


        // Then 'tab' to the next one
        browser.keys('Tab');
        expect(browser.getValue(selectors.issue303inputS)).toEqual('\u00a0€'); //FIXME This fails while it should not
        inputCaretPosition = browser.execute(domId => {
            const input = document.querySelector(domId);
            return input.selectionStart;
        }, selectors.issue303inputP).value;
        expect(inputCaretPosition).toEqual(0);
    });
});

describe('Issue #387', () => {
    it('should test for default values', () => {
        browser.url(testUrl);

        expect(browser.getValue(selectors.issue387inputCancellable)).toEqual('$220,242.76');
        expect(browser.getValue(selectors.issue387inputNotCancellable)).toEqual('$220,242.76');
    });

    it('should cancel the last modifications', () => {
        // Focus in the input
        const input = $(selectors.issue387inputCancellable);
        input.click();
        // Test the initial value
        expect(browser.getValue(selectors.issue387inputCancellable)).toEqual('$220,242.76');

        // Test that after deleting characters, we get back the original value
        browser.keys(['End', 'ArrowLeft', 'ArrowLeft', 'Backspace', 'Backspace']);
        expect(browser.getValue(selectors.issue387inputCancellable)).toEqual('$2,202.76');
        browser.keys(['Escape']);
        expect(browser.getValue(selectors.issue387inputCancellable)).toEqual('$220,242.76');
        // Check the text selection
        const inputCaretPosition = browser.execute(domId => {
            const input = document.querySelector(domId);
            return { start: input.selectionStart, end: input.selectionEnd };
        }, selectors.issue387inputCancellable).value;
        expect(inputCaretPosition.start).toEqual(0);
        expect(inputCaretPosition.end).toEqual('$220,242.76'.length);

        // Test that after adding characters, we get back the original value
        browser.keys(['Home', 'ArrowRight', 'ArrowRight', 'ArrowRight', '583']);
        expect(browser.getValue(selectors.issue387inputCancellable)).toEqual('$225,830,242.76');
        browser.keys(['Escape']);
        expect(browser.getValue(selectors.issue387inputCancellable)).toEqual('$220,242.76');

        // Test that after adding and deleting characters, we get back the original value
        browser.keys(['Home', 'ArrowRight', 'ArrowRight', 'ArrowRight', 'Delete', '583', 'Delete', 'Backspace']);
        expect(browser.getValue(selectors.issue387inputCancellable)).toEqual('$225,842.76');
        browser.keys(['Escape']);
        expect(browser.getValue(selectors.issue387inputCancellable)).toEqual('$220,242.76');

        // Test that after not modifying the value, we get the same value
        // Focus in the next input
        browser.keys(['Tab']);
        // Test the initial value
        expect(browser.getValue(selectors.issue387inputCancellableNumOnly)).toEqual('$220,242.76');
        browser.keys(['Home', 'ArrowRight', 'ArrowRight', 'ArrowRight', 'ArrowRight', '146']);
        expect(browser.getValue(selectors.issue387inputCancellableNumOnly)).toEqual('$220,146,242.76');
        browser.keys(['Backspace', 'Backspace', 'Backspace']);
        expect(browser.getValue(selectors.issue387inputCancellableNumOnly)).toEqual('$220,242.76');
        browser.keys(['Escape']);
        expect(browser.getValue(selectors.issue387inputCancellableNumOnly)).toEqual('$220,242.76');
    });

    it('should select only the numbers on focus, without the currency symbol', () => {
        // Focus in the first input
        const input = $(selectors.issue387inputCancellable);
        input.click();

        // Then focus in the next input
        browser.keys(['Tab']);
        // Test the initial value
        expect(browser.getValue(selectors.issue387inputCancellableNumOnly)).toEqual('$220,242.76');
        // Check the text selection
        const inputCaretPosition = browser.execute(domId => {
            const input = document.querySelector(domId);
            return { start: input.selectionStart, end: input.selectionEnd };
        }, selectors.issue387inputCancellableNumOnly).value;
        // Since `selectNumberOnly` is set to `true`, the currency symbol is not selected by default
        expect(inputCaretPosition.start).toEqual(1); //XXX This does not work under Firefox 45.7, but does under firefox 53. Since we only support the browsers last version - 2, let's ignore it.
        expect(inputCaretPosition.end).toEqual('$220,242.76'.length);
    });

    it('should not cancel the last modifications, since `Enter` is used or the element is blurred', () => {
        // Focus in the input
        const input = $(selectors.issue387inputCancellable);
        input.click();
        // Test the initial value
        expect(browser.getValue(selectors.issue387inputCancellable)).toEqual('$220,242.76');

        // Test that after hitting 'Enter' the saved cancellable value is updated
        browser.keys(['End', 'ArrowLeft', 'ArrowLeft', 'Backspace']);
        expect(browser.getValue(selectors.issue387inputCancellable)).toEqual('$22,024.76');
        browser.keys(['Enter', 'Escape']);
        expect(browser.getValue(selectors.issue387inputCancellable)).toEqual('$22,024.76');
        browser.keys(['End', 'ArrowLeft', 'ArrowLeft', '678']);
        expect(browser.getValue(selectors.issue387inputCancellable)).toEqual('$22,024,678.76');
        browser.keys(['Escape']);
        expect(browser.getValue(selectors.issue387inputCancellable)).toEqual('$22,024.76');
        // Check the text selection
        const inputCaretPosition = browser.execute(domId => {
            const input = document.querySelector(domId);
            return { start: input.selectionStart, end: input.selectionEnd };
        }, selectors.issue387inputCancellable).value;
        expect(inputCaretPosition.start).toEqual(0);
        expect(inputCaretPosition.end).toEqual('$22,024.76'.length);

        // Test that after blurring the input the saved cancellable value is updated
        browser.keys(['Home', 'ArrowRight', 'ArrowRight', '446']);
        expect(browser.getValue(selectors.issue387inputCancellable)).toEqual('$24,462,024.76');
        browser.keys(['Tab', 'Shift', 'Tab', 'Shift']); // I focus on the next input, then come back to this one
        expect(browser.getValue(selectors.issue387inputCancellable)).toEqual('$24,462,024.76');
        browser.keys(['Escape']);
        expect(browser.getValue(selectors.issue387inputCancellable)).toEqual('$24,462,024.76');
    });

    it('should not cancel the last modifications, since `isCancellable` is set to false', () => {
        // Focus in the input
        const input = $(selectors.issue387inputNotCancellable);
        input.click();
        // Test the initial value
        expect(browser.getValue(selectors.issue387inputNotCancellable)).toEqual('$220,242.76');

        // Test that after deleting characters, we get back the original value
        browser.keys(['End', 'ArrowLeft', 'ArrowLeft', 'Backspace', 'Backspace']);
        expect(browser.getValue(selectors.issue387inputNotCancellable)).toEqual('$2,202.76');
        browser.keys(['Escape']);
        expect(browser.getValue(selectors.issue387inputNotCancellable)).toEqual('$2,202.76');
        // Check the text selection
        const inputCaretPosition = browser.execute(domId => {
            const input = document.querySelector(domId);
            return { start: input.selectionStart, end: input.selectionEnd };
        }, selectors.issue387inputNotCancellable).value;
        expect(inputCaretPosition.start).toEqual(0);
        expect(inputCaretPosition.end).toEqual('$2,202.76'.length);

        // Test that after adding characters, we get back the original value
        browser.keys(['Home', 'ArrowRight', 'ArrowRight', 'ArrowRight', '583']);
        expect(browser.getValue(selectors.issue387inputNotCancellable)).toEqual('$2,258,302.76');
        browser.keys(['Escape']);
        expect(browser.getValue(selectors.issue387inputNotCancellable)).toEqual('$2,258,302.76');

        browser.setValue(selectors.issue387inputNotCancellable, '220242.76');
        expect(browser.getValue(selectors.issue387inputNotCancellable)).toEqual('$220,242.76');
        // Test that after adding and deleting characters, we get back the original value
        browser.keys(['Home', 'ArrowRight', 'ArrowRight', 'ArrowRight', 'Delete', '583', 'Delete', 'Backspace']);
        expect(browser.getValue(selectors.issue387inputNotCancellable)).toEqual('$225,842.76');
        browser.keys(['Escape']);
        expect(browser.getValue(selectors.issue387inputNotCancellable)).toEqual('$225,842.76');

        // Test that after not modifying the value, we get the same value
        // Focus in the next input
        browser.keys(['Tab']);
        // Test the initial value
        expect(browser.getValue(selectors.issue387inputNotCancellableNumOnly)).toEqual('$220,242.76');
        browser.keys(['Home', 'ArrowRight', 'ArrowRight', 'ArrowRight', 'ArrowRight', '146']);
        expect(browser.getValue(selectors.issue387inputNotCancellableNumOnly)).toEqual('$220,146,242.76');
        browser.keys(['Backspace', 'Backspace', 'Backspace']);
        expect(browser.getValue(selectors.issue387inputNotCancellableNumOnly)).toEqual('$220,242.76');
        browser.keys(['Escape']);
        expect(browser.getValue(selectors.issue387inputNotCancellableNumOnly)).toEqual('$220,242.76');
    });
});

describe('Issue #393', () => { //FIXME Finish this
    it('should test for default values', () => {
        browser.url(testUrl);

        expect(browser.getValue(selectors.issue393inputFixed)).toEqual('');
        expect(browser.getValue(selectors.issue393inputProgressive)).toEqual('2,202.00');
        expect(browser.getValue(selectors.issue393inputUpperLimit)).toEqual('');
        expect(browser.getValue(selectors.issue393inputLowerLimit)).toEqual('');
        expect(browser.getValue(selectors.issue393inputLimitOneSideUp)).toEqual('');
        expect(browser.getValue(selectors.issue393inputLimitOneSideDown)).toEqual('');
    });
    //TODO Create the tests once the mousewheel events will be managed by the Selenium server (cf. http://stackoverflow.com/questions/6735830/how-to-fire-mouse-wheel-event-in-firefox-with-javascript | https://groups.google.com/forum/#!topic/selenium-users/VyE-BB5Z2lU)

    xit('should increment and decrement the value with a fixed step', () => { //FIXME Finish this
        // Focus in the input
        const input = $(selectors.issue393inputFixed);
        input.click();
        // Test the initial value
        expect(browser.getValue(selectors.issue393inputFixed)).toEqual('');

        // Simulate a mouseevent on that input element
        // input.scroll(); //FIXME Does not work : This only used to scroll the view to that element, but does not simulate wheel events (cf. http://webdriver.io/api/utility/scroll.html#Example)
        /*
        browser.execute(() => {
            /!*const evt = document.createEvent('MouseEvents'); //FIXME Does not work (cf. http://stackoverflow.com/a/6740625/2834898)
            evt.initMouseEvent(
                'DOMMouseScroll', // in DOMString typeArg,
                true,  // in boolean canBubbleArg,
                true,  // in boolean cancelableArg,
                window,// in views::AbstractView viewArg,
                120,   // in long detailArg,
                0,     // in long screenXArg,
                0,     // in long screenYArg,
                0,     // in long clientXArg,
                0,     // in long clientYArg,
                0,     // in boolean ctrlKeyArg,
                0,     // in boolean altKeyArg,
                0,     // in boolean shiftKeyArg,
                0,     // in boolean metaKeyArg,
                0,     // in unsigned short buttonArg,
                null   // in EventTarget relatedTargetArg
            );
            document.querySelector('#issue_393_fixed').dispatchEvent(evt);*!/

            const input = document.querySelector('#issue_393_fixed');
            // input.scrollTop += 20; //FIXME à tester (cf. http://stackoverflow.com/questions/25994971/mousewheel-scrolling-over-div)
        });
        */
        // input.mouseWheel(-100); //FIXME Does not work (cf. http://stackoverflow.com/questions/29837922/how-to-implement-zoom-in-out-by-using-ctrlmousewheel-in-selenium-webdriver)
        expect(browser.getValue(selectors.issue393inputFixed)).toEqual('1,000.00');
    });
});

describe('Elements with the `contenteditable` attribute set to `true`', () => {
    it('should test for default values', () => {
        browser.url(testUrl);

        expect(browser.getText(selectors.contentEditable1)).toEqual('');
        expect(browser.getText(selectors.contentEditable2)).toEqual('$12,345,678.90');
    });

    it('should change the input value accordingly when focusing on the element', () => { //FIXME Fails on Firefox where the contenteditable field is said to be not visible, see upstream bug https://github.com/mozilla/geckodriver/issues/1074
        const contentEditable1 = $(selectors.contentEditable1);
        const contentEditable2 = $(selectors.contentEditable2);

        // Focus in the input
        contentEditable1.click();

        // Test the values
        // expect(browser.getText(selectors.contentEditable1)).toEqual('\u202f€'); //TODO There is a bug upstream in webdriver.io where `getText` trims whitespaces (https://github.com/webdriverio/webdriverio/issues/1896)
        expect(browser.getText(selectors.contentEditable1)).toEqual('€'); //TODO Delete this line when the upstream bug (https://github.com/webdriverio/webdriverio/issues/1896) is corrected
        browser.keys(['Home', '1234567.89']);
        expect(browser.getText(selectors.contentEditable1)).toEqual('1.234.567,89\u202f€');

        // Focus in the input
        contentEditable2.click();

        // Test the values
        expect(browser.getText(selectors.contentEditable2)).toEqual('$12,345,678.90');
        browser.keys(['ArrowLeft', 'ArrowLeft', 'ArrowLeft', 'ArrowLeft', 'ArrowLeft', 'ArrowLeft', 'ArrowLeft', 'ArrowLeft', 'ArrowLeft', 'ArrowLeft']); // Under Firefox, 'Home' does not work and I must rely on that //TODO Change it back when the bug is fixed upstream
        browser.keys(['Home']); // Under Firefox, 'Home' does not work and I must rely on that //TODO Change it back when the bug is fixed upstream
        // browser.keys(['Home', 'Delete', 'Delete', 'Delete', 'Delete', 'Delete', 'Delete', '2267']); //TODO Uncomment this line when the bug is fixed upstream
        browser.keys(['Delete', 'Delete', 'Delete', 'Delete', 'Delete', 'Delete', '2267']); //TODO Delete this line when the bug is fixed upstream
        expect(browser.getText(selectors.contentEditable2)).toEqual('$226,778.90');
    });

    it('should not change the element value since `contenteditable` is set to `false`', () => {
        const contentEditableNotActivated = $(selectors.contentEditableNotActivated);

        // Focus in the input
        contentEditableNotActivated.click();

        // Test the values
        expect(browser.getText(selectors.contentEditableNotActivated)).toEqual('69.02 CHF');
        browser.keys(['Home', '1234']);
        expect(browser.getText(selectors.contentEditableNotActivated)).toEqual('69.02 CHF');
    });

    //FIXME Add the paste tests (and check the resulting caret position)
});

describe('Issue #403', () => {
    it('should test for default values', () => {
        browser.url(testUrl);

        expect(browser.getValue(selectors.issue403a)).toEqual('25.00%');
        expect(browser.getValue(selectors.issue403b)).toEqual('1.200%');
        expect(browser.getValue(selectors.issue403c)).toEqual('');
    });

    it('should change the input value accordingly when focusing on the element', () => {
        const inputA = $(selectors.issue403a);
        const inputB = $(selectors.issue403b);

        // Focus in the input
        inputA.click();

        // Test the input value while the element is focused
        expect(browser.getValue(selectors.issue403a)).toEqual('0.25');

        // Focus out of the input
        inputB.click();

        // Test the input value while the element is not focused
        expect(browser.getValue(selectors.issue403a)).toEqual('25.00%');

        // Then we cycle back twice just to make sure the value stays the same while tabbing in/out
        inputA.click();
        expect(browser.getValue(selectors.issue403a)).toEqual('0.25');
        inputB.click();
        expect(browser.getValue(selectors.issue403a)).toEqual('25.00%');
        inputA.click();
        expect(browser.getValue(selectors.issue403a)).toEqual('0.25');
        inputB.click();
        expect(browser.getValue(selectors.issue403a)).toEqual('25.00%');
    });

    it('should change the input value accordingly when focusing on the element', () => {
        const inputA = $(selectors.issue403a);
        const inputB = $(selectors.issue403b);

        // Focus in the input
        inputB.click();

        // Set the value
        browser.keys(['Control', 'a', 'Control', '0.01234']);

        // Test the input value while the element is focused
        expect(browser.getValue(selectors.issue403b)).toEqual('0.01234');

        // Focus out of the input
        inputA.click();

        // Test the input value while the element is not focused
        expect(browser.getValue(selectors.issue403b)).toEqual('1.234%');

        // Then we cycle back twice just to make sure the value stays the same while tabbing in/out
        inputB.click();
        expect(browser.getValue(selectors.issue403b)).toEqual('0.01234');
        inputA.click();
        expect(browser.getValue(selectors.issue403b)).toEqual('1.234%');

        inputB.click();
        expect(browser.getValue(selectors.issue403b)).toEqual('0.01234');
        inputA.click();
        expect(browser.getValue(selectors.issue403b)).toEqual('1.234%');
    });

    it('should change the input value accordingly when focusing on the element, with a bigger number of decimal places', () => {
        const inputB = $(selectors.issue403b);
        const inputC = $(selectors.issue403c);

        // Focus in the input
        inputC.click();
        browser.keys(['1234567.89']);

        // Test the input value while the element is focused
        expect(browser.getValue(selectors.issue403c)).toEqual('1,234,567.89');

        // Focus out of the input
        inputB.click();

        // Test the input value while the element is not focused
        expect(browser.getValue(selectors.issue403c)).toEqual('1.23457MM');

        // Then we cycle back twice just to make sure the value stays the same while tabbing in/out
        inputC.click();
        expect(browser.getValue(selectors.issue403c)).toEqual('1,234,567.89');
        inputB.click();
        expect(browser.getValue(selectors.issue403c)).toEqual('1.23457MM');

        inputC.click();
        expect(browser.getValue(selectors.issue403c)).toEqual('1,234,567.89');
        inputB.click();
        expect(browser.getValue(selectors.issue403c)).toEqual('1.23457MM');
    });
});

describe('Negative numbers & brackets notations', () => {
    it('should test for default values', () => {
        browser.url(testUrl);

        expect(browser.getValue(selectors.negativeBrackets1)).toEqual('[1.352.468,24 €]');
        expect(browser.getValue(selectors.negativeBrackets2)).toEqual('<$1,352,468.24>');
        expect(browser.getValue(selectors.negativeBrackets3)).toEqual("{1'352'468.24 CHF}");
        expect(browser.getValue(selectors.negativeBrackets4)).toEqual('(1.352.468,24 €)');
        expect(browser.getValue(selectors.negativeBrackets5)).toEqual('$-1,352,468.24');

        expect(browser.getValue(selectors.negativeBracketsInput1)).toEqual('(1.234,57)');
        expect(browser.getValue(selectors.negativeBracketsInput2)).toEqual('(1.234,57)');
        expect(browser.getValue(selectors.negativeBracketsInput3)).toEqual('(€ 1.234,57)');
        expect(browser.getValue(selectors.negativeBracketsInput4)).toEqual('(€ 1.234,57)');
        expect(browser.getValue(selectors.negativeBracketsInput5)).toEqual('(€ 1.234,57)');
        expect(browser.getValue(selectors.negativeBracketsInput6)).toEqual('(1.234,57 €)');
        expect(browser.getValue(selectors.negativeBracketsInput7)).toEqual('(1.234,57 €)');
        expect(browser.getValue(selectors.negativeBracketsInput8)).toEqual('(1.234,57 €)');
    });

    it('should hide the parenthesis on focus', () => {
        const negativeBrackets1 = $(selectors.negativeBrackets1);

        // Focus in the input
        negativeBrackets1.click();
        expect(browser.getValue(selectors.negativeBrackets1)).toEqual('-1.352.468,24 €');
    });

    it('should show the parenthesis back on blur', () => {
        const negativeBrackets2 = $(selectors.negativeBrackets2);

        // Focus on another the input
        negativeBrackets2.click();
        expect(browser.getValue(selectors.negativeBrackets1)).toEqual('[1.352.468,24 €]');
        expect(browser.getValue(selectors.negativeBrackets2)).toEqual('$-1,352,468.24');
    });

    it('should not show the parenthesis back on blur if the value has changed for a positive one', () => {
        const negativeBrackets1 = $(selectors.negativeBrackets1);
        const negativeBrackets2 = $(selectors.negativeBrackets2);

        // Focus in the input
        negativeBrackets1.click();
        browser.keys(['Home', 'Delete']);
        expect(browser.getValue(selectors.negativeBrackets1)).toEqual('1.352.468,24 €');
        // Focus on another the input
        negativeBrackets2.click();
        expect(browser.getValue(selectors.negativeBrackets1)).toEqual('1.352.468,24 €');
    });

    it('should toggle to positive and negative values when inputting `-` or `+`', () => {
        const negativeBracketsInput1 = $(selectors.negativeBracketsInput1);
        const negativeBracketsInput5 = $(selectors.negativeBracketsInput5);

        negativeBracketsInput1.click();
        expect(browser.getValue(selectors.negativeBracketsInput1)).toEqual('-1.234,57');
        browser.keys(['Home', '-']);
        expect(browser.getValue(selectors.negativeBracketsInput1)).toEqual('+1.234,57');
        browser.keys(['-']);
        expect(browser.getValue(selectors.negativeBracketsInput1)).toEqual('-1.234,57');
        browser.keys(['-']);
        expect(browser.getValue(selectors.negativeBracketsInput1)).toEqual('+1.234,57');
        browser.keys(['-']);
        expect(browser.getValue(selectors.negativeBracketsInput1)).toEqual('-1.234,57');

        negativeBracketsInput5.click();
        expect(browser.getValue(selectors.negativeBracketsInput5)).toEqual('€ 1.234,57-');
        browser.keys(['Home', '-']);
        expect(browser.getValue(selectors.negativeBracketsInput5)).toEqual('€ 1.234,57+');
        browser.keys(['-']);
        expect(browser.getValue(selectors.negativeBracketsInput5)).toEqual('€ 1.234,57-');
        browser.keys(['-']);
        expect(browser.getValue(selectors.negativeBracketsInput5)).toEqual('€ 1.234,57+');
        browser.keys(['-']);
        expect(browser.getValue(selectors.negativeBracketsInput5)).toEqual('€ 1.234,57-');
    });

    it('should hide the parenthesis on focus, via tabbing, for each variations of the currency and negative sign placements', () => {
        const negativeBracketsInput1 = $(selectors.negativeBracketsInput1);

        // Focus in the input
        negativeBracketsInput1.click();
        expect(browser.getValue(selectors.negativeBracketsInput1)).toEqual('-1.234,57');
        browser.keys(['Tab']);
        expect(browser.getValue(selectors.negativeBracketsInput2)).toEqual('1.234,57-');
        browser.keys(['Tab']);
        expect(browser.getValue(selectors.negativeBracketsInput3)).toEqual('€ -1.234,57');
        browser.keys(['Tab']);
        expect(browser.getValue(selectors.negativeBracketsInput4)).toEqual('-€ 1.234,57');
        browser.keys(['Tab']);
        expect(browser.getValue(selectors.negativeBracketsInput5)).toEqual('€ 1.234,57-');
        browser.keys(['Tab']);
        expect(browser.getValue(selectors.negativeBracketsInput6)).toEqual('1.234,57- €');
        browser.keys(['Tab']);
        expect(browser.getValue(selectors.negativeBracketsInput7)).toEqual('1.234,57 €-');
        browser.keys(['Tab']);
        expect(browser.getValue(selectors.negativeBracketsInput8)).toEqual('-1.234,57 €');

        // Focus elsewhere
        $(selectors.negativeBrackets1).click();

        // Check that the values are back with the parenthesis
        expect(browser.getValue(selectors.negativeBracketsInput1)).toEqual('(1.234,57)');
        expect(browser.getValue(selectors.negativeBracketsInput2)).toEqual('(1.234,57)');
        expect(browser.getValue(selectors.negativeBracketsInput3)).toEqual('(€ 1.234,57)');
        expect(browser.getValue(selectors.negativeBracketsInput4)).toEqual('(€ 1.234,57)');
        expect(browser.getValue(selectors.negativeBracketsInput5)).toEqual('(€ 1.234,57)');
        expect(browser.getValue(selectors.negativeBracketsInput6)).toEqual('(1.234,57 €)');
        expect(browser.getValue(selectors.negativeBracketsInput7)).toEqual('(1.234,57 €)');
        expect(browser.getValue(selectors.negativeBracketsInput8)).toEqual('(1.234,57 €)');
    });

    it('should hide the parenthesis on focus, via mouse clicks, for each variations of the currency and negative sign placements', () => {
        const negativeBracketsInput1 = $(selectors.negativeBracketsInput1);
        const negativeBracketsInput2 = $(selectors.negativeBracketsInput2);
        const negativeBracketsInput3 = $(selectors.negativeBracketsInput3);
        const negativeBracketsInput4 = $(selectors.negativeBracketsInput4);
        const negativeBracketsInput5 = $(selectors.negativeBracketsInput5);
        const negativeBracketsInput6 = $(selectors.negativeBracketsInput6);
        const negativeBracketsInput7 = $(selectors.negativeBracketsInput7);
        const negativeBracketsInput8 = $(selectors.negativeBracketsInput8);

        // Focus in the input
        negativeBracketsInput1.click();
        expect(browser.getValue(selectors.negativeBracketsInput1)).toEqual('-1.234,57');
        negativeBracketsInput2.click();
        expect(browser.getValue(selectors.negativeBracketsInput2)).toEqual('1.234,57-');
        negativeBracketsInput3.click();
        expect(browser.getValue(selectors.negativeBracketsInput3)).toEqual('€ -1.234,57');
        negativeBracketsInput4.click();
        expect(browser.getValue(selectors.negativeBracketsInput4)).toEqual('-€ 1.234,57');
        negativeBracketsInput5.click();
        expect(browser.getValue(selectors.negativeBracketsInput5)).toEqual('€ 1.234,57-');
        negativeBracketsInput6.click();
        expect(browser.getValue(selectors.negativeBracketsInput6)).toEqual('1.234,57- €');
        negativeBracketsInput7.click();
        expect(browser.getValue(selectors.negativeBracketsInput7)).toEqual('1.234,57 €-');
        negativeBracketsInput8.click();
        expect(browser.getValue(selectors.negativeBracketsInput8)).toEqual('-1.234,57 €');

        // Focus elsewhere
        $(selectors.negativeBrackets1).click();

        // Check that the values are back with the parenthesis
        expect(browser.getValue(selectors.negativeBracketsInput1)).toEqual('(1.234,57)');
        expect(browser.getValue(selectors.negativeBracketsInput2)).toEqual('(1.234,57)');
        expect(browser.getValue(selectors.negativeBracketsInput3)).toEqual('(€ 1.234,57)');
        expect(browser.getValue(selectors.negativeBracketsInput4)).toEqual('(€ 1.234,57)');
        expect(browser.getValue(selectors.negativeBracketsInput5)).toEqual('(€ 1.234,57)');
        expect(browser.getValue(selectors.negativeBracketsInput6)).toEqual('(1.234,57 €)');
        expect(browser.getValue(selectors.negativeBracketsInput7)).toEqual('(1.234,57 €)');
        expect(browser.getValue(selectors.negativeBracketsInput8)).toEqual('(1.234,57 €)');
    });

    it('should correctly remove the brackets when the value is set to a positive one, when the caret in on the far left (Issue #414)', () => {
        const negativeBracketsInput1 = $(selectors.negativeBracketsInput1);
        const negativeBracketsInput2 = $(selectors.negativeBracketsInput2);
        const negativeBracketsInput3 = $(selectors.negativeBracketsInput3);
        const negativeBracketsInput4 = $(selectors.negativeBracketsInput4);
        const negativeBracketsInput5 = $(selectors.negativeBracketsInput5);
        const negativeBracketsInput6 = $(selectors.negativeBracketsInput6);
        const negativeBracketsInput7 = $(selectors.negativeBracketsInput7);
        const negativeBracketsInput8 = $(selectors.negativeBracketsInput8);

        // Focus in the input
        negativeBracketsInput1.click();
        expect(browser.getValue(selectors.negativeBracketsInput1)).toEqual('-1.234,57');
        browser.keys(['Home', '+']);
        expect(browser.getValue(selectors.negativeBracketsInput1)).toEqual('+1.234,57'); //FIXME Fails on Chrome only; there is a bug in the selenium chromedriver

        negativeBracketsInput2.click();
        expect(browser.getValue(selectors.negativeBracketsInput2)).toEqual('1.234,57-');
        browser.keys(['Home', '+']);
        expect(browser.getValue(selectors.negativeBracketsInput2)).toEqual('1.234,57+');

        negativeBracketsInput3.click();
        expect(browser.getValue(selectors.negativeBracketsInput3)).toEqual('€ -1.234,57');
        browser.keys(['Home', '+']);
        expect(browser.getValue(selectors.negativeBracketsInput3)).toEqual('€ +1.234,57');

        negativeBracketsInput4.click();
        expect(browser.getValue(selectors.negativeBracketsInput4)).toEqual('-€ 1.234,57');
        browser.keys(['Home', '+']);
        expect(browser.getValue(selectors.negativeBracketsInput4)).toEqual('+€ 1.234,57');

        negativeBracketsInput5.click();
        expect(browser.getValue(selectors.negativeBracketsInput5)).toEqual('€ 1.234,57-');
        browser.keys(['Home', '+']);
        expect(browser.getValue(selectors.negativeBracketsInput5)).toEqual('€ 1.234,57+');

        negativeBracketsInput6.click();
        expect(browser.getValue(selectors.negativeBracketsInput6)).toEqual('1.234,57- €');
        browser.keys(['Home', '+']);
        expect(browser.getValue(selectors.negativeBracketsInput6)).toEqual('1.234,57+ €');

        negativeBracketsInput7.click();
        expect(browser.getValue(selectors.negativeBracketsInput7)).toEqual('1.234,57 €-');
        browser.keys(['Home', '+']);
        expect(browser.getValue(selectors.negativeBracketsInput7)).toEqual('1.234,57 €+');

        negativeBracketsInput8.click();
        expect(browser.getValue(selectors.negativeBracketsInput8)).toEqual('-1.234,57 €');
        browser.keys(['Home', '+']);
        expect(browser.getValue(selectors.negativeBracketsInput8)).toEqual('+1.234,57 €');

        // Focus elsewhere
        $(selectors.negativeBrackets1).click();

        // Check that the values are correctly formatted when unfocused
        expect(browser.getValue(selectors.negativeBracketsInput1)).toEqual('+1.234,57');
        expect(browser.getValue(selectors.negativeBracketsInput2)).toEqual('1.234,57+');
        expect(browser.getValue(selectors.negativeBracketsInput3)).toEqual('€ +1.234,57');
        expect(browser.getValue(selectors.negativeBracketsInput4)).toEqual('+€ 1.234,57');
        expect(browser.getValue(selectors.negativeBracketsInput5)).toEqual('€ 1.234,57+');
        expect(browser.getValue(selectors.negativeBracketsInput6)).toEqual('1.234,57+ €');
        expect(browser.getValue(selectors.negativeBracketsInput7)).toEqual('1.234,57 €+');
        expect(browser.getValue(selectors.negativeBracketsInput8)).toEqual('+1.234,57 €');
    });

    it('should correctly keep the positive value when tabbing between the inputs (Issue #414)', () => {
        const negativeBracketsInput1 = $(selectors.negativeBracketsInput1);

        // Focus in the input
        negativeBracketsInput1.click();
        expect(browser.getValue(selectors.negativeBracketsInput1)).toEqual('+1.234,57');
        browser.keys(['Tab']);
        expect(browser.getValue(selectors.negativeBracketsInput1)).toEqual('+1.234,57');

        expect(browser.getValue(selectors.negativeBracketsInput2)).toEqual('1.234,57+');
        browser.keys(['Tab']);
        expect(browser.getValue(selectors.negativeBracketsInput2)).toEqual('1.234,57+');

        expect(browser.getValue(selectors.negativeBracketsInput3)).toEqual('€ +1.234,57');
        browser.keys(['Tab']);
        expect(browser.getValue(selectors.negativeBracketsInput3)).toEqual('€ +1.234,57');

        expect(browser.getValue(selectors.negativeBracketsInput4)).toEqual('+€ 1.234,57');
        browser.keys(['Tab']);
        expect(browser.getValue(selectors.negativeBracketsInput4)).toEqual('+€ 1.234,57');

        expect(browser.getValue(selectors.negativeBracketsInput5)).toEqual('€ 1.234,57+');
        browser.keys(['Tab']);
        expect(browser.getValue(selectors.negativeBracketsInput5)).toEqual('€ 1.234,57+');

        expect(browser.getValue(selectors.negativeBracketsInput6)).toEqual('1.234,57+ €');
        browser.keys(['Tab']);
        expect(browser.getValue(selectors.negativeBracketsInput6)).toEqual('1.234,57+ €');

        expect(browser.getValue(selectors.negativeBracketsInput7)).toEqual('1.234,57 €+');
        browser.keys(['Tab']);
        expect(browser.getValue(selectors.negativeBracketsInput7)).toEqual('1.234,57 €+');

        expect(browser.getValue(selectors.negativeBracketsInput8)).toEqual('+1.234,57 €');
        browser.keys(['Shift', 'Tab', 'Shift']);
        expect(browser.getValue(selectors.negativeBracketsInput8)).toEqual('+1.234,57 €');
    });

    it('should correctly change back the element value to negative ones, with tabbing (Issue #414)', () => {
        const negativeBracketsInput1 = $(selectors.negativeBracketsInput1);

        // Focus in the input
        negativeBracketsInput1.click();
        expect(browser.getValue(selectors.negativeBracketsInput1)).toEqual('+1.234,57');
        browser.keys(['Home', '-', 'Tab']);

        expect(browser.getValue(selectors.negativeBracketsInput2)).toEqual('1.234,57+');
        browser.keys(['Home', '-', 'Tab']);

        expect(browser.getValue(selectors.negativeBracketsInput3)).toEqual('€ +1.234,57');
        browser.keys(['Home', '-', 'Tab']);

        expect(browser.getValue(selectors.negativeBracketsInput4)).toEqual('+€ 1.234,57');
        browser.keys(['Home', '-', 'Tab']);

        expect(browser.getValue(selectors.negativeBracketsInput5)).toEqual('€ 1.234,57+');
        browser.keys(['Home', '-', 'Tab']);

        expect(browser.getValue(selectors.negativeBracketsInput6)).toEqual('1.234,57+ €');
        browser.keys(['Home', '-', 'Tab']);

        expect(browser.getValue(selectors.negativeBracketsInput7)).toEqual('1.234,57 €+');
        browser.keys(['Home', '-', 'Tab']);

        expect(browser.getValue(selectors.negativeBracketsInput8)).toEqual('+1.234,57 €');
        browser.keys(['Home', '-']);

        // Focus elsewhere
        $(selectors.negativeBrackets1).click();

        // Check that the values are correctly formatted when unfocused
        expect(browser.getValue(selectors.negativeBracketsInput1)).toEqual('(1.234,57)');
        expect(browser.getValue(selectors.negativeBracketsInput2)).toEqual('(1.234,57)');
        expect(browser.getValue(selectors.negativeBracketsInput3)).toEqual('(€ 1.234,57)');
        expect(browser.getValue(selectors.negativeBracketsInput4)).toEqual('(€ 1.234,57)');
        expect(browser.getValue(selectors.negativeBracketsInput5)).toEqual('(€ 1.234,57)');
        expect(browser.getValue(selectors.negativeBracketsInput6)).toEqual('(1.234,57 €)');
        expect(browser.getValue(selectors.negativeBracketsInput7)).toEqual('(1.234,57 €)');
        expect(browser.getValue(selectors.negativeBracketsInput8)).toEqual('(1.234,57 €)');
    });

    it('should correctly remove the brackets when the value is set to a positive one, when the caret in on the far right (Issue #414)', () => {
        const negativeBracketsInput1 = $(selectors.negativeBracketsInput1);
        const negativeBracketsInput2 = $(selectors.negativeBracketsInput2);
        const negativeBracketsInput3 = $(selectors.negativeBracketsInput3);
        const negativeBracketsInput4 = $(selectors.negativeBracketsInput4);
        const negativeBracketsInput5 = $(selectors.negativeBracketsInput5);
        const negativeBracketsInput6 = $(selectors.negativeBracketsInput6);
        const negativeBracketsInput7 = $(selectors.negativeBracketsInput7);
        const negativeBracketsInput8 = $(selectors.negativeBracketsInput8);

        // Focus in the input
        negativeBracketsInput1.click();
        expect(browser.getValue(selectors.negativeBracketsInput1)).toEqual('-1.234,57');
        browser.keys(['End', '+']);
        expect(browser.getValue(selectors.negativeBracketsInput1)).toEqual('+1.234,57');

        negativeBracketsInput2.click();
        expect(browser.getValue(selectors.negativeBracketsInput2)).toEqual('1.234,57-');
        browser.keys(['End', '+']);
        expect(browser.getValue(selectors.negativeBracketsInput2)).toEqual('1.234,57+');

        negativeBracketsInput3.click();
        expect(browser.getValue(selectors.negativeBracketsInput3)).toEqual('€ -1.234,57');
        browser.keys(['End', '+']);
        expect(browser.getValue(selectors.negativeBracketsInput3)).toEqual('€ +1.234,57');

        negativeBracketsInput4.click();
        expect(browser.getValue(selectors.negativeBracketsInput4)).toEqual('-€ 1.234,57');
        browser.keys(['End', '+']);
        expect(browser.getValue(selectors.negativeBracketsInput4)).toEqual('+€ 1.234,57');

        negativeBracketsInput5.click();
        expect(browser.getValue(selectors.negativeBracketsInput5)).toEqual('€ 1.234,57-');
        browser.keys(['End', '+']);
        expect(browser.getValue(selectors.negativeBracketsInput5)).toEqual('€ 1.234,57+');

        negativeBracketsInput6.click();
        expect(browser.getValue(selectors.negativeBracketsInput6)).toEqual('1.234,57- €');
        browser.keys(['End', '+']);
        expect(browser.getValue(selectors.negativeBracketsInput6)).toEqual('1.234,57+ €');

        negativeBracketsInput7.click();
        expect(browser.getValue(selectors.negativeBracketsInput7)).toEqual('1.234,57 €-');
        browser.keys(['End', '+']);
        expect(browser.getValue(selectors.negativeBracketsInput7)).toEqual('1.234,57 €+');

        negativeBracketsInput8.click();
        expect(browser.getValue(selectors.negativeBracketsInput8)).toEqual('-1.234,57 €');
        browser.keys(['End', '+']);
        expect(browser.getValue(selectors.negativeBracketsInput8)).toEqual('+1.234,57 €');

        // Focus elsewhere
        $(selectors.negativeBrackets1).click();

        // Check that the values are correctly formatted when unfocused
        expect(browser.getValue(selectors.negativeBracketsInput1)).toEqual('+1.234,57');
        expect(browser.getValue(selectors.negativeBracketsInput2)).toEqual('1.234,57+');
        expect(browser.getValue(selectors.negativeBracketsInput3)).toEqual('€ +1.234,57');
        expect(browser.getValue(selectors.negativeBracketsInput4)).toEqual('+€ 1.234,57');
        expect(browser.getValue(selectors.negativeBracketsInput5)).toEqual('€ 1.234,57+');
        expect(browser.getValue(selectors.negativeBracketsInput6)).toEqual('1.234,57+ €');
        expect(browser.getValue(selectors.negativeBracketsInput7)).toEqual('1.234,57 €+');
        expect(browser.getValue(selectors.negativeBracketsInput8)).toEqual('+1.234,57 €');
    });
});

describe('remove() function', () => {
    it('should test for default values', () => {
        browser.url(testUrl);

        expect(browser.getValue(selectors.remove1)).toEqual('2.468,42 €');
    });

    it('should stop reacting with the AutoNumeric event handlers to user interactions once its removed', () => {
        const remove1 = $(selectors.remove1);

        // Focus in the input
        remove1.click();
        browser.keys(['Home', '115']);
        expect(browser.getValue(selectors.remove1)).toEqual('1.152.468,42 €');

        // Call the `remove()` function
        browser.execute(domId => {
            const inputRemove1 = document.querySelector(domId);
            // eslint-disable-next-line
            const anElement = AutoNumeric.getAutoNumericElement(inputRemove1);
            anElement.remove();
        }, selectors.remove1);

        // Check that the value has not changed
        expect(browser.getValue(selectors.remove1)).toEqual('1.152.468,42 €');
        browser.keys(['Home', 'ArrowRight', 'ArrowRight', 'ArrowRight', 'ArrowRight', 'Delete', 'Delete']);
        expect(browser.getValue(selectors.remove1)).toEqual('1.15468,42 €');
    });
});

describe('undo and redo functions', () => {
    it('should test for default values', () => {
        browser.url(testUrl);

        expect(browser.getValue(selectors.undoRedo1)).toEqual('1.357,92 €');
        expect(browser.getText(selectors.undoRedo2)).toEqual('1.357,92 €');
        expect(browser.getValue(selectors.undoRedo3)).toEqual('12.340');
        expect(browser.getValue(selectors.undoRedo4)).toEqual('');
    });

    it('should undo the user inputs correctly on <input> elements', () => {
        let inputCaretPosition;
        const undoRedoInput = $(selectors.undoRedo1);

        // Focus in the input
        undoRedoInput.click();

        // Enter some characters to build the history table
        browser.keys(['Home', '0']); // Input a character that will be dropped and won't be set in the history list
        expect(browser.getValue(selectors.undoRedo1)).toEqual('1.357,92 €'); // |1.357,92 €
        // Check the caret position
        inputCaretPosition = browser.execute(domId => {
            const input = document.querySelector(domId);
            return input.selectionStart;
        }, selectors.undoRedo1).value;
        expect(inputCaretPosition).toEqual(0);

        browser.keys(['1']);
        expect(browser.getValue(selectors.undoRedo1)).toEqual('11.357,92 €'); // 1|1.357,92 €
        // Check the caret position
        inputCaretPosition = browser.execute(domId => {
            const input = document.querySelector(domId);
            return input.selectionStart;
        }, selectors.undoRedo1).value;
        expect(inputCaretPosition).toEqual(1);

        browser.keys(['ArrowRight', '2']);
        expect(browser.getValue(selectors.undoRedo1)).toEqual('112.357,92 €'); // 11.|357,92 € -> 112|.357,92 €
        // Check the caret position
        inputCaretPosition = browser.execute(domId => {
            const input = document.querySelector(domId);
            return input.selectionStart;
        }, selectors.undoRedo1).value;
        expect(inputCaretPosition).toEqual(3);

        browser.keys(['4']);
        expect(browser.getValue(selectors.undoRedo1)).toEqual('1.124.357,92 €'); // 1.124|.357,92 €
        // Check the caret position
        inputCaretPosition = browser.execute(domId => {
            const input = document.querySelector(domId);
            return input.selectionStart;
        }, selectors.undoRedo1).value;
        expect(inputCaretPosition).toEqual(5);

        browser.keys(['ArrowRight', 'ArrowRight', '6']);
        expect(browser.getValue(selectors.undoRedo1)).toEqual('11.243.657,92 €'); // 1.124.|357,92 € -> 1.124.3|57,92 € -> 11.243.6|57,92 €
        // Check the caret position
        inputCaretPosition = browser.execute(domId => {
            const input = document.querySelector(domId);
            return input.selectionStart;
        }, selectors.undoRedo1).value;
        expect(inputCaretPosition).toEqual(8);


        // Undos
        browser.keys(['Control', 'z']);
        expect(browser.getValue(selectors.undoRedo1)).toEqual('1.124.357,92 €'); // 1.124.3|57,92 €
        // Check the caret position
        inputCaretPosition = browser.execute(domId => {
            const input = document.querySelector(domId);
            return input.selectionStart;
        }, selectors.undoRedo1).value;
        expect(inputCaretPosition).toEqual(7);

        browser.keys(['z']);
        expect(browser.getValue(selectors.undoRedo1)).toEqual('112.357,92 €'); // 112|.357,92 €
        // Check the caret position
        inputCaretPosition = browser.execute(domId => {
            const input = document.querySelector(domId);
            return input.selectionStart;
        }, selectors.undoRedo1).value;
        expect(inputCaretPosition).toEqual(3);

        browser.keys(['z']);
        expect(browser.getValue(selectors.undoRedo1)).toEqual('11.357,92 €'); // 11.|357,92 €
        // Check the caret position
        inputCaretPosition = browser.execute(domId => {
            const input = document.querySelector(domId);
            return input.selectionStart;
        }, selectors.undoRedo1).value;
        expect(inputCaretPosition).toEqual(3);

        browser.keys(['z']);
        expect(browser.getValue(selectors.undoRedo1)).toEqual('1.357,92 €'); // |1.357,92 €
        // Check the caret position
        inputCaretPosition = browser.execute(domId => {
            const input = document.querySelector(domId);
            return input.selectionStart;
        }, selectors.undoRedo1).value;
        expect(inputCaretPosition).toEqual(0);

        browser.keys(['z']); // This makes sure we cannot go back too far
        expect(browser.getValue(selectors.undoRedo1)).toEqual('1.357,92 €'); // |1.357,92 €
        // Check the caret position
        inputCaretPosition = browser.execute(domId => {
            const input = document.querySelector(domId);
            return input.selectionStart;
        }, selectors.undoRedo1).value;
        expect(inputCaretPosition).toEqual(0);

        browser.keys(['Control']); // Release the control key
        expect(browser.getValue(selectors.undoRedo1)).toEqual('1.357,92 €'); // |1.357,92 €
        // Check the caret position
        inputCaretPosition = browser.execute(domId => {
            const input = document.querySelector(domId);
            return input.selectionStart;
        }, selectors.undoRedo1).value;
        expect(inputCaretPosition).toEqual(0);
    });

    it('should redo the user inputs correctly on <input> elements, when releasing the Shift then Control key', () => {
        let inputCaretPosition;
        // Redos (releasing the keys shift, then ctrl)
        browser.keys(['Control', 'Shift', 'z']);
        expect(browser.getValue(selectors.undoRedo1)).toEqual('11.357,92 €'); // 11.|357,92 €
        // Check the caret position
        inputCaretPosition = browser.execute(domId => {
            const input = document.querySelector(domId);
            return input.selectionStart;
        }, selectors.undoRedo1).value;
        expect(inputCaretPosition).toEqual(3);

        browser.keys(['z']);
        expect(browser.getValue(selectors.undoRedo1)).toEqual('112.357,92 €'); // 112|.357,92 €
        // Check the caret position
        inputCaretPosition = browser.execute(domId => {
            const input = document.querySelector(domId);
            return input.selectionStart;
        }, selectors.undoRedo1).value;
        expect(inputCaretPosition).toEqual(3);

        browser.keys(['z']);
        expect(browser.getValue(selectors.undoRedo1)).toEqual('1.124.357,92 €'); // 1.124.3|57,92 €
        // Check the caret position
        inputCaretPosition = browser.execute(domId => {
            const input = document.querySelector(domId);
            return input.selectionStart;
        }, selectors.undoRedo1).value;
        expect(inputCaretPosition).toEqual(7);

        browser.keys(['z']);
        expect(browser.getValue(selectors.undoRedo1)).toEqual('11.243.657,92 €'); // 11.243.6|57,92 €
        // Check the caret position
        inputCaretPosition = browser.execute(domId => {
            const input = document.querySelector(domId);
            return input.selectionStart;
        }, selectors.undoRedo1).value;
        expect(inputCaretPosition).toEqual(8);

        browser.keys(['z']); // This makes sure we cannot go back too far
        expect(browser.getValue(selectors.undoRedo1)).toEqual('11.243.657,92 €'); // 11.243.6|57,92 €
        // Check the caret position
        inputCaretPosition = browser.execute(domId => {
            const input = document.querySelector(domId);
            return input.selectionStart;
        }, selectors.undoRedo1).value;
        expect(inputCaretPosition).toEqual(8);

        browser.keys(['Shift']); // Release the Shift key
        expect(browser.getValue(selectors.undoRedo1)).toEqual('11.243.657,92 €'); // 11.243.6|57,92 €
        // Check the caret position
        inputCaretPosition = browser.execute(domId => {
            const input = document.querySelector(domId);
            return input.selectionStart;
        }, selectors.undoRedo1).value;
        expect(inputCaretPosition).toEqual(8);

        browser.keys(['Control']); // Release the control key
        expect(browser.getValue(selectors.undoRedo1)).toEqual('11.243.657,92 €'); // 11.243.6|57,92 €
        // Check the caret position
        inputCaretPosition = browser.execute(domId => {
            const input = document.querySelector(domId);
            return input.selectionStart;
        }, selectors.undoRedo1).value;
        expect(inputCaretPosition).toEqual(8);
    });

    it('should redo the user inputs correctly on <input> elements, when releasing the Control then Shift key', () => {
        let inputCaretPosition;
        // Undos some more to test the last redos with the specific key release order
        browser.keys(['Control', 'z']);
        expect(browser.getValue(selectors.undoRedo1)).toEqual('1.124.357,92 €'); // 1.124.3|57,92 €
        browser.keys(['z']);
        expect(browser.getValue(selectors.undoRedo1)).toEqual('112.357,92 €'); // 112|.357,92 €
        browser.keys(['Control']);
        expect(browser.getValue(selectors.undoRedo1)).toEqual('112.357,92 €'); // 112|.357,92 €

        // Redos (releasing the keys ctrl, then shift)
        browser.keys(['Control', 'Shift', 'z']);
        expect(browser.getValue(selectors.undoRedo1)).toEqual('1.124.357,92 €'); // 1.124.3|57,92 €
        // Check the caret position
        inputCaretPosition = browser.execute(domId => {
            const input = document.querySelector(domId);
            return input.selectionStart;
        }, selectors.undoRedo1).value;
        expect(inputCaretPosition).toEqual(7);

        browser.keys(['z']);
        expect(browser.getValue(selectors.undoRedo1)).toEqual('11.243.657,92 €'); // 11.243.6|57,92 €
        // Check the caret position
        inputCaretPosition = browser.execute(domId => {
            const input = document.querySelector(domId);
            return input.selectionStart;
        }, selectors.undoRedo1).value;
        expect(inputCaretPosition).toEqual(8);

        browser.keys(['Control']); // Release the control key
        expect(browser.getValue(selectors.undoRedo1)).toEqual('11.243.657,92 €'); // 11.243.6|57,92 €
        // Check the caret position
        inputCaretPosition = browser.execute(domId => {
            const input = document.querySelector(domId);
            return input.selectionStart;
        }, selectors.undoRedo1).value;
        expect(inputCaretPosition).toEqual(8);

        browser.keys(['Shift']); // Release the Shift key
        expect(browser.getValue(selectors.undoRedo1)).toEqual('11.243.657,92 €'); // 11.243.6|57,92 €
        // Check the caret position
        inputCaretPosition = browser.execute(domId => {
            const input = document.querySelector(domId);
            return input.selectionStart;
        }, selectors.undoRedo1).value;
        expect(inputCaretPosition).toEqual(8);
    });

    it('should save the very last known caret/selection position correctly, even if a group separator is added', () => {
        let inputCaretPosition;

        browser.keys(['1']);
        expect(browser.getValue(selectors.undoRedo1)).toEqual('112.436.157,92 €'); // 112.436.1|57,92 €
        // Check the caret position
        inputCaretPosition = browser.execute(domId => {
            const input = document.querySelector(domId);
            return input.selectionStart;
        }, selectors.undoRedo1).value;
        expect(inputCaretPosition).toEqual(9);

        browser.keys(['2']);
        expect(browser.getValue(selectors.undoRedo1)).toEqual('1.124.361.257,92 €'); // 1.124.361.2|57,92 €
        // Check the caret position
        inputCaretPosition = browser.execute(domId => {
            const input = document.querySelector(domId);
            return input.selectionStart;
        }, selectors.undoRedo1).value;
        expect(inputCaretPosition).toEqual(11);

        // Undo
        browser.keys(['Control', 'z']);
        expect(browser.getValue(selectors.undoRedo1)).toEqual('112.436.157,92 €'); // 112.436.1|57,92 €
        browser.keys(['Control']); // Release the control key
        expect(browser.getValue(selectors.undoRedo1)).toEqual('112.436.157,92 €'); // 112.436.1|57,92 €
        // Check the caret position
        inputCaretPosition = browser.execute(domId => {
            const input = document.querySelector(domId);
            return input.selectionStart;
        }, selectors.undoRedo1).value;
        expect(inputCaretPosition).toEqual(9);

        // Redo
        browser.keys(['Control', 'Shift', 'z', 'Shift', 'Control']);
        expect(browser.getValue(selectors.undoRedo1)).toEqual('1.124.361.257,92 €'); // 1.124.361.2|57,92 €
        // Check the caret position
        inputCaretPosition = browser.execute(domId => {
            const input = document.querySelector(domId);
            return input.selectionStart;
        }, selectors.undoRedo1).value;
        expect(inputCaretPosition).toEqual(11);
    });

    it('should respect the `historySize` option', () => {
        let inputCaretPosition;
        const undoRedoInput = $(selectors.undoRedo3);

        // Focus in the input
        undoRedoInput.click();

        // Enter some characters to build the history table
        browser.keys(['Home', 'ArrowRight', 'Shift', 'ArrowRight', 'ArrowRight', 'ArrowRight', 'Shift', '5']);
        expect(browser.getValue(selectors.undoRedo3)).toEqual('1.540'); // 1|2.3|40 -> 1.5|40
        // Check the caret position
        inputCaretPosition = browser.execute(domId => {
            const input = document.querySelector(domId);
            return input.selectionStart;
        }, selectors.undoRedo3).value;
        expect(inputCaretPosition).toEqual(3);

        browser.keys(['Home', 'Shift', 'ArrowRight', 'ArrowRight', 'ArrowRight', 'Shift', '6']);
        expect(browser.getValue(selectors.undoRedo3)).toEqual('640'); // 1.5|40 -> 6|40
        // Check the caret position
        inputCaretPosition = browser.execute(domId => {
            const input = document.querySelector(domId);
            return input.selectionStart;
        }, selectors.undoRedo3).value;
        expect(inputCaretPosition).toEqual(1);

        browser.keys(['Backspace']);
        expect(browser.getValue(selectors.undoRedo3)).toEqual('40'); // 6|40 -> |40
        // Check the caret position
        inputCaretPosition = browser.execute(domId => {
            const input = document.querySelector(domId);
            return input.selectionStart;
        }, selectors.undoRedo3).value;
        expect(inputCaretPosition).toEqual(0);

        browser.keys(['2']);
        expect(browser.getValue(selectors.undoRedo3)).toEqual('240'); // |40 -> 2|40
        // Check the caret position
        inputCaretPosition = browser.execute(domId => {
            const input = document.querySelector(domId);
            return input.selectionStart;
        }, selectors.undoRedo3).value;
        expect(inputCaretPosition).toEqual(1);

        browser.keys(['8']);
        expect(browser.getValue(selectors.undoRedo3)).toEqual('2.840'); // 2|40 -> 2.8|40
        // Check the caret position
        inputCaretPosition = browser.execute(domId => {
            const input = document.querySelector(domId);
            return input.selectionStart;
        }, selectors.undoRedo3).value;
        expect(inputCaretPosition).toEqual(3);


        // Undos
        browser.keys(['Control', 'zzzzz', 'Control']);
        expect(browser.getValue(selectors.undoRedo3)).toEqual('1.540'); // 1.5|40
        // Check the caret position
        inputCaretPosition = browser.execute(domId => {
            const input = document.querySelector(domId);
            return { start: input.selectionStart, end: input.selectionEnd };
        }, selectors.undoRedo3).value;
        expect(inputCaretPosition.start).toEqual(0);
        expect(inputCaretPosition.end).toEqual(3);


        // Redos
        browser.keys(['Control', 'Shift', 'zzzzz', 'Shift', 'Control']);
        expect(browser.getValue(selectors.undoRedo3)).toEqual('2.840'); // 2.8|40
        // Check the caret position
        inputCaretPosition = browser.execute(domId => {
            const input = document.querySelector(domId);
            return input.selectionStart;
        }, selectors.undoRedo3).value;
        expect(inputCaretPosition).toEqual(3);


        // Input more numbers so that the history size overflow
        browser.keys(['Home', '6']);
        expect(browser.getValue(selectors.undoRedo3)).toEqual('62.840'); // |2.840 -> 6|2.840
        // Check the caret position
        inputCaretPosition = browser.execute(domId => {
            const input = document.querySelector(domId);
            return input.selectionStart;
        }, selectors.undoRedo3).value;
        expect(inputCaretPosition).toEqual(1);

        // Undo to the max history size
        browser.keys(['Control', 'zzzzz', 'Control']);
        expect(browser.getValue(selectors.undoRedo3)).toEqual('640'); // 6|40
        // Check the caret position
        inputCaretPosition = browser.execute(domId => {
            const input = document.querySelector(domId);
            return input.selectionStart;
        }, selectors.undoRedo3).value;
        expect(inputCaretPosition).toEqual(1);

        // Try to undo once more ; this stays on the same state, since the first one got deleted
        browser.keys(['Control', 'z', 'Control']);
        expect(browser.getValue(selectors.undoRedo3)).toEqual('640'); // 6|40
        // Check the caret position
        inputCaretPosition = browser.execute(domId => {
            const input = document.querySelector(domId);
            return input.selectionStart;
        }, selectors.undoRedo3).value;
        expect(inputCaretPosition).toEqual(1);

        // Try to redo more states that there is in the history table should only return the last state
        browser.keys(['Control', 'Shift', 'zzzzzzzzz', 'Shift', 'Control']);
        expect(browser.getValue(selectors.undoRedo3)).toEqual('62.840');
    });

    it('should keep the redo history if the use re-enter the same redo information that do not change the intermediary states', () => {
        const undoRedoInput = $(selectors.undoRedo4);

        // Focus in the input
        undoRedoInput.click();

        // Enter some characters to build the history table
        browser.keys(['End', '1234567890']);
        expect(browser.getValue(selectors.undoRedo4)).toEqual('1,234,567,890');

        // Undos some states in order to stop at an intermediary state where there are multiple potential redo states after the current history pointer
        browser.keys(['Control', 'zzzz', 'Control']);
        expect(browser.getValue(selectors.undoRedo4)).toEqual('123,456.00');

        // Enter the exact same data that would result in the same next saved state
        browser.keys(['7']);
        expect(browser.getValue(selectors.undoRedo4)).toEqual('1,234,567.00');

        // ...and test if the rest of the history stable is still there by doing some redos
        browser.keys(['Control', 'Shift', 'z']);
        expect(browser.getValue(selectors.undoRedo4)).toEqual('12,345,678.00');
        browser.keys(['z']);
        expect(browser.getValue(selectors.undoRedo4)).toEqual('123,456,789.00');
        browser.keys(['z']);
        expect(browser.getValue(selectors.undoRedo4)).toEqual('1,234,567,890.00');
        browser.keys(['z']);
        expect(browser.getValue(selectors.undoRedo4)).toEqual('1,234,567,890.00');
        browser.keys(['Shift', 'Control']); // Release the 'Control' and 'Shift' keys
    });

    xit('should undo the user inputs correctly on non-input elements', () => { //FIXME This does not work under FF 52...
        let inputCaretPosition;
        const undoRedoElement = $(selectors.undoRedo2);

        // Focus in the input
        undoRedoElement.click();

        // Enter some characters to build the history table
        browser.keys(['Home', '0']); // Input a character that will be dropped and won't be set in the history list
        expect(browser.getText(selectors.undoRedo2)).toEqual('1.357,92 €'); // |1.357,92 €
        // Check the caret position
        inputCaretPosition = browser.execute(() => {
            const selectionInfo = window.getSelection().getRangeAt(0);
            const position = {};
            position.start = selectionInfo.startOffset;
            position.end = selectionInfo.endOffset;
            return position.start;
        }).value;
        expect(inputCaretPosition).toEqual(0);

        browser.keys(['1']);
        expect(browser.getText(selectors.undoRedo2)).toEqual('11.357,92 €'); // 1|1.357,92 €
        // Check the caret position
        inputCaretPosition = browser.execute(() => {
            const selectionInfo = window.getSelection().getRangeAt(0);
            const position = {};
            position.start = selectionInfo.startOffset;
            position.end = selectionInfo.endOffset;
            return position.start;
        }).value;
        expect(inputCaretPosition).toEqual(1);

        browser.keys(['ArrowRight', '2']);
        expect(browser.getText(selectors.undoRedo2)).toEqual('112.357,92 €'); // 11.|357,92 € -> 112|.357,92 €
        // Check the caret position
        inputCaretPosition = browser.execute(() => {
            const selectionInfo = window.getSelection().getRangeAt(0);
            const position = {};
            position.start = selectionInfo.startOffset;
            position.end = selectionInfo.endOffset;
            return position.start;
        }).value;
        expect(inputCaretPosition).toEqual(3);

        browser.keys(['4']);
        expect(browser.getText(selectors.undoRedo2)).toEqual('1.124.357,92 €'); // 1.124|.357,92 €
        // Check the caret position
        inputCaretPosition = browser.execute(() => {
            const selectionInfo = window.getSelection().getRangeAt(0);
            const position = {};
            position.start = selectionInfo.startOffset;
            position.end = selectionInfo.endOffset;
            return position.start;
        }).value;
        expect(inputCaretPosition).toEqual(5);

        browser.keys(['ArrowRight', 'ArrowRight', '6']);
        expect(browser.getText(selectors.undoRedo2)).toEqual('11.243.657,92 €'); // 1.124.|357,92 € -> 1.124.3|57,92 € -> 11.243.6|57,92 €
        // Check the caret position
        inputCaretPosition = browser.execute(() => {
            const selectionInfo = window.getSelection().getRangeAt(0);
            const position = {};
            position.start = selectionInfo.startOffset;
            position.end = selectionInfo.endOffset;
            return position.start;
        }).value;
        expect(inputCaretPosition).toEqual(8);


        // Undos
        browser.keys(['Control', 'z']);
        expect(browser.getText(selectors.undoRedo2)).toEqual('1.124.357,92 €'); // 1.124.3|57,92 €
        // Check the caret position
        inputCaretPosition = browser.execute(() => {
            const selectionInfo = window.getSelection().getRangeAt(0);
            const position = {};
            position.start = selectionInfo.startOffset;
            position.end = selectionInfo.endOffset;
            return position.start;
        }).value;
        expect(inputCaretPosition).toEqual(7);

        browser.keys(['z']);
        expect(browser.getText(selectors.undoRedo2)).toEqual('112.357,92 €'); // 112|.357,92 €
        // Check the caret position
        inputCaretPosition = browser.execute(() => {
            const selectionInfo = window.getSelection().getRangeAt(0);
            const position = {};
            position.start = selectionInfo.startOffset;
            position.end = selectionInfo.endOffset;
            return position.start;
        }).value;
        expect(inputCaretPosition).toEqual(3);

        browser.keys(['z']);
        expect(browser.getText(selectors.undoRedo2)).toEqual('11.357,92 €'); // 11.|357,92 €
        // Check the caret position
        inputCaretPosition = browser.execute(() => {
            const selectionInfo = window.getSelection().getRangeAt(0);
            const position = {};
            position.start = selectionInfo.startOffset;
            position.end = selectionInfo.endOffset;
            return position.start;
        }).value;
        expect(inputCaretPosition).toEqual(3);

        browser.keys(['z']);
        expect(browser.getText(selectors.undoRedo2)).toEqual('1.357,92 €'); // |1.357,92 €
        // Check the caret position
        inputCaretPosition = browser.execute(() => {
            const selectionInfo = window.getSelection().getRangeAt(0);
            const position = {};
            position.start = selectionInfo.startOffset;
            position.end = selectionInfo.endOffset;
            return position.start;
        }).value;
        expect(inputCaretPosition).toEqual(0);

        browser.keys(['z']); // This makes sure we cannot go back too far
        expect(browser.getText(selectors.undoRedo2)).toEqual('1.357,92 €'); // |1.357,92 €
        // Check the caret position
        inputCaretPosition = browser.execute(() => {
            const selectionInfo = window.getSelection().getRangeAt(0);
            const position = {};
            position.start = selectionInfo.startOffset;
            position.end = selectionInfo.endOffset;
            return position.start;
        }).value;
        expect(inputCaretPosition).toEqual(0);

        browser.keys(['Control']); // Release the control key
        expect(browser.getText(selectors.undoRedo2)).toEqual('1.357,92 €'); // |1.357,92 €
        // Check the caret position
        inputCaretPosition = browser.execute(() => {
            const selectionInfo = window.getSelection().getRangeAt(0);
            const position = {};
            position.start = selectionInfo.startOffset;
            position.end = selectionInfo.endOffset;
            return position.start;
        }).value;
        expect(inputCaretPosition).toEqual(0);
    });

    xit('should redo the user inputs correctly on non-input elements, when releasing the Shift then Control key', () => { //FIXME This does not work under FF 52...
        let inputCaretPosition;
        // Redos (releasing the keys shift, then ctrl)
        browser.keys(['Control', 'Shift', 'z']);
        expect(browser.getText(selectors.undoRedo2)).toEqual('11.357,92 €'); // 11.|357,92 €
        // Check the caret position
        inputCaretPosition = browser.execute(() => {
            const selectionInfo = window.getSelection().getRangeAt(0);
            const position = {};
            position.start = selectionInfo.startOffset;
            position.end = selectionInfo.endOffset;
            return position.start;
        }).value;
        expect(inputCaretPosition).toEqual(3);

        browser.keys(['z']);
        expect(browser.getText(selectors.undoRedo2)).toEqual('112.357,92 €'); // 112|.357,92 €
        // Check the caret position
        inputCaretPosition = browser.execute(() => {
            const selectionInfo = window.getSelection().getRangeAt(0);
            const position = {};
            position.start = selectionInfo.startOffset;
            position.end = selectionInfo.endOffset;
            return position.start;
        }).value;
        expect(inputCaretPosition).toEqual(3);

        browser.keys(['z']);
        expect(browser.getText(selectors.undoRedo2)).toEqual('1.124.357,92 €'); // 1.124.3|57,92 €
        // Check the caret position
        inputCaretPosition = browser.execute(() => {
            const selectionInfo = window.getSelection().getRangeAt(0);
            const position = {};
            position.start = selectionInfo.startOffset;
            position.end = selectionInfo.endOffset;
            return position.start;
        }).value;
        expect(inputCaretPosition).toEqual(7);

        browser.keys(['z']);
        expect(browser.getText(selectors.undoRedo2)).toEqual('11.243.657,92 €'); // 11.243.6|57,92 €
        // Check the caret position
        inputCaretPosition = browser.execute(() => {
            const selectionInfo = window.getSelection().getRangeAt(0);
            const position = {};
            position.start = selectionInfo.startOffset;
            position.end = selectionInfo.endOffset;
            return position.start;
        }).value;
        expect(inputCaretPosition).toEqual(8);

        browser.keys(['z']); // This makes sure we cannot go back too far
        expect(browser.getText(selectors.undoRedo2)).toEqual('11.243.657,92 €'); // 11.243.6|57,92 €
        // Check the caret position
        inputCaretPosition = browser.execute(() => {
            const selectionInfo = window.getSelection().getRangeAt(0);
            const position = {};
            position.start = selectionInfo.startOffset;
            position.end = selectionInfo.endOffset;
            return position.start;
        }).value;
        expect(inputCaretPosition).toEqual(8);

        browser.keys(['Shift']); // Release the Shift key
        expect(browser.getText(selectors.undoRedo2)).toEqual('11.243.657,92 €'); // 11.243.6|57,92 €
        // Check the caret position
        inputCaretPosition = browser.execute(() => {
            const selectionInfo = window.getSelection().getRangeAt(0);
            const position = {};
            position.start = selectionInfo.startOffset;
            position.end = selectionInfo.endOffset;
            return position.start;
        }).value;
        expect(inputCaretPosition).toEqual(8);

        browser.keys(['Control']); // Release the control key
        expect(browser.getText(selectors.undoRedo2)).toEqual('11.243.657,92 €'); // 11.243.6|57,92 €
        // Check the caret position
        inputCaretPosition = browser.execute(() => {
            const selectionInfo = window.getSelection().getRangeAt(0);
            const position = {};
            position.start = selectionInfo.startOffset;
            position.end = selectionInfo.endOffset;
            return position.start;
        }).value;
        expect(inputCaretPosition).toEqual(8);
    });

    xit('should redo the user inputs correctly on non-input elements, when releasing the Control then Shift key', () => { //FIXME This does not work under FF 52...
        let inputCaretPosition;
        // Undos some more to test the last redos with the specific key release order
        browser.keys(['Control', 'z']);
        expect(browser.getText(selectors.undoRedo2)).toEqual('1.124.357,92 €'); // 1.124.3|57,92 €
        browser.keys(['z']);
        expect(browser.getText(selectors.undoRedo2)).toEqual('112.357,92 €'); // 112|.357,92 €
        browser.keys(['Control']);
        expect(browser.getText(selectors.undoRedo2)).toEqual('112.357,92 €'); // 112|.357,92 €

        // Redos (releasing the keys ctrl, then shift)
        browser.keys(['Control', 'Shift', 'z']);
        expect(browser.getText(selectors.undoRedo2)).toEqual('1.124.357,92 €'); // 1.124.3|57,92 €
        // Check the caret position
        inputCaretPosition = browser.execute(() => {
            const selectionInfo = window.getSelection().getRangeAt(0);
            const position = {};
            position.start = selectionInfo.startOffset;
            position.end = selectionInfo.endOffset;
            return position.start;
        }).value;
        expect(inputCaretPosition).toEqual(7);

        browser.keys(['z']);
        expect(browser.getText(selectors.undoRedo2)).toEqual('11.243.657,92 €'); // 11.243.6|57,92 €
        // Check the caret position
        inputCaretPosition = browser.execute(() => {
            const selectionInfo = window.getSelection().getRangeAt(0);
            const position = {};
            position.start = selectionInfo.startOffset;
            position.end = selectionInfo.endOffset;
            return position.start;
        }).value;
        expect(inputCaretPosition).toEqual(8);

        browser.keys(['Control']); // Release the control key
        expect(browser.getText(selectors.undoRedo2)).toEqual('11.243.657,92 €'); // 11.243.6|57,92 €
        // Check the caret position
        inputCaretPosition = browser.execute(() => {
            const selectionInfo = window.getSelection().getRangeAt(0);
            const position = {};
            position.start = selectionInfo.startOffset;
            position.end = selectionInfo.endOffset;
            return position.start;
        }).value;
        expect(inputCaretPosition).toEqual(8);

        browser.keys(['Shift']); // Release the Shift key
        expect(browser.getText(selectors.undoRedo2)).toEqual('11.243.657,92 €'); // 11.243.6|57,92 €
        // Check the caret position
        inputCaretPosition = browser.execute(() => {
            const selectionInfo = window.getSelection().getRangeAt(0);
            const position = {};
            position.start = selectionInfo.startOffset;
            position.end = selectionInfo.endOffset;
            return position.start;
        }).value;
        expect(inputCaretPosition).toEqual(8);
    });
});

describe('Issue #423', () => {
    it('should test for default values', () => {
        browser.url(testUrl);

        expect(browser.getValue(selectors.issue423a)).toEqual('');
    });

    it('should keep zeros when losing focus and coming back to the element', () => {
        const inputA = $(selectors.issue423a);
        const inputB = $(selectors.issue423b);

        // Focus in the input
        inputA.click();

        // Input the numbers
        browser.keys(['00123']);
        expect(browser.getValue(selectors.issue423a)).toEqual('00123');

        // Lose the focus
        inputB.click();
        expect(browser.getValue(selectors.issue423a)).toEqual('00123');

        // Focus back in the input
        inputA.click();
        expect(browser.getValue(selectors.issue423a)).toEqual('00123');
    });

    it('should automatically overwrite zeros on the left-hand side when adding numbers', () => {
        // Input the numbers
        browser.keys(['End', '4']);
        expect(browser.getValue(selectors.issue423a)).toEqual('01234');
        browser.keys(['5']);
        expect(browser.getValue(selectors.issue423a)).toEqual('12345');

        // Try to add more numbers, that will be dropped due to the length constraint on the input
        browser.keys(['6']);
        expect(browser.getValue(selectors.issue423a)).toEqual('12345');
    });
});

describe('Issue #409', () => {
    it('should test for default values', () => {
        browser.url(testUrl);

        expect(browser.getValue(selectors.issue409a)).toEqual('500.40');
        expect(browser.getValue(selectors.issue409n)).toEqual('500.4');
        expect(browser.getValue(selectors.issue409f)).toEqual('500.40');
    });

    it('should keep or remove zeros when losing focus and coming back to the element', () => {
        const inputA = $(selectors.issue409a);
        const inputN = $(selectors.issue409n);
        const inputF = $(selectors.issue409f);

        // Focus on the first input that we want to test
        inputA.click();

        // Modify the value to an integer
        browser.keys(['End', 'Backspace', 'Backspace']);
        inputN.click(); // Focus out of the input so that it reformat itself
        expect(browser.getValue(selectors.issue409a)).toEqual('500.00');

        // Modify the value to an integer
        browser.keys(['End', 'Backspace']);
        inputF.click(); // Focus out of the input so that it reformat itself
        expect(browser.getValue(selectors.issue409n)).toEqual('500');

        // Modify the value to float
        browser.keys(['End', 'Backspace']);
        inputA.click(); // Focus out of the input so that it reformat itself
        expect(browser.getValue(selectors.issue409f)).toEqual('500.40');

        // Modify the value to an integer
        inputF.click();
        browser.keys(['End', 'Backspace', 'Backspace']);
        inputA.click(); // Focus out of the input so that it reformat itself
        expect(browser.getValue(selectors.issue409f)).toEqual('500');
    });

    it('should keep or remove zeros when adding back the decimal part, and losing focus and coming back to the element', () => {
        const inputA = $(selectors.issue409a);
        const inputN = $(selectors.issue409n);
        const inputF = $(selectors.issue409f);

        // Focus on the first input that we want to test
        inputA.click();

        // Modify the value to a float
        browser.keys(['End', 'ArrowLeft', 'Backspace', '2']);
        inputN.click(); // Focus out of the input so that it reformat itself
        expect(browser.getValue(selectors.issue409a)).toEqual('500.20');
        inputA.click();
        browser.keys(['End', 'Backspace', 'Backspace', '2']);
        inputN.click(); // Focus out of the input so that it reformat itself
        expect(browser.getValue(selectors.issue409a)).toEqual('500.20');

        // Check that the value is converted to an integer by dropping the last dot character
        browser.keys(['End', '.']);
        inputF.click(); // Focus out of the input so that it reformat itself
        expect(browser.getValue(selectors.issue409n)).toEqual('500');
        inputN.click();
        // Modify the value to a float
        browser.keys(['End', '.', '2']);
        inputF.click(); // Focus out of the input so that it reformat itself
        expect(browser.getValue(selectors.issue409n)).toEqual('500.2');

        // Modify the value to float
        browser.keys(['End', '.']);
        inputA.click(); // Focus out of the input so that it reformat itself
        // Check that the value is converted to an integer by dropping the last dot character
        expect(browser.getValue(selectors.issue409f)).toEqual('500');
        inputF.click();
        browser.keys(['End', '.', '2']);
        inputA.click(); // Focus out of the input so that it reformat itself
        expect(browser.getValue(selectors.issue409f)).toEqual('500.20');
    });
});

describe('Issue #416', () => {
    it('should test for default values', () => {
        browser.url(testUrl);

        // none
        expect(browser.getValue(selectors.issue416Input1)).toEqual('1.00');
        // positiveNegative
        expect(browser.getValue(selectors.issue416Input2)).toEqual('-2.00');
        expect(browser.getValue(selectors.issue416Input3)).toEqual('3.00');
        // evenOdd
        expect(browser.getValue(selectors.issue416Input4)).toEqual('4.00');
        expect(browser.getValue(selectors.issue416Input5)).toEqual('5.00');
        // range0To100With4Steps
        expect(browser.getValue(selectors.issue416Input6)).toEqual('0.00');
        expect(browser.getValue(selectors.issue416Input7)).toEqual('25.00');
        expect(browser.getValue(selectors.issue416Input8)).toEqual('50.00');
        expect(browser.getValue(selectors.issue416Input9)).toEqual('99.00');
        // rangeSmallAndZero
        expect(browser.getValue(selectors.issue416Input10)).toEqual('-1.00');
        expect(browser.getValue(selectors.issue416Input11)).toEqual('0.00');
        expect(browser.getValue(selectors.issue416Input12)).toEqual('0.08');
    });

    it('should correctly change the CSS positive/negative classes', () => {
        const input2 = $(selectors.issue416Input2);
        const input3 = $(selectors.issue416Input3);

        input2.click();
        browser.keys(['Home', '-----']);
        input3.click();
        browser.keys(['Home', '-----']);
    });

    it('should correctly change the CSS odd/even classes', () => {
        const input4 = $(selectors.issue416Input4);
        const input5 = $(selectors.issue416Input5);

        input4.click();
        browser.keys(['Home', 'ArrowRight', 'ArrowLeft', '1']);
        expect(browser.getValue(selectors.issue416Input4)).toEqual('41.00');
        input5.click();
        browser.keys(['Home', 'ArrowRight', 'ArrowLeft', '2']);
        expect(browser.getValue(selectors.issue416Input5)).toEqual('52.00');
    });

    it('should correctly change the CSS ranges classes', () => {
        // Not really a test, but it's pretty ;)
        const input6 = $(selectors.issue416Input6);
        const input7 = $(selectors.issue416Input7);
        const input8 = $(selectors.issue416Input8);
        const input9 = $(selectors.issue416Input9);

        // One cycle
        input6.click();
        browser.keys(['Control', 'a', 'Control', '25']);
        input7.click();
        browser.keys(['Control', 'a', 'Control', '50']);
        input8.click();
        browser.keys(['Control', 'a', 'Control', '75']);
        input9.click();
        browser.keys(['Control', 'a', 'Control', '0']);

        input6.click();
        browser.keys(['Control', 'a', 'Control', '50']);
        input7.click();
        browser.keys(['Control', 'a', 'Control', '75']);
        input8.click();
        browser.keys(['Control', 'a', 'Control', '0']);
        input9.click();
        browser.keys(['Control', 'a', 'Control', '25']);

        input6.click();
        browser.keys(['Control', 'a', 'Control', '75']);
        input7.click();
        browser.keys(['Control', 'a', 'Control', '0']);
        input8.click();
        browser.keys(['Control', 'a', 'Control', '25']);
        input9.click();
        browser.keys(['Control', 'a', 'Control', '50']);

        input6.click();
        browser.keys(['Control', 'a', 'Control', '0']);
        input7.click();
        browser.keys(['Control', 'a', 'Control', '25']);
        input8.click();
        browser.keys(['Control', 'a', 'Control', '50']);
        input9.click();
        browser.keys(['Control', 'a', 'Control', '75']);

        // Second cycle
        input6.click();
        browser.keys(['Control', 'a', 'Control', '25']);
        input7.click();
        browser.keys(['Control', 'a', 'Control', '50']);
        input8.click();
        browser.keys(['Control', 'a', 'Control', '75']);
        input9.click();
        browser.keys(['Control', 'a', 'Control', '0']);

        input6.click();
        browser.keys(['Control', 'a', 'Control', '50']);
        input7.click();
        browser.keys(['Control', 'a', 'Control', '75']);
        input8.click();
        browser.keys(['Control', 'a', 'Control', '0']);
        input9.click();
        browser.keys(['Control', 'a', 'Control', '25']);

        input6.click();
        browser.keys(['Control', 'a', 'Control', '75']);
        input7.click();
        browser.keys(['Control', 'a', 'Control', '0']);
        input8.click();
        browser.keys(['Control', 'a', 'Control', '25']);
        input9.click();
        browser.keys(['Control', 'a', 'Control', '50']);

        input6.click();
        browser.keys(['Control', 'a', 'Control', '0']);
        input7.click();
        browser.keys(['Control', 'a', 'Control', '25']);
        input8.click();
        browser.keys(['Control', 'a', 'Control', '50']);
        input9.click();
        browser.keys(['Control', 'a', 'Control', '75']);
    });

    it('should correctly change the CSS `rangeSmallAndZero` classes', () => {
        // Ditto
        const input10 = $(selectors.issue416Input10);
        const input11 = $(selectors.issue416Input11);
        const input12 = $(selectors.issue416Input12);

        // One cycle
        input10.click();
        browser.keys(['Control', 'a', 'Control', '0']);
        input11.click();
        browser.keys(['Control', 'a', 'Control', '1']);
        input12.click();
        browser.keys(['Control', 'a', 'Control', '-1']);

        input10.click();
        browser.keys(['Control', 'a', 'Control', '1']);
        input11.click();
        browser.keys(['Control', 'a', 'Control', '-1']);
        input12.click();
        browser.keys(['Control', 'a', 'Control', '0']);

        input10.click();
        browser.keys(['Control', 'a', 'Control', '-1']);
        input11.click();
        browser.keys(['Control', 'a', 'Control', '0']);
        input12.click();
        browser.keys(['Control', 'a', 'Control', '1']);
    });
});

describe('Options updates', () => {
    it('should test for default values', () => {
        browser.url(testUrl);

        expect(browser.getValue(selectors.optionUpdate1)).toEqual('2.222,22 €');
        expect(browser.getValue(selectors.optionUpdate2)).toEqual('4.444,66 €');
        expect(browser.getValue(selectors.optionUpdate3)).toEqual('$8,888.00');
    });

    xit('should update the `decimalCharacterAlternative` option (cf. issue #432)', () => {
        const input1 = $(selectors.optionUpdate1);
        input1.click();
        browser.keys(['End', 'ArrowLeft', 'ArrowLeft', 'ArrowLeft', 'ArrowLeft', 'Delete']);
        expect(browser.getValue(selectors.optionUpdate1)).toEqual('222.222 €');
        browser.keys([',']);
        expect(browser.getValue(selectors.optionUpdate1)).toEqual('2.222,22 €');
        browser.keys(['Backspace']);
        expect(browser.getValue(selectors.optionUpdate1)).toEqual('222.222 €');
        browser.keys(['.']);
        expect(browser.getValue(selectors.optionUpdate1)).toEqual('2.222,22 €');


        const input2 = $(selectors.optionUpdate2);
        input2.click();
        browser.keys(['End', 'ArrowLeft', 'ArrowLeft', 'ArrowLeft', 'ArrowLeft', 'Delete']);
        expect(browser.getValue(selectors.optionUpdate2)).toEqual('444.466 €');
        browser.keys([',']);
        expect(browser.getValue(selectors.optionUpdate2)).toEqual('4.444,66 €');
        browser.keys(['Backspace']);
        expect(browser.getValue(selectors.optionUpdate2)).toEqual('444.466 €');
        browser.keys(['*']);
        expect(browser.getValue(selectors.optionUpdate2)).toEqual('4.444,66 €');
        browser.keys(['Backspace']);
        expect(browser.getValue(selectors.optionUpdate2)).toEqual('444.466 €');

        // Update the option
        const anElementVersion = browser.execute(domId => {
            const input = document.querySelector(domId);
            const anElement = AutoNumeric.getAutoNumericElement(input);
            anElement.options.decimalCharacterAlternative('#');
            return anElement.rawValue;
        }, selectors.optionUpdate2).value;
        expect(anElementVersion).toEqual('444466');
        browser.keys(['*']); // Ignored
        expect(browser.getValue(selectors.optionUpdate2)).toEqual('444.466 €');
        browser.keys(['#']);
        expect(browser.getValue(selectors.optionUpdate2)).toEqual('4.444,66 €'); //FIXME This fails under Firefox 56


        const input3 = $(selectors.optionUpdate3);
        input3.click();
        browser.keys(['End', 'ArrowLeft', 'ArrowLeft', 'Delete']);
        expect(browser.getValue(selectors.optionUpdate3)).toEqual('$888,800');
        browser.keys(['.']);
        expect(browser.getValue(selectors.optionUpdate3)).toEqual('$8,888.00');
        browser.keys(['Backspace']);
        expect(browser.getValue(selectors.optionUpdate3)).toEqual('$888,800');
        browser.keys([',']); // Ignored
        expect(browser.getValue(selectors.optionUpdate3)).toEqual('$888,800'); //FIXME This should work (issue #432)
    });
});

describe('`decimalPlacesShownOnFocus` and selections', () => {
    it('should test for default values', () => {
        browser.url(testUrl);

        expect(browser.getValue(selectors.selection1)).toEqual('12.266,123\u202f€');
    });

    it('should select the decimals correctly regarding the `decimalPlacesShownOnFocus` option', () => {
        const input1 = $(selectors.selection1);

        // Focus on the input
        input1.click();

        // Check the text selection in the first input
        const inputCaretPosition = browser.execute(domId => {
            const input = document.querySelector(domId);
            const anElement = AutoNumeric.getAutoNumericElement(input);
            anElement.selectDecimal();
            return { start: input.selectionStart, end: input.selectionEnd };
        }, selectors.selection1).value;
        expect(inputCaretPosition.start).toEqual(7);
        expect(inputCaretPosition.end).toEqual(13);
    });
});

describe('`showOnlyNumbersOnFocus` option', () => {
    it('should test for default values', () => {
        browser.url(testUrl);

        expect(browser.getValue(selectors.showOnlyNumbersOnFocusInput1)).toEqual('-246.813,58\u202f€ loan');
        expect(browser.getValue(selectors.showOnlyNumbersOnFocusInput2)).toEqual('$-246,813.58 interest');
    });

    it('should show the unformatted value on focus', () => {
        const input1 = $(selectors.showOnlyNumbersOnFocusInput1);
        const input2 = $(selectors.showOnlyNumbersOnFocusInput2);

        // Focus on the first input
        input1.click();
        expect(browser.getValue(selectors.showOnlyNumbersOnFocusInput1)).toEqual('-246813,58');
        expect(browser.getValue(selectors.showOnlyNumbersOnFocusInput2)).toEqual('$-246,813.58 interest');

        // Blur the first input, and focus on the second
        input2.click();
        expect(browser.getValue(selectors.showOnlyNumbersOnFocusInput1)).toEqual('-246.813,58\u202f€ loan');
        expect(browser.getValue(selectors.showOnlyNumbersOnFocusInput2)).toEqual('-246813.58');
    });
});

describe('`caretPositionOnFocus` option', () => {
    it('should test for default values', () => {
        browser.url(testUrl);

        expect(browser.getValue(selectors.selectOnFocus1)).toEqual('-jk246.813,58');
        expect(browser.getValue(selectors.selectOnFocus2)).toEqual('-jk246.813,58');
        expect(browser.getValue(selectors.selectOnFocus3)).toEqual('jk-246.813,58');
        expect(browser.getValue(selectors.selectOnFocus4)).toEqual('jk246.813,58-');
        expect(browser.getValue(selectors.selectOnFocus5)).toEqual('-jk246.813,58');

        expect(browser.getValue(selectors.selectOnFocus6)).toEqual('-jk246.813,58');
        expect(browser.getValue(selectors.selectOnFocus7)).toEqual('-jk246.813,58');
        expect(browser.getValue(selectors.selectOnFocus8)).toEqual('jk-246.813,58');
        expect(browser.getValue(selectors.selectOnFocus9)).toEqual('jk246.813,58-');
        expect(browser.getValue(selectors.selectOnFocus10)).toEqual('-jk246.813,58');

        expect(browser.getValue(selectors.selectOnFocus11)).toEqual('-jk246.813,58');
        expect(browser.getValue(selectors.selectOnFocus12)).toEqual('-jk246.813,58');
        expect(browser.getValue(selectors.selectOnFocus13)).toEqual('jk-246.813,58');
        expect(browser.getValue(selectors.selectOnFocus14)).toEqual('jk246.813,58-');
        expect(browser.getValue(selectors.selectOnFocus15)).toEqual('-jk246.813,58');

        expect(browser.getValue(selectors.selectOnFocus16)).toEqual('-jk246.813,58');
        expect(browser.getValue(selectors.selectOnFocus17)).toEqual('-jk246.813,58');
        expect(browser.getValue(selectors.selectOnFocus18)).toEqual('jk-246.813,58');
        expect(browser.getValue(selectors.selectOnFocus19)).toEqual('jk246.813,58-');
        expect(browser.getValue(selectors.selectOnFocus20)).toEqual('-jk246.813,58');


        expect(browser.getValue(selectors.selectOnFocus21)).toEqual('-246.813,58jk');
        expect(browser.getValue(selectors.selectOnFocus22)).toEqual('246.813,58-jk');
        expect(browser.getValue(selectors.selectOnFocus23)).toEqual('246.813,58jk-');
        expect(browser.getValue(selectors.selectOnFocus24)).toEqual('246.813,58jk-');
        expect(browser.getValue(selectors.selectOnFocus25)).toEqual('-246.813,58jk');

        expect(browser.getValue(selectors.selectOnFocus26)).toEqual('-246.813,58jk');
        expect(browser.getValue(selectors.selectOnFocus27)).toEqual('246.813,58-jk');
        expect(browser.getValue(selectors.selectOnFocus28)).toEqual('246.813,58jk-');
        expect(browser.getValue(selectors.selectOnFocus29)).toEqual('246.813,58jk-');
        expect(browser.getValue(selectors.selectOnFocus30)).toEqual('-246.813,58jk');

        expect(browser.getValue(selectors.selectOnFocus31)).toEqual('-246.813,58jk');
        expect(browser.getValue(selectors.selectOnFocus32)).toEqual('246.813,58-jk');
        expect(browser.getValue(selectors.selectOnFocus33)).toEqual('246.813,58jk-');
        expect(browser.getValue(selectors.selectOnFocus34)).toEqual('246.813,58jk-');
        expect(browser.getValue(selectors.selectOnFocus35)).toEqual('-246.813,58jk');

        expect(browser.getValue(selectors.selectOnFocus36)).toEqual('-246.813,58jk');
        expect(browser.getValue(selectors.selectOnFocus37)).toEqual('246.813,58-jk');
        expect(browser.getValue(selectors.selectOnFocus38)).toEqual('246.813,58jk-');
        expect(browser.getValue(selectors.selectOnFocus39)).toEqual('246.813,58jk-');
        expect(browser.getValue(selectors.selectOnFocus40)).toEqual('-246.813,58jk');
    });

    it('should position the caret correctly on focus', () => {
        let inputCaretPosition;
        const inputD = $(selectors.selectOnFocusD);

        // Focus on the input before the input series
        inputD.click();

        // Serie 1
        // Focus on the input and check the caret position
        browser.keys('Tab');
        inputCaretPosition = browser.execute(domId => {
            const input = document.querySelector(domId);
            return input.selectionStart;
        }, selectors.selectOnFocus1).value;
        expect(inputCaretPosition).toEqual(3);

        // Focus on the input and check the caret position
        browser.keys('Tab');
        inputCaretPosition = browser.execute(domId => {
            const input = document.querySelector(domId);
            return input.selectionStart;
        }, selectors.selectOnFocus2).value;
        expect(inputCaretPosition).toEqual(3);

        // Focus on the input and check the caret position
        browser.keys('Tab');
        inputCaretPosition = browser.execute(domId => {
            const input = document.querySelector(domId);
            return input.selectionStart;
        }, selectors.selectOnFocus3).value;
        expect(inputCaretPosition).toEqual(3);

        // Focus on the input and check the caret position
        browser.keys('Tab');
        inputCaretPosition = browser.execute(domId => {
            const input = document.querySelector(domId);
            return input.selectionStart;
        }, selectors.selectOnFocus4).value;
        expect(inputCaretPosition).toEqual(2);

        // Focus on the input and check the caret position
        browser.keys('Tab');
        inputCaretPosition = browser.execute(domId => {
            const input = document.querySelector(domId);
            return input.selectionStart;
        }, selectors.selectOnFocus5).value;
        expect(inputCaretPosition).toEqual(3);

        // Serie 2
        // Focus on the input and check the caret position
        browser.keys('Tab');
        inputCaretPosition = browser.execute(domId => {
            const input = document.querySelector(domId);
            return input.selectionStart;
        }, selectors.selectOnFocus6).value;
        expect(inputCaretPosition).toEqual(13);

        // Focus on the input and check the caret position
        browser.keys('Tab');
        inputCaretPosition = browser.execute(domId => {
            const input = document.querySelector(domId);
            return input.selectionStart;
        }, selectors.selectOnFocus7).value;
        expect(inputCaretPosition).toEqual(13);

        // Focus on the input and check the caret position
        browser.keys('Tab');
        inputCaretPosition = browser.execute(domId => {
            const input = document.querySelector(domId);
            return input.selectionStart;
        }, selectors.selectOnFocus8).value;
        expect(inputCaretPosition).toEqual(13);

        // Focus on the input and check the caret position
        browser.keys('Tab');
        inputCaretPosition = browser.execute(domId => {
            const input = document.querySelector(domId);
            return input.selectionStart;
        }, selectors.selectOnFocus9).value;
        expect(inputCaretPosition).toEqual(12);

        // Focus on the input and check the caret position
        browser.keys('Tab');
        inputCaretPosition = browser.execute(domId => {
            const input = document.querySelector(domId);
            return input.selectionStart;
        }, selectors.selectOnFocus10).value;
        expect(inputCaretPosition).toEqual(13);

        // Serie 3
        // Focus on the input and check the caret position
        browser.keys('Tab');
        inputCaretPosition = browser.execute(domId => {
            const input = document.querySelector(domId);
            return input.selectionStart;
        }, selectors.selectOnFocus11).value;
        expect(inputCaretPosition).toEqual(10);

        // Focus on the input and check the caret position
        browser.keys('Tab');
        inputCaretPosition = browser.execute(domId => {
            const input = document.querySelector(domId);
            return input.selectionStart;
        }, selectors.selectOnFocus12).value;
        expect(inputCaretPosition).toEqual(10);

        // Focus on the input and check the caret position
        browser.keys('Tab');
        inputCaretPosition = browser.execute(domId => {
            const input = document.querySelector(domId);
            return input.selectionStart;
        }, selectors.selectOnFocus13).value;
        expect(inputCaretPosition).toEqual(10);

        // Focus on the input and check the caret position
        browser.keys('Tab');
        inputCaretPosition = browser.execute(domId => {
            const input = document.querySelector(domId);
            return input.selectionStart;
        }, selectors.selectOnFocus14).value;
        expect(inputCaretPosition).toEqual(9);

        // Focus on the input and check the caret position
        browser.keys('Tab');
        inputCaretPosition = browser.execute(domId => {
            const input = document.querySelector(domId);
            return input.selectionStart;
        }, selectors.selectOnFocus15).value;
        expect(inputCaretPosition).toEqual(10);

        // Serie 4
        // Focus on the input and check the caret position
        browser.keys('Tab');
        inputCaretPosition = browser.execute(domId => {
            const input = document.querySelector(domId);
            return input.selectionStart;
        }, selectors.selectOnFocus16).value;
        expect(inputCaretPosition).toEqual(11);

        // Focus on the input and check the caret position
        browser.keys('Tab');
        inputCaretPosition = browser.execute(domId => {
            const input = document.querySelector(domId);
            return input.selectionStart;
        }, selectors.selectOnFocus17).value;
        expect(inputCaretPosition).toEqual(11);

        // Focus on the input and check the caret position
        browser.keys('Tab');
        inputCaretPosition = browser.execute(domId => {
            const input = document.querySelector(domId);
            return input.selectionStart;
        }, selectors.selectOnFocus18).value;
        expect(inputCaretPosition).toEqual(11);

        // Focus on the input and check the caret position
        browser.keys('Tab');
        inputCaretPosition = browser.execute(domId => {
            const input = document.querySelector(domId);
            return input.selectionStart;
        }, selectors.selectOnFocus19).value;
        expect(inputCaretPosition).toEqual(10);

        // Focus on the input and check the caret position
        browser.keys('Tab');
        inputCaretPosition = browser.execute(domId => {
            const input = document.querySelector(domId);
            return input.selectionStart;
        }, selectors.selectOnFocus20).value;
        expect(inputCaretPosition).toEqual(11);

        // Serie 5
        // Focus on the input and check the caret position
        browser.keys('Tab');
        inputCaretPosition = browser.execute(domId => {
            const input = document.querySelector(domId);
            return input.selectionStart;
        }, selectors.selectOnFocus21).value;
        expect(inputCaretPosition).toEqual(1);

        // Focus on the input and check the caret position
        browser.keys('Tab');
        inputCaretPosition = browser.execute(domId => {
            const input = document.querySelector(domId);
            return input.selectionStart;
        }, selectors.selectOnFocus22).value;
        expect(inputCaretPosition).toEqual(0);

        // Focus on the input and check the caret position
        browser.keys('Tab');
        inputCaretPosition = browser.execute(domId => {
            const input = document.querySelector(domId);
            return input.selectionStart;
        }, selectors.selectOnFocus23).value;
        expect(inputCaretPosition).toEqual(0);

        // Focus on the input and check the caret position
        browser.keys('Tab');
        inputCaretPosition = browser.execute(domId => {
            const input = document.querySelector(domId);
            return input.selectionStart;
        }, selectors.selectOnFocus24).value;
        expect(inputCaretPosition).toEqual(0);

        // Focus on the input and check the caret position
        browser.keys('Tab');
        inputCaretPosition = browser.execute(domId => {
            const input = document.querySelector(domId);
            return input.selectionStart;
        }, selectors.selectOnFocus25).value;
        expect(inputCaretPosition).toEqual(1);

        // Serie 6
        // Focus on the input and check the caret position
        browser.keys('Tab');
        inputCaretPosition = browser.execute(domId => {
            const input = document.querySelector(domId);
            return input.selectionStart;
        }, selectors.selectOnFocus26).value;
        expect(inputCaretPosition).toEqual(11);

        // Focus on the input and check the caret position
        browser.keys('Tab');
        inputCaretPosition = browser.execute(domId => {
            const input = document.querySelector(domId);
            return input.selectionStart;
        }, selectors.selectOnFocus27).value;
        expect(inputCaretPosition).toEqual(10);

        // Focus on the input and check the caret position
        browser.keys('Tab');
        inputCaretPosition = browser.execute(domId => {
            const input = document.querySelector(domId);
            return input.selectionStart;
        }, selectors.selectOnFocus28).value;
        expect(inputCaretPosition).toEqual(10);

        // Focus on the input and check the caret position
        browser.keys('Tab');
        inputCaretPosition = browser.execute(domId => {
            const input = document.querySelector(domId);
            return input.selectionStart;
        }, selectors.selectOnFocus29).value;
        expect(inputCaretPosition).toEqual(10);

        // Focus on the input and check the caret position
        browser.keys('Tab');
        inputCaretPosition = browser.execute(domId => {
            const input = document.querySelector(domId);
            return input.selectionStart;
        }, selectors.selectOnFocus30).value;
        expect(inputCaretPosition).toEqual(11);

        // Serie 7
        // Focus on the input and check the caret position
        browser.keys('Tab');
        inputCaretPosition = browser.execute(domId => {
            const input = document.querySelector(domId);
            return input.selectionStart;
        }, selectors.selectOnFocus31).value;
        expect(inputCaretPosition).toEqual(8);

        // Focus on the input and check the caret position
        browser.keys('Tab');
        inputCaretPosition = browser.execute(domId => {
            const input = document.querySelector(domId);
            return input.selectionStart;
        }, selectors.selectOnFocus32).value;
        expect(inputCaretPosition).toEqual(7);

        // Focus on the input and check the caret position
        browser.keys('Tab');
        inputCaretPosition = browser.execute(domId => {
            const input = document.querySelector(domId);
            return input.selectionStart;
        }, selectors.selectOnFocus33).value;
        expect(inputCaretPosition).toEqual(7);

        // Focus on the input and check the caret position
        browser.keys('Tab');
        inputCaretPosition = browser.execute(domId => {
            const input = document.querySelector(domId);
            return input.selectionStart;
        }, selectors.selectOnFocus34).value;
        expect(inputCaretPosition).toEqual(7);

        // Focus on the input and check the caret position
        browser.keys('Tab');
        inputCaretPosition = browser.execute(domId => {
            const input = document.querySelector(domId);
            return input.selectionStart;
        }, selectors.selectOnFocus35).value;
        expect(inputCaretPosition).toEqual(8);

        // Serie 8
        // Focus on the input and check the caret position -246.813,58jk
        browser.keys('Tab');
        inputCaretPosition = browser.execute(domId => {
            const input = document.querySelector(domId);
            return input.selectionStart;
        }, selectors.selectOnFocus36).value;
        expect(inputCaretPosition).toEqual(9);

        // Focus on the input and check the caret position
        browser.keys('Tab');
        inputCaretPosition = browser.execute(domId => {
            const input = document.querySelector(domId);
            return input.selectionStart;
        }, selectors.selectOnFocus37).value;
        expect(inputCaretPosition).toEqual(8);

        // Focus on the input and check the caret position
        browser.keys('Tab');
        inputCaretPosition = browser.execute(domId => {
            const input = document.querySelector(domId);
            return input.selectionStart;
        }, selectors.selectOnFocus38).value;
        expect(inputCaretPosition).toEqual(8);

        // Focus on the input and check the caret position
        browser.keys('Tab');
        inputCaretPosition = browser.execute(domId => {
            const input = document.querySelector(domId);
            return input.selectionStart;
        }, selectors.selectOnFocus39).value;
        expect(inputCaretPosition).toEqual(8);

        // Focus on the input and check the caret position
        browser.keys('Tab');
        inputCaretPosition = browser.execute(domId => {
            const input = document.querySelector(domId);
            return input.selectionStart;
        }, selectors.selectOnFocus40).value;
        expect(inputCaretPosition).toEqual(9);
    });
});

describe('`unformatOnSubmit` option', () => {
    it('should test for default values', () => {
        browser.url(testUrl);

        expect(browser.getValue(selectors.issue442One)).toEqual('12.345,67\u202f€');
        expect(browser.getValue(selectors.issue442Two)).toEqual('1.111.222,21\u202f€');
        expect(browser.getValue(selectors.issue442Three)).toEqual('22.432.392,23\u202f€');
        expect(browser.getValue(selectors.issue442Four)).toEqual('0,00\u202f€');
    });

    it('should unformat on submit only the elements that activated the `unformatOnSubmit` option', () => {
        const submitButton = $(selectors.issue442Submit);

        submitButton.click(); // Submit the form by clicking on the submit button
        expect(browser.getValue(selectors.issue442One)).toEqual('12345.67');
        expect(browser.getValue(selectors.issue442Two)).toEqual('1.111.222,21\u202f€');
        expect(browser.getValue(selectors.issue442Three)).toEqual('22432392.23');
        expect(browser.getValue(selectors.issue442Four)).toEqual('0,00\u202f€');
    });
});

describe('`emptyInputBehavior` option', () => {
    it('should test for default values', () => {
        browser.url(testUrl);

        expect(browser.getValue(selectors.issue447)).toEqual('');
    });

    it('should detect a `null` value after using `set()`', () => {
        expect(browser.getText(selectors.result447)).toEqual('Input value is null');
    });

    it('should change the `rawValue` to `null` when emptied', () => {
        const issue447 = $(selectors.issue447);

        issue447.click(); // Focus on the input element
        expect(browser.getValue(selectors.issue447)).toEqual('');
        browser.keys('1234');
        expect(browser.getValue(selectors.issue447)).toEqual('1,234');
        browser.keys('End');
        browser.keys('Backspace');
        expect(browser.getValue(selectors.issue447)).toEqual('123');
        browser.keys('Backspace');
        expect(browser.getValue(selectors.issue447)).toEqual('12');
        browser.keys('Backspace');
        expect(browser.getValue(selectors.issue447)).toEqual('1');
        browser.keys('Backspace');
        expect(browser.getValue(selectors.issue447)).toEqual('');

        // Then we test if the rawValue is correctly set to `null`
        const result = browser.execute(domId => {
            const input = document.querySelector(domId);
            const an = AutoNumeric.getAutoNumericElement(input);
            return an.getNumber();
        }, selectors.issue447).value;
        expect(result).toBeNull();
    });

    //TODO Test that no error are produced when hovering the input
});

describe('`rawValueDivisor` option', () => {
    it('should test for default values', () => {
        browser.url(testUrl);

        expect(browser.getValue(selectors.issue452)).toEqual('');
        expect(browser.getText(selectors.result452)).toEqual('Testing the raw value');
    });

    it('should update the raw value when divided by a `rawValueDivisor`, and the value is modified manually', () => {
        // Test entering a number manually, and getting the divided raw value
        $(selectors.issue452).click(); // Focus on the input element
        expect(browser.getValue(selectors.issue452)).toEqual('');
        browser.keys('1234');
        expect(browser.getValue(selectors.issue452)).toEqual('1,234');
        expect(browser.getText(selectors.result452)).toEqual('12.34');

        // Test the rawValue directly
        const result = browser.execute(domId => {
            const input = document.querySelector(domId);
            const an    = AutoNumeric.getAutoNumericElement(input);
            return an.getNumericString();
        }, selectors.issue452).value;
        expect(result).toEqual('12.34');

        browser.keys('567.8');
        expect(browser.getValue(selectors.issue452)).toEqual('1,234,567.8');
        expect(browser.getText(selectors.result452)).toEqual('12345.678');
    });

    it('should keep the correct raw value (divided by `rawValueDivisor`) when the element is unfocused', () => {
        // Focus out of that input and check that the formatted and raw value are still ok
        $(selectors.issue452Unfocus).click(); // First we change the focus to another element, then try to `set()` a value.
        expect(browser.getValue(selectors.issue452)).toEqual('1,234,567.80');
        expect(browser.getText(selectors.result452)).toEqual('12345.678');
    });

    it('should update the raw value when divided by a `rawValueDivisor`, and the value is modified via a script, while the element is unfocused', () => {
        // Modify the element value while it does not have the focus
        const result = browser.execute(domId => {
            const input = document.querySelector(domId);
            const an = AutoNumeric.getAutoNumericElement(input);
            an.update(AutoNumeric.getPredefinedOptions().percentageEU3dec);
            an.set(0.0221456); // This makes sure that if the element is currently unfocused, and an external script modify its value with `set`, the `rawValueDivisor` option is not used. This should only be used when the user is actually inputting numbers manually.
            return an.getNumericString();
        }, selectors.issue452).value;
        expect(result).toEqual('0.02215');
        expect(browser.getValue(selectors.issue452)).toEqual('2,215\u202f%');
        // browser.keys('Esc', 'Esc');
        // browser.keys('Backspace');
    });

    it('should update the raw value when divided by a `rawValueDivisor`, and the value is modified via a script, while the element is focused', () => {
        // Modify the element value while it has the focus
        $(selectors.issue452).click(); // Focus on the input element
        const result = browser.execute(domId => {
            const input = document.querySelector(domId);
            const an = AutoNumeric.getAutoNumericElement(input);
            an.set(0.07621327); // This makes sure that if the element is currently focused in, and an external script modify its value with `set`, the `rawValueDivisor` option is not used. This should only be used when the user is actually inputting numbers manually.
            return an.getNumericString();
        }, selectors.issue452).value;
        expect(result).toEqual('0.07621');
        expect(browser.getValue(selectors.issue452)).toEqual('7,621\u202f%');
    });

    it('should update on load the formatted and raw value when divided by a `rawValueDivisor`', () => {
        expect(browser.getValue(selectors.issue452Formatted)).toEqual('12,35\u202f%');
        const result = browser.execute(domId => {
            const input = document.querySelector(domId);
            const an = AutoNumeric.getAutoNumericElement(input);
            return an.getNumericString();
        }, selectors.issue452Formatted).value;
        expect(result).toEqual('0.1235');
    });
});

describe('`negativeSignCharacter` option', () => {
    it('should test for default values', () => {
        browser.url(testUrl);

        expect(browser.getValue(selectors.issue478Neg1)).toEqual('-0.20');
        expect(browser.getValue(selectors.issue478Neg2)).toEqual('≂12.00');
        expect(browser.getValue(selectors.issue478Neg3)).toEqual('(200.00)');
        expect(browser.getValue(selectors.issue478Pos1)).toEqual('z14.00');
        expect(browser.getValue(selectors.issue478Pos2)).toEqual('-0.42');
        expect(browser.getValue(selectors.issue478NegPos)).toEqual('∸1,234.78');

        expect(browser.getValue(selectors.issue478RightPlacementNeg1)).toEqual('0.20');
        expect(browser.getValue(selectors.issue478RightPlacementNeg2)).toEqual('12.00');
        expect(browser.getValue(selectors.issue478RightPlacementNeg3)).toEqual('200.00');
        expect(browser.getValue(selectors.issue478RightPlacementPos1)).toEqual('14.00p');
        expect(browser.getValue(selectors.issue478RightPlacementPos2)).toEqual('0.42⧺');
        expect(browser.getValue(selectors.issue478RightPlacementNegPos)).toEqual('1,234.78⧻');

        expect(browser.getValue(selectors.issue478Neg4)).toEqual('(468.31)');
    });

    it('should display the correct negative/positive value on focus, when the positive and negative signs are customized', () => {
        $(selectors.issue478Neg1).click(); // Focus on the input element
        expect(browser.getValue(selectors.issue478Neg1)).toEqual('-0.20');
        browser.keys('Tab');
        expect(browser.getValue(selectors.issue478Neg2)).toEqual('≂12.00');
        browser.keys('Tab');
        expect(browser.getValue(selectors.issue478Neg3)).toEqual('-200.00');
        browser.keys('Tab');
        expect(browser.getValue(selectors.issue478Pos1)).toEqual('z14.00');
        browser.keys('Tab');
        expect(browser.getValue(selectors.issue478Pos2)).toEqual('-0.42');
        browser.keys('Tab');
        expect(browser.getValue(selectors.issue478NegPos)).toEqual('∸1,234.78');
        browser.keys('Tab');

        expect(browser.getValue(selectors.issue478RightPlacementNeg1)).toEqual('0.20');
        browser.keys('Tab');
        expect(browser.getValue(selectors.issue478RightPlacementNeg2)).toEqual('12.00');
        browser.keys('Tab');
        expect(browser.getValue(selectors.issue478RightPlacementNeg3)).toEqual('200.00');
        browser.keys('Tab');
        expect(browser.getValue(selectors.issue478RightPlacementPos1)).toEqual('14.00p');
        browser.keys('Tab');
        expect(browser.getValue(selectors.issue478RightPlacementPos2)).toEqual('0.42⧺');
        browser.keys('Tab');
        expect(browser.getValue(selectors.issue478RightPlacementNegPos)).toEqual('1,234.78⧻');
        browser.keys('Tab');

        expect(browser.getValue(selectors.issue478Neg4)).toEqual('∸468.31');
    });

    it('should display the correct negative/positive value on blur, when the positive and negative signs are customized', () => {
        $(selectors.issue478RightPlacementNegPos).click();
        expect(browser.getValue(selectors.issue478Neg1)).toEqual('-0.20');
        $(selectors.issue478Neg1).click();
        expect(browser.getValue(selectors.issue478Neg1)).toEqual('-0.20');
        browser.keys('Tab');
        expect(browser.getValue(selectors.issue478Neg1)).toEqual('-0.20');
        browser.keys('Tab');
        expect(browser.getValue(selectors.issue478Neg2)).toEqual('≂12.00');
        browser.keys('Tab');
        expect(browser.getValue(selectors.issue478Neg3)).toEqual('(200.00)');
        browser.keys('Tab');
        expect(browser.getValue(selectors.issue478Pos1)).toEqual('z14.00');
        browser.keys('Tab');
        expect(browser.getValue(selectors.issue478Pos2)).toEqual('-0.42');
        browser.keys('Tab');
        expect(browser.getValue(selectors.issue478NegPos)).toEqual('∸1,234.78');
        browser.keys('Tab');

        expect(browser.getValue(selectors.issue478RightPlacementNeg1)).toEqual('0.20');
        browser.keys('Tab');
        expect(browser.getValue(selectors.issue478RightPlacementNeg2)).toEqual('12.00');
        browser.keys('Tab');
        expect(browser.getValue(selectors.issue478RightPlacementNeg3)).toEqual('200.00');
        browser.keys('Tab');
        expect(browser.getValue(selectors.issue478RightPlacementPos1)).toEqual('14.00p');
        browser.keys('Tab');
        expect(browser.getValue(selectors.issue478RightPlacementPos2)).toEqual('0.42⧺');
        browser.keys('Tab');
        expect(browser.getValue(selectors.issue478RightPlacementNegPos)).toEqual('1,234.78⧻');
        browser.keys('Tab');

        expect(browser.getValue(selectors.issue478Neg4)).toEqual('(468.31)');
    });

    it('should allow modifying the negative/positive state using the hyphen key, when the negative sign is the hyphen character', () => {
        $(selectors.issue478Neg1).click(); // Focus on the input element
        expect(browser.getValue(selectors.issue478Neg1)).toEqual('-0.20');
        browser.keys(['End', '-']);
        expect(browser.getValue(selectors.issue478Neg1)).toEqual('0.20');
        browser.keys('-');
        expect(browser.getValue(selectors.issue478Neg1)).toEqual('-0.20');
        browser.keys(['Home', '-']);
        expect(browser.getValue(selectors.issue478Neg1)).toEqual('0.20');
        browser.keys('-');
        expect(browser.getValue(selectors.issue478Neg1)).toEqual('-0.20');

        // Test the rawValue directly
        const result = browser.execute(domId => {
            const input = document.querySelector(domId);
            const an    = AutoNumeric.getAutoNumericElement(input);
            return an.getNumericString();
        }, selectors.issue478Neg1).value;
        expect(result).toEqual('-0.2');

        browser.keys(['Home', '234']);
        expect(browser.getValue(selectors.issue478Neg1)).toEqual('-2,340.20');
    });

    //FIXME Test the localized value when using a custom negative sign and `outputFormat.dotNegative`, `outputFormat.commaNegative` and `outputFormat.number`
    //FIXME Test the rounded value when rounding a positive and negative value with `roundingMethod.halfUpAsymmetric`, `roundingMethod.halfDownAsymmetric`, `roundingMethod.toCeilingTowardPositiveInfinity` and `roundingMethod.toFloorTowardNegativeInfinity`

    it('should allow modifying the negative/positive state using the hyphen key if a custom negative sign is used', () => {
        $(selectors.issue478Neg2).click(); // Focus on the input element
        expect(browser.getValue(selectors.issue478Neg2)).toEqual('≂12.00');
        browser.keys(['Home', '-']); // Check that when entering '-' while the caret is on the far left of the negative number (with a custom negative sign), the whole value is replaced by '-', while it should just toggle the negative/positive state
        expect(browser.getValue(selectors.issue478Neg2)).toEqual('12.00');
        browser.keys('-');
        expect(browser.getValue(selectors.issue478Neg2)).toEqual('≂12.00');
        browser.keys('≂');
        expect(browser.getValue(selectors.issue478Neg2)).toEqual('≂12.00');
        browser.keys('-');
        expect(browser.getValue(selectors.issue478Neg2)).toEqual('12.00');
        browser.keys('≂');
        expect(browser.getValue(selectors.issue478Neg2)).toEqual('12.00');
        browser.keys('-');
        expect(browser.getValue(selectors.issue478Neg2)).toEqual('≂12.00');

        // Test the rawValue directly
        const result = browser.execute(domId => {
            const input = document.querySelector(domId);
            const an    = AutoNumeric.getAutoNumericElement(input);
            return an.getNumericString();
        }, selectors.issue478Neg2).value;
        expect(result).toEqual('-12');

        // Having the caret on the far left and entering a number should automatically set that number at the right position
        browser.keys(['Home', '7']);
        expect(browser.getValue(selectors.issue478Neg2)).toEqual('≂712.00');
        // Check the text selection
        const inputCaretPosition = browser.execute(domId => {
            const input = document.querySelector(domId);
            return { start: input.selectionStart, end: input.selectionEnd };
        }, selectors.issue478Neg2).value;
        expect(inputCaretPosition.start).toEqual(2);
        expect(inputCaretPosition.end).toEqual(2);

        // Continue adding numbers
        browser.keys('34');
        expect(browser.getValue(selectors.issue478Neg2)).toEqual('≂73,412.00');
        browser.keys(['End', '-']);
        expect(browser.getValue(selectors.issue478Neg2)).toEqual('73,412.00');
        browser.keys('-');
        expect(browser.getValue(selectors.issue478Neg2)).toEqual('≂73,412.00');
    });

    it('should not allow modifying the negative/positive state using the custom negative sign', () => {
        $(selectors.issue478Pos1).click(); // Focus on the input element
        expect(browser.getValue(selectors.issue478Pos1)).toEqual('z14.00');
        browser.keys(['End', '-']);
        expect(browser.getValue(selectors.issue478Pos1)).toEqual('+14.00');
        browser.keys('-');
        expect(browser.getValue(selectors.issue478Pos1)).toEqual('z14.00');
        browser.keys(['Home', '-']);
        expect(browser.getValue(selectors.issue478Pos1)).toEqual('+14.00');
        browser.keys('-');
        expect(browser.getValue(selectors.issue478Pos1)).toEqual('z14.00');
        browser.keys('z'); // This should have no effect on the negative/positive sign
        expect(browser.getValue(selectors.issue478Pos1)).toEqual('z14.00');

        // Test the rawValue directly
        const result = browser.execute(domId => {
            const input = document.querySelector(domId);
            const an    = AutoNumeric.getAutoNumericElement(input);
            return an.getNumericString();
        }, selectors.issue478Pos1).value;
        expect(result).toEqual('-14');

        browser.keys(['Home', '234']);
        expect(browser.getValue(selectors.issue478Pos1)).toEqual('z23,414.00');
    });

    it('should allow setting the positive state using the `+` character, while a custom positive sign is defined', () => {
        $(selectors.issue478RightPlacementPos1).click(); // Focus on the input element
        expect(browser.getValue(selectors.issue478RightPlacementPos1)).toEqual('14.00p');
        browser.keys(['Home', '+']);
        expect(browser.getValue(selectors.issue478RightPlacementPos1)).toEqual('14.00-');
        browser.keys(['Home', '+']);
        expect(browser.getValue(selectors.issue478RightPlacementPos1)).toEqual('14.00p');
        browser.keys('+');
        expect(browser.getValue(selectors.issue478RightPlacementPos1)).toEqual('14.00-');

        // Check that the caret position is at the correct position
        const inputCaretPosition = browser.execute(domId => {
            const input = document.querySelector(domId);
            return { start: input.selectionStart, end: input.selectionEnd };
        }, selectors.issue478RightPlacementPos1).value;
        expect(inputCaretPosition.start).toEqual(0);
        expect(inputCaretPosition.end).toEqual(0);

        browser.keys(['End', '+']); // Check that if the caret is after the positive sign, you can still modify the positive/negative state
        expect(browser.getValue(selectors.issue478RightPlacementPos1)).toEqual('14.00p'); // Fixed in issue #481
        browser.keys('+');
        expect(browser.getValue(selectors.issue478RightPlacementPos1)).toEqual('14.00-');
        browser.keys('p'); // This should have no effect on the negative/positive sign
        expect(browser.getValue(selectors.issue478RightPlacementPos1)).toEqual('14.00-');
        browser.keys('+');
        expect(browser.getValue(selectors.issue478RightPlacementPos1)).toEqual('14.00p');

        // Test the rawValue directly
        const result = browser.execute(domId => {
            const input = document.querySelector(domId);
            const an    = AutoNumeric.getAutoNumericElement(input);
            return an.getNumericString();
        }, selectors.issue478RightPlacementPos1).value;
        expect(result).toEqual('14');

        browser.keys(['Home', '234']);
        expect(browser.getValue(selectors.issue478RightPlacementPos1)).toEqual('23,414.00p');
    });

    it('should toggle the negative state and set the caret at the correct position when using custom negative and positive trailing signs', () => {
        // issue_478_RightPlacement_negPos
        $(selectors.issue478RightPlacementNegPos).click(); // Focus on the input element
        expect(browser.getValue(selectors.issue478RightPlacementNegPos)).toEqual('1,234.78⧻');
        browser.keys(['End', '-']);
        expect(browser.getValue(selectors.issue478RightPlacementNegPos)).toEqual('1,234.78∸');
        // Check that the caret position is at the correct position
        let inputCaretPosition = browser.execute(domId => {
            const input = document.querySelector(domId);
            return { start: input.selectionStart, end: input.selectionEnd };
        }, selectors.issue478RightPlacementNegPos).value;
        expect(inputCaretPosition.start).toEqual(8);
        expect(inputCaretPosition.end).toEqual(8);

        browser.keys('-');
        expect(browser.getValue(selectors.issue478RightPlacementNegPos)).toEqual('1,234.78⧻');
        // Check that the caret position is at the correct position
        inputCaretPosition = browser.execute(domId => {
            const input = document.querySelector(domId);
            return { start: input.selectionStart, end: input.selectionEnd };
        }, selectors.issue478RightPlacementNegPos).value;
        expect(inputCaretPosition.start).toEqual(8);
        expect(inputCaretPosition.end).toEqual(8);

        browser.keys(['End', '+']);
        expect(browser.getValue(selectors.issue478RightPlacementNegPos)).toEqual('1,234.78∸');
        // Check that the caret position is at the correct position
        inputCaretPosition = browser.execute(domId => {
            const input = document.querySelector(domId);
            return { start: input.selectionStart, end: input.selectionEnd };
        }, selectors.issue478RightPlacementNegPos).value;
        expect(inputCaretPosition.start).toEqual(8);
        expect(inputCaretPosition.end).toEqual(8);

        browser.keys('+');
        expect(browser.getValue(selectors.issue478RightPlacementNegPos)).toEqual('1,234.78⧻');
        // Check that the caret position is at the correct position
        inputCaretPosition = browser.execute(domId => {
            const input = document.querySelector(domId);
            return { start: input.selectionStart, end: input.selectionEnd };
        }, selectors.issue478RightPlacementNegPos).value;
        expect(inputCaretPosition.start).toEqual(8);
        expect(inputCaretPosition.end).toEqual(8);
    });

    it('should not allow setting the positive state using the custom positive sign', () => {
        $(selectors.issue478RightPlacementPos1).click(); // Focus on the input element
        expect(browser.getValue(selectors.issue478RightPlacementPos1)).toEqual('23,414.00p');
        browser.keys(['Home', '+']);
        expect(browser.getValue(selectors.issue478RightPlacementPos1)).toEqual('23,414.00-');
        browser.keys('+');
        expect(browser.getValue(selectors.issue478RightPlacementPos1)).toEqual('23,414.00p');
        browser.keys('p'); // This should have no effect on the negative/positive sign
        expect(browser.getValue(selectors.issue478RightPlacementPos1)).toEqual('23,414.00p');
        browser.keys('+');
        expect(browser.getValue(selectors.issue478RightPlacementPos1)).toEqual('23,414.00-');
    });

    it('should display the brackets when `negativeBracketsTypeOnBlur`, `negativeSignCharacter` and `positiveSignCharacter` are set, on focus and blur', () => {
        expect(browser.getValue(selectors.issue478Neg4)).toEqual('(468.31)');
        $(selectors.issue478Neg4).click();
        // When removing the brackets, the custom negative sign must be shown
        expect(browser.getValue(selectors.issue478Neg4)).toEqual('∸468.31');
        $(selectors.issue478Neg1).click();
        expect(browser.getValue(selectors.issue478Neg4)).toEqual('(468.31)');
    });

    it('should allow pasting values with custom positive and negative signs', () => {
        // First, paste a positive value
        const inputClassic = $(selectors.inputClassic);
        inputClassic.click();
        // Clear the input content
        browser.keys(['Control', 'a', 'Control', 'Backspace']);
        browser.keys('⧺67890.42');

        // Copy
        browser.keys(['Control', 'a', 'c', 'Control']);

        // Paste
        $(selectors.issue478Pos2).click();
        browser.keys(['Control', 'a', 'v', 'Control']);
        expect(browser.getValue(selectors.issue478Pos2)).toEqual('⧺67,890.42');


        // Then paste a negative value
        inputClassic.click();
        // Clear the input content
        browser.keys(['Control', 'a', 'Control', 'Backspace']);
        browser.keys('∸234,220.08');

        // Copy
        browser.keys(['Control', 'a', 'c', 'Control']);

        // Paste
        $(selectors.issue478NegPos).click();
        browser.keys(['Control', 'a', 'v', 'Control']);
        expect(browser.getValue(selectors.issue478NegPos)).toEqual('∸234,220.08');
    });

    it('should allow pasting the exact same value without setting the final result to zero (Issue #483)', () => {
        // First, paste a positive value
        const inputClassic = $(selectors.inputClassic);
        inputClassic.click();
        // Clear the input content
        browser.keys(['Control', 'a', 'Control', 'Backspace']);
        browser.keys('⧺111222.33');

        // Copy
        browser.keys(['Control', 'a', 'c', 'Control']);

        $(selectors.issue478Pos2).click();
        // Paste number 1
        browser.keys(['Control', 'a', 'v', 'Control']);
        expect(browser.getValue(selectors.issue478Pos2)).toEqual('⧺111,222.33');
        // Paste number 2 ; this should not change the result
        browser.keys(['Control', 'a', 'v', 'Control']);
        expect(browser.getValue(selectors.issue478Pos2)).toEqual('⧺111,222.33');
    });

    xit('should allow using the wheel to modify the input value when both the positive and negative signs are customized', () => { //FIXME Finish this -->
        expect(browser.getValue(selectors.issue478RightPlacementPos1)).toEqual('23,414.00-');
        browser.moveToObject(selectors.issue478RightPlacementPos1); // Move the mouse over the element
        browser.scroll(0, 250); //FIXME This is not the right function to call here
        expect(browser.getValue(selectors.issue478RightPlacementPos1)).toEqual('23,914.00-');
    });

    xit('should correctly modify the value when using the mouse wheel event on an element where `negativeBracketsTypeOnBlur` and `negativeSignCharacter` are set, when the value is changed once, then blurred, then changed again with the mouse wheel while it\'s negative', () => { //FIXME Finish this -->
        //
    });

    xit('should correctly display the negative value with the custom negative sign on mouseover (without adding the default minus sign)', () => { //FIXME Finish this -->
        expect(browser.getValue(selectors.issue478Neg3)).toEqual('(200.00)');
        browser.moveToObject(selectors.issue478Neg3); // Move the mouse over the element //FIXME This does not work
        expect(browser.getValue(selectors.issue478Neg3)).toEqual('-200.00');
    });
});

describe('Pasting', () => {
    it('should test for default values', () => {
        browser.url(testUrl);

        expect(browser.getValue(selectors.issue387inputCancellable)).toEqual('$220,242.76');
    });

    it('should not be possible to paste any invalid numbers in an element if the whole content is not already selected', () => {
        const inputClassic = $(selectors.inputClassic);
        inputClassic.click();
        // Clear the input content
        browser.keys(['Control', 'a', 'Control', 'Backspace']);
        browser.keys('foobar');
        expect(browser.getValue(selectors.inputClassic)).toEqual('foobar');

        // Copy
        browser.keys(['Control', 'a', 'c', 'Control']);

        // Paste
        $(selectors.issue387inputCancellable).click();
        browser.keys(['Home', 'ArrowRight', 'ArrowRight', 'ArrowRight']);
        browser.keys(['Control', 'v', 'Control']);
        expect(browser.getValue(selectors.issue387inputCancellable)).toEqual('$220,242.76');
    });

    it('should not be possible to paste any invalid numbers in an element if the whole content is already selected', () => {
        const inputClassic = $(selectors.inputClassic);
        inputClassic.click();
        // Clear the input content
        browser.keys(['Control', 'a', 'Control', 'Backspace']);
        browser.keys('foobar');
        expect(browser.getValue(selectors.inputClassic)).toEqual('foobar');

        // Copy
        browser.keys(['Control', 'a', 'c', 'Control']);

        // Paste
        $(selectors.issue387inputCancellable).click();
        browser.keys(['Control', 'a', 'v', 'Control']);
        expect(browser.getValue(selectors.issue387inputCancellable)).toEqual('$220,242.76');
    });

    it('should not be possible to paste an invalid number on a selection which does not include the currency symbol', () => {
        const inputClassic = $(selectors.inputClassic);
        inputClassic.click();
        // Clear the input content
        browser.keys(['Control', 'a', 'Control', 'Backspace']);
        browser.keys('foobar');
        expect(browser.getValue(selectors.inputClassic)).toEqual('foobar');

        // Copy
        browser.keys(['Control', 'a', 'c', 'Control']);

        // Paste
        $(selectors.issue387inputCancellable).click();
        browser.keys(['Home', 'ArrowRight', 'Shift', 'ArrowRight', 'ArrowRight', 'Shift']);
        browser.keys(['Control', 'a', 'v', 'Control']);
        expect(browser.getValue(selectors.issue387inputCancellable)).toEqual('$220,242.76');
    });

    it('should not be possible to paste an valid number in a readOnly element', () => {
        expect(browser.getValue(selectors.readOnlyElement)).toEqual('42.42');

        const inputClassic = $(selectors.inputClassic);
        inputClassic.click();
        // Clear the input content
        browser.keys(['Control', 'a', 'Control', 'Backspace']);
        browser.keys('12345.67');
        expect(browser.getValue(selectors.inputClassic)).toEqual('12345.67');

        // Copy
        browser.keys(['Control', 'a', 'c', 'Control']);

        // Paste
        $(selectors.readOnlyElement).click();
        browser.keys(['Home', 'ArrowRight', 'Shift', 'ArrowRight', 'ArrowRight', 'Shift']);
        browser.keys(['Control', 'a', 'v', 'Control']);
        expect(browser.getValue(selectors.readOnlyElement)).toEqual('42.42'); // No changes!
    });
});

describe('Issue #432', () => {
    it('should test for default values, and focus on it', () => {
        browser.url(testUrl);

        expect(browser.getValue(selectors.issue432dot)).toEqual('');
        expect(browser.getValue(selectors.issue432none)).toEqual('');
    });

    it('should accept the alternative decimal character', () => {
        const inputWithDecimalCharAlternative = $(selectors.issue432dot);

        inputWithDecimalCharAlternative.click();
        // With the comma: ok
        browser.keys('123,45');
        expect(browser.getValue(selectors.issue432dot)).toEqual('123,45 €');

        // With the dot: ok
        browser.keys(['Home', 'Control', 'a', 'Control', 'Delete']);
        browser.keys('123.45');
        expect(browser.getValue(selectors.issue432dot)).toEqual('123,45 €');
    });

    it('should not accept any alternative decimal character', () => {
        const inputWithoutDecimalCharAlternative = $(selectors.issue432none);

        inputWithoutDecimalCharAlternative.click();
        // With the comma: ok
        browser.keys('123,45');
        expect(browser.getValue(selectors.issue432none)).toEqual('123,45 €');

        // With the dot: ko
        browser.keys(['Home', 'Control', 'a', 'Control', 'Delete']);
        browser.keys('123.45');
        expect(browser.getValue(selectors.issue432none)).toEqual('12.345 €');
    });
});

<<<<<<< HEAD
=======
describe('Issue #535', () => {
    it('should test for default values, and focus on it', () => {
        browser.url(testUrl);

        expect(browser.getValue(selectors.issue535)).toEqual('');
    });

    it('should not accept the decimal character or its alternative, and not change the selection', () => {
        const inputWithDecimalCharAlternative = $(selectors.issue535);

        inputWithDecimalCharAlternative.click();
        // With the default decimal character
        browser.keys('123.456');
        expect(browser.getValue(selectors.issue535)).toEqual('123456');

        // With the alternative decimal character
        browser.keys(['Home', 'Control', 'a', 'Control', 'Delete']);
        browser.keys('123,456');
        expect(browser.getValue(selectors.issue535)).toEqual('123456');
    });
});

>>>>>>> 239062f4
//TODO Add some tests to make sure the correct number of `AutoNumeric.events.formatted` is sent during each keypress<|MERGE_RESOLUTION|>--- conflicted
+++ resolved
@@ -204,10 +204,7 @@
     issue527Blur                      : '#issue_527_blur',
     issue432dot                       : '#issue_432_dot',
     issue432none                      : '#issue_432_none',
-<<<<<<< HEAD
-=======
     issue535                          : '#issue_535',
->>>>>>> 239062f4
 };
 
 //-----------------------------------------------------------------------------
@@ -3816,8 +3813,6 @@
     });
 });
 
-<<<<<<< HEAD
-=======
 describe('Issue #535', () => {
     it('should test for default values, and focus on it', () => {
         browser.url(testUrl);
@@ -3840,5 +3835,4 @@
     });
 });
 
->>>>>>> 239062f4
 //TODO Add some tests to make sure the correct number of `AutoNumeric.events.formatted` is sent during each keypress