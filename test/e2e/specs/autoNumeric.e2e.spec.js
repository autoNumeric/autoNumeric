/**
 * End-to-end tests for autoNumeric.js
 * @author Alexandre Bonneau <alexandre.bonneau@linuxfr.eu>
 * @copyright © 2017 Alexandre Bonneau
 *
 * The MIT License (http://www.opensource.org/licenses/mit-license.php)
 *
 * Permission is hereby granted, free of charge, to any person
 * obtaining a copy of this software and associated documentation
 * files (the "Software"), to deal in the Software without
 * restriction, including without limitation the rights to use,
 * copy, modify, merge, publish, distribute, sub license, and/or sell
 * copies of the Software, and to permit persons to whom the
 * Software is furnished to do so, subject to the following
 * conditions:
 *
 * The above copyright notice and this permission notice shall be
 * included in all copies or substantial portions of the Software.
 *
 * THE SOFTWARE IS PROVIDED "AS IS", WITHOUT WARRANTY OF ANY KIND,
 * EXPRESS OR IMPLIED, INCLUDING BUT NOT LIMITED TO THE WARRANTIES
 * OF MERCHANTABILITY, FITNESS FOR A PARTICULAR PURPOSE AND
 * NONINFRINGEMENT. IN NO EVENT SHALL THE AUTHORS OR COPYRIGHT
 * HOLDERS BE LIABLE FOR ANY CLAIM, DAMAGES OR OTHER LIABILITY,
 * WHETHER IN AN ACTION OF CONTRACT, TORT OR OTHERWISE, ARISING
 * FROM, OUT OF OR IN CONNECTION WITH THE SOFTWARE OR THE USE OR
 * OTHER DEALINGS IN THE SOFTWARE.
 */

// eslint-disable-next-line
/* global describe, it, xdescribe, xit, fdescribe, fit, expect, beforeEach, afterEach, spyOn, require, process, browser, $ */

// Note : A list of named keys can be found here : https://github.com/webdriverio/webdriverio/blob/master/lib/helpers/constants.js#L67

// High default timeout need when debugging the tests
/* eslint no-undef: 0 */
jasmine.DEFAULT_TIMEOUT_INTERVAL = 10000;

//-----------------------------------------------------------------------------
// ---- Configuration

// Url to the end-to-end test page
const testUrl = '/e2e';

// Object that holds the references to the input we test
const selectors = {
    inputClassic                      : '#classic',
    elementP1                         : '#tag_p1',
    elementP2                         : '#tag_p2',
    elementCode                       : '#tag_code',
    elementDiv                        : '#tag_div',
    elementH5                         : '#tag_h5',
    elementLabel                      : '#tag_label',
    elementSpan                       : '#tag_span',
    readOnlyElement                   : '#readOnly_option',
    noEventListenersElement           : '#noEventListeners_option',
    issue283Input0                    : '#issue283Input0',
    issue283Input1                    : '#issue283Input1',
    issue283Input2                    : '#issue283Input2',
    issue283Input3                    : '#issue283Input3',
    issue283Input4                    : '#issue283Input4',
    issue183error                     : '#issue_183_error',
    issue183ignore                    : '#issue_183_ignore',
    issue183clamp                     : '#issue_183_clamp',
    issue183truncate                  : '#issue_183_truncate',
    issue183replace                   : '#issue_183_replace',
    issue326input                     : '#issue_326',
    issue322input                     : '#issue_322',
    issue317input                     : '#issue_317',
    issue306input                     : '#issue_306',
    issue306inputDecimals             : '#issue_306decimals',
    issue306inputDecimals2            : '#issue_306decimals2',
    issue303inputNonAn                : '#issue_303non_an',
    issue303inputP                    : '#issue_303p',
    issue303inputS                    : '#issue_303s',
    issue387inputCancellable          : '#issue_387_cancellable',
    issue387inputCancellableNumOnly   : '#issue_387_cancellable_numOnly',
    issue387inputNotCancellable       : '#issue_387_not_cancellable',
    issue387inputNotCancellableNumOnly: '#issue_387_not_cancellable_numOnly',
    issue393inputNoWheel              : '#issue_393_nowheel',
    issue393inputFixed                : '#issue_393_fixed',
    issue393inputProgressive          : '#issue_393_progressive',
    issue393inputUpperLimit           : '#issue_393_upperLimit',
    issue393inputLowerLimit           : '#issue_393_lowerLimit',
    issue393inputLimitOneSideUp       : '#issue_393_limitOneSideUp',
    issue393inputLimitOneSideDown     : '#issue_393_limitOneSideDown',
    contentEditable1                  : '#contentEditable1',
    contentEditable2                  : '#contentEditable2',
    contentEditableNotActivated       : '#contentEditableNotActivated',
    issue403a                         : '#issue_403a',
    issue403b                         : '#issue_403b',
    issue403c                         : '#issue_403c',
    negativeBrackets1                 : '#negativeBrackets1',
    negativeBrackets2                 : '#negativeBrackets2',
    negativeBrackets3                 : '#negativeBrackets3',
    negativeBrackets4                 : '#negativeBrackets4',
    negativeBrackets5                 : '#negativeBrackets5',
    negativeBracketsInput1            : '#negativeBrackets_1',
    negativeBracketsInput2            : '#negativeBrackets_2',
    negativeBracketsInput3            : '#negativeBrackets_3',
    negativeBracketsInput4            : '#negativeBrackets_4',
    negativeBracketsInput5            : '#negativeBrackets_5',
    negativeBracketsInput6            : '#negativeBrackets_6',
    negativeBracketsInput7            : '#negativeBrackets_7',
    negativeBracketsInput8            : '#negativeBrackets_8',
    remove1                           : '#remove1',
    undoRedo1                         : '#undoRedo1',
    undoRedo2                         : '#undoRedo2',
    undoRedo3                         : '#undoRedo3',
    undoRedo4                         : '#undoRedo4',
    issue423a                         : '#issue_423a',
    issue423b                         : '#issue_423b',
    issue409a                         : '#issue_409a',
    issue409n                         : '#issue_409n',
    issue409f                         : '#issue_409f',
    issue416Input1                    : '#issue_416_1',
    issue416Input2                    : '#issue_416_2',
    issue416Input3                    : '#issue_416_3',
    issue416Input4                    : '#issue_416_4',
    issue416Input5                    : '#issue_416_5',
    issue416Input6                    : '#issue_416_6',
    issue416Input7                    : '#issue_416_7',
    issue416Input8                    : '#issue_416_8',
    issue416Input9                    : '#issue_416_9',
    issue416Input10                   : '#issue_416_10',
    issue416Input11                   : '#issue_416_11',
    issue416Input12                   : '#issue_416_12',
    optionUpdate1                     : '#optionUpdate1',
    optionUpdate2                     : '#optionUpdate2',
    optionUpdate3                     : '#optionUpdate3',
    selection1                        : '#selection1',
    showOnlyNumbersOnFocusInput1      : '#showOnlyNumbersOnFocus1',
    showOnlyNumbersOnFocusInput2      : '#showOnlyNumbersOnFocus2',
    selectOnFocusA                    : '#selectOnFocusA',
    selectOnFocusB                    : '#selectOnFocusB',
    selectOnFocusC                    : '#selectOnFocusC',
    selectOnFocusD                    : '#selectOnFocusD',
    selectOnFocus1                    : '#selectOnFocus1',
    selectOnFocus2                    : '#selectOnFocus2',
    selectOnFocus3                    : '#selectOnFocus3',
    selectOnFocus4                    : '#selectOnFocus4',
    selectOnFocus5                    : '#selectOnFocus5',
    selectOnFocus6                    : '#selectOnFocus6',
    selectOnFocus7                    : '#selectOnFocus7',
    selectOnFocus8                    : '#selectOnFocus8',
    selectOnFocus9                    : '#selectOnFocus9',
    selectOnFocus10                   : '#selectOnFocus10',
    selectOnFocus11                   : '#selectOnFocus11',
    selectOnFocus12                   : '#selectOnFocus12',
    selectOnFocus13                   : '#selectOnFocus13',
    selectOnFocus14                   : '#selectOnFocus14',
    selectOnFocus15                   : '#selectOnFocus15',
    selectOnFocus16                   : '#selectOnFocus16',
    selectOnFocus17                   : '#selectOnFocus17',
    selectOnFocus18                   : '#selectOnFocus18',
    selectOnFocus19                   : '#selectOnFocus19',
    selectOnFocus20                   : '#selectOnFocus20',
    selectOnFocus21                   : '#selectOnFocus21',
    selectOnFocus22                   : '#selectOnFocus22',
    selectOnFocus23                   : '#selectOnFocus23',
    selectOnFocus24                   : '#selectOnFocus24',
    selectOnFocus25                   : '#selectOnFocus25',
    selectOnFocus26                   : '#selectOnFocus26',
    selectOnFocus27                   : '#selectOnFocus27',
    selectOnFocus28                   : '#selectOnFocus28',
    selectOnFocus29                   : '#selectOnFocus29',
    selectOnFocus30                   : '#selectOnFocus30',
    selectOnFocus31                   : '#selectOnFocus31',
    selectOnFocus32                   : '#selectOnFocus32',
    selectOnFocus33                   : '#selectOnFocus33',
    selectOnFocus34                   : '#selectOnFocus34',
    selectOnFocus35                   : '#selectOnFocus35',
    selectOnFocus36                   : '#selectOnFocus36',
    selectOnFocus37                   : '#selectOnFocus37',
    selectOnFocus38                   : '#selectOnFocus38',
    selectOnFocus39                   : '#selectOnFocus39',
    selectOnFocus40                   : '#selectOnFocus40',
    issue442                          : '#issue_442',
    issue442Submit                    : '#issue_442_submit',
    issue447                          : '#issue_447',
    result447                         : '#result_447',
    issue452                          : '#issue_452',
    issue452Unfocus                   : '#issue_452_unfocus',
    issue452Formatted                 : '#issue_452_formatted',
    result452                         : '#result_452',
};

//-----------------------------------------------------------------------------
// ---- Helper functions

/*
function helperGetCaretPosition(wdioElement) { //FIXME Find a way to allow using helper functions inside webdriver.io `execute()` blocks
    console.log('wdioElement:', wdioElement); //DEBUG
    // console.log('this:', this); //DEBUG
    const selector = wdioElement.selector;
    console.log('selector:', selector); //DEBUG

    const element = document.querySelector(selector);
    console.log('element.selectionStart:', element.selectionStart); //DEBUG
    return element.selectionStart;
}
*/


//-----------------------------------------------------------------------------
// ---- Tests

/*
describe('webdriver.io page', () => {
    it('should have the right title - the fancy generator way', () => {
        browser.url('http://webdriver.io');
        const title = browser.getTitle();
        expect(title).toEqual('WebdriverIO - Selenium 2.0 javascript bindings for nodejs');
    });
});
*/

describe('webdriver.io runner', () => {
    it(`should be able to send basic keys to basic inputs (which we'll use later for copy-pasting text strings)`, () => {
        browser.url(testUrl);

        // Test the initial values
        const title = browser.getTitle();
        expect(title).toEqual('End-to-end testing for autoNumeric');
        expect(browser.getValue(selectors.inputClassic)).toEqual('987654321');

        // Focus in that input
        const inputClassic = $(selectors.inputClassic);
        inputClassic.click();

        // Enter some keys
        browser.keys('End'); // 'chromedriver' does not automatically modify the caret position, so we need to set it up ourselves
        browser.keys('teststring');
        expect(browser.getValue(selectors.inputClassic)).toEqual('987654321teststring');
        // browser.keys('Home'); // This works!
        browser.keys(['ArrowLeft', 'ArrowLeft', 'ArrowLeft', 'ArrowLeft']);
        browser.keys('YES!');
        expect(browser.getValue(selectors.inputClassic)).toEqual('987654321teststYES!ring');
        browser.keys(['ArrowLeft', 'ArrowLeft', 'ArrowLeft', 'ArrowLeft', 'ArrowLeft', 'ArrowLeft', 'ArrowLeft', 'ArrowLeft']);
        browser.keys('0');
        browser.keys('1');
        expect(browser.getValue(selectors.inputClassic)).toEqual('987654321te01ststYES!ring');

        /*
        expect(helperGetCaretPosition(inputClassic)).toEqual(42); //FIXME This cannot be called correctly
        const result = browser.getCaretPosition(inputClassic); //FIXME This cannot be called correctly
        expect(result).toEqual(19);
        */

        // Hold some modifier keys
        browser.keys('End');
        browser.keys(['ArrowLeft']);
        browser.keys('Shift'); // This activates the shift key from now on
        browser.keys([
            'ArrowLeft',
            'ArrowLeft',
            'ArrowLeft',
            'ArrowLeft',
            'ArrowLeft',
            'ArrowLeft',
            'ArrowLeft',
            'ArrowLeft',
            'ArrowLeft',
            'ArrowLeft',
            'ArrowLeft',
            'ArrowLeft',
            'ArrowLeft',
            'ArrowLeft',
            'ArrowLeft',
            'ArrowLeft',
            'ArrowLeft',
            'ArrowLeft',
        ]);
        browser.keys('NULL'); // This deactivates any modifiers key (I could have used `browser.keys('Shift');` again to toggle it off)
        browser.keys('foobar');
        expect(browser.getValue(selectors.inputClassic)).toEqual('987654foobarg');
    });
});

describe('Initialized non-input elements', () => {
    it('should show the same formatting as their <input> counterparts', () => {
        browser.url(testUrl);

        /* eslint space-in-parens: 0 */
        expect(browser.getText(selectors.elementP1   )).toEqual('2.140%');
        expect(browser.getText(selectors.elementP2   )).toEqual('666,42 €');
        expect(browser.getText(selectors.elementCode )).toEqual('¥12,345.67');
        expect(browser.getText(selectors.elementDiv  )).toEqual('$12,345.67');
        expect(browser.getText(selectors.elementH5   )).toEqual('666.42 CHF');
        expect(browser.getText(selectors.elementLabel)).toEqual('12,345.67');
        expect(browser.getText(selectors.elementSpan )).toEqual('');
    });
});

describe('Initialized elements with the noEventListeners option', () => {
    it('should not be react with the autoNumeric listeners', () => {
        browser.url(testUrl);

        // Focus in that input
        const input = $(selectors.noEventListenersElement);
        input.click();

        expect(browser.getValue(selectors.noEventListenersElement)).toEqual('69,67 €');
        browser.keys(['End', '123', 'Home', '789']);
        expect(browser.getValue(selectors.noEventListenersElement)).toEqual('78969,67 €123');
    });
});

describe('Initialized elements with the readOnly option', () => {
    it('should not be modifiable', () => {
        browser.url(testUrl);

        expect(browser.getValue(selectors.readOnlyElement)).toEqual('42.42');
        browser.keys(['Home', '12345']);
        expect(browser.getValue(selectors.readOnlyElement)).toEqual('42.42');
    });
});

describe('Issue #327 (using inputs from issue #183)', () => {
    it('should test for default values', () => {
        browser.url(testUrl);

        /* eslint space-in-parens: 0 */
        expect(browser.getValue(selectors.issue183error   )).toEqual('12.345.678,00 €');
        expect(browser.getValue(selectors.issue183ignore  )).toEqual('12.345.678,00 €');
        expect(browser.getValue(selectors.issue183clamp   )).toEqual('$ 12.345.678,00');
        expect(browser.getValue(selectors.issue183truncate)).toEqual('12.345.678,00 €');
        expect(browser.getValue(selectors.issue183replace )).toEqual('12.345.678,00 €');
    });

    it(`should show the correct number of decimal places on focus, with 'decimalPlacesShownOnFocus' set to a specific value`, () => {
        browser.url(testUrl);

        // Focus in that input
        const input = $(selectors.issue183error);
        input.click();
        expect(browser.getValue(selectors.issue183error)).toEqual('12.345.678,00000 €');
    });

    it(`should get the entire input selected when using the 'tab' key`, () => {
        browser.url(testUrl);

        // Focus in that first input
        const input = $(selectors.issue183error);
        input.click();

        // Then 'tab' on each other inputs
        browser.keys('Tab');
        // Check the text selection
        let inputCaretPosition = browser.execute(() => {
            const input = document.querySelector('#issue_183_ignore');
            return { start: input.selectionStart, end: input.selectionEnd };
        }).value;
        expect(inputCaretPosition.start).toEqual(0);
        expect(inputCaretPosition.end).toEqual(13); //XXX This does not work under Firefox 45.7, but does under firefox 53. Since we only support the browsers last version - 2, let's ignore it.

        browser.keys('Tab');
        // Check the text selection
        inputCaretPosition = browser.execute(() => {
            const input = document.querySelector('#issue_183_clamp');
            return { start: input.selectionStart, end: input.selectionEnd };
        }).value;
        expect(inputCaretPosition.start).toEqual(2);
        expect(inputCaretPosition.end).toEqual(15);

        browser.keys('Tab');
        // Check the text selection
        inputCaretPosition = browser.execute(() => {
            const input = document.querySelector('#issue_183_truncate');
            return { start: input.selectionStart, end: input.selectionEnd };
        }).value;
        expect(inputCaretPosition.start).toEqual(0);
        expect(inputCaretPosition.end).toEqual(13);

        browser.keys('Tab');
        // Check the text selection
        inputCaretPosition = browser.execute(() => {
            const input = document.querySelector('#issue_183_replace');
            return { start: input.selectionStart, end: input.selectionEnd };
        }).value;
        expect(inputCaretPosition.start).toEqual(0);
        expect(inputCaretPosition.end).toEqual(13);
    });
});

describe('Issue #306', () => {
    it('should test for default values', () => {
        browser.url(testUrl);

        expect(browser.getValue(selectors.issue306input)).toEqual('');

        /*
        // The following code snippet shows if the browser detects that this is using the selenium geckodriver
        browser.execute(() => {
            const input306 = document.querySelector('#issue_306');
            if (window.navigator.webdriver) {
                input306.value = 'This is using the gecko webdriver.';
            } else {
                input306.value = 'This in NOT using the gecko webdriver.';
            }
        });
        browser.pause(5000);
        */
    });

    it(`should allow entering '0.0'`, () => {
        // Focus in that input
        const input = $(selectors.issue306input);
        input.click();

        // Modify the input value
        browser.keys('0');
        expect(browser.getValue(selectors.issue306input)).toEqual('0');

        // Check the caret position
        let inputCaretPosition = browser.execute(() => {
            const input = document.querySelector('#issue_306');
            return input.selectionStart;
        }).value;
        expect(inputCaretPosition).toEqual(1);


        // Modify the input value
        browser.keys('Backspace');
        expect(browser.getValue(selectors.issue306input)).toEqual('');
        browser.keys('.');
        expect(browser.getValue(selectors.issue306input)).toEqual('0.');

        // Check the caret position
        inputCaretPosition = browser.execute(() => {
            const input = document.querySelector('#issue_306');
            return input.selectionStart;
        }).value;
        expect(inputCaretPosition).toEqual(2);


        browser.keys('0');
        expect(browser.getValue(selectors.issue306input)).toEqual('0.0');

        // Check the caret position
        inputCaretPosition = browser.execute(() => {
            const input = document.querySelector('#issue_306');
            return input.selectionStart;
        }).value;
        expect(inputCaretPosition).toEqual(3);
    });

    it(`should move the caret correctly while in the decimal places`, () => {
        // Manage the second case
        // Focus in that input
        const input = $(selectors.issue306inputDecimals);
        input.click();

        // Modify the input value
        expect(browser.getValue(selectors.issue306inputDecimals)).toEqual('');
        browser.keys('0,00000');
        expect(browser.getValue(selectors.issue306inputDecimals)).toEqual('0,00000');
        browser.keys(['Home', 'ArrowRight', '12345']);
        expect(browser.getValue(selectors.issue306inputDecimals)).toEqual('0,12345');
        browser.keys(['Home', 'ArrowRight', '00000']);
        expect(browser.getValue(selectors.issue306inputDecimals)).toEqual('0,00000');
        let inputCaretPosition = browser.execute(() => {
            const input = document.querySelector('#issue_306decimals');
            return input.selectionStart;
        }).value;
        expect(inputCaretPosition).toEqual(7);

        // Tests that it does not allow adding a leading 0
        browser.keys(['Home', '0']);
        inputCaretPosition = browser.execute(() => {
            const input = document.querySelector('#issue_306decimals');
            return input.selectionStart;
        }).value;
        expect(inputCaretPosition).toEqual(0);

        // Tests that entering a 0 while in the decimal places moves the caret to the right
        browser.keys(['ArrowRight', '0']);
        inputCaretPosition = browser.execute(() => {
            const input = document.querySelector('#issue_306decimals');
            return input.selectionStart;
        }).value;
        expect(inputCaretPosition).toEqual(3);
        // ...and another
        browser.keys('0');
        inputCaretPosition = browser.execute(() => {
            const input = document.querySelector('#issue_306decimals');
            return input.selectionStart;
        }).value;
        expect(inputCaretPosition).toEqual(4);
        // ...and another
        browser.keys('0');
        inputCaretPosition = browser.execute(() => {
            const input = document.querySelector('#issue_306decimals');
            return input.selectionStart;
        }).value;
        expect(inputCaretPosition).toEqual(5);
        // ...and another
        browser.keys('0');
        inputCaretPosition = browser.execute(() => {
            const input = document.querySelector('#issue_306decimals');
            return input.selectionStart;
        }).value;
        expect(inputCaretPosition).toEqual(6);
        // ...and another
        browser.keys('0');
        inputCaretPosition = browser.execute(() => {
            const input = document.querySelector('#issue_306decimals');
            return input.selectionStart;
        }).value;
        expect(inputCaretPosition).toEqual(7);
        // ...and another that should be dropped
        browser.keys('0');
        inputCaretPosition = browser.execute(() => {
            const input = document.querySelector('#issue_306decimals');
            return input.selectionStart;
        }).value;
        expect(inputCaretPosition).toEqual(7);
    });

    it(`should move the caret correctly while in the decimal places, without having to setup any sequence of inputs`, () => {
        // Manage the last case
        // Focus in that input
        const input = $(selectors.issue306inputDecimals2);
        input.click();

        // Modify the input value
        browser.setValue(selectors.issue306inputDecimals2, '50000,00');
        expect(browser.getValue(selectors.issue306inputDecimals2)).toEqual('50.000,00');
        browser.keys(['End', 'ArrowLeft', 'ArrowLeft', 'ArrowRight']);
        let inputCaretPosition = browser.execute(() => {
            const input = document.querySelector('#issue_306decimals2');
            return input.selectionStart;
        }).value;
        expect(inputCaretPosition).toEqual(7);

        browser.keys('0');
        inputCaretPosition = browser.execute(() => {
            const input = document.querySelector('#issue_306decimals2');
            return input.selectionStart;
        }).value;
        expect(inputCaretPosition).toEqual(8);

        browser.keys('0');
        inputCaretPosition = browser.execute(() => {
            const input = document.querySelector('#issue_306decimals2');
            return input.selectionStart;
        }).value;
        expect(inputCaretPosition).toEqual(9);

        browser.keys('0');
        inputCaretPosition = browser.execute(() => {
            const input = document.querySelector('#issue_306decimals2');
            return input.selectionStart;
        }).value;
        expect(inputCaretPosition).toEqual(9);
    });
});

describe('Issue #283', () => {
    it('should test for default values', () => {
        browser.url(testUrl);

        expect(browser.getValue(selectors.issue283Input0)).toEqual('1.12');
        expect(browser.getValue(selectors.issue283Input1)).toEqual('1.1235');
        expect(browser.getValue(selectors.issue283Input2)).toEqual('1,124%');
        expect(browser.getValue(selectors.issue283Input3)).toEqual('8.000,00\u00a0€');
        expect(browser.getValue(selectors.issue283Input4)).toEqual('8.000,00\u00a0€');
    });

    it(`should keep the caret position when trying to input a '0' that gets rejected`, () => {
        browser.url(testUrl);

        // Test the initial value
        expect(browser.getValue(selectors.issue283Input1)).toEqual('1.1235');

        // Focus in that input
        const input = $(selectors.issue283Input1);
        input.click();

        // Change the caret position and modify its value
        browser.keys(['Home']);
        browser.keys('0');
        expect(browser.getValue(selectors.issue283Input1)).toEqual('1.1235');

        // Check the final caret position
        const inputCaretPosition = browser.execute(() => {
            const input = document.querySelector('#issue283Input1');
            return input.selectionStart;
        }).value;
        expect(inputCaretPosition).toEqual(0);
    });

    it(`should keep the caret position when trying to input a '0' that gets rejected on a euro number`, () => {
        browser.url(testUrl);

        // Test the initial value
        expect(browser.getValue(selectors.issue283Input4)).toEqual('8.000,00\u00a0€');

        // Focus in that input
        const input = $(selectors.issue283Input4);
        input.click();

        // Change the caret position and modify its value
        browser.keys(['Home']);
        browser.keys('0');
        expect(browser.getValue(selectors.issue283Input4)).toEqual('8.000,00\u00a0€');

        // Check the final caret position
        const inputCaretPosition = browser.execute(() => {
            const input = document.querySelector('#issue283Input4');
            return input.selectionStart;
        }).value;
        expect(inputCaretPosition).toEqual(0);
    });

    it(`should insert a '0' and move the caret position when leadingZero is 'allow'`, () => {
        browser.url(testUrl);

        // Test the initial value
        expect(browser.getValue(selectors.issue283Input3)).toEqual('8.000,00\u00a0€');

        // Focus in that input
        const input = $(selectors.issue283Input3);
        input.click();

        // Change the caret position and modify its value
        browser.keys(['Home']);
        browser.keys('0');
        expect(browser.getValue(selectors.issue283Input3)).toEqual('08.000,00\u00a0€');

        // Check the final caret position
        const inputCaretPosition = browser.execute(() => {
            const input = document.querySelector('#issue283Input3');
            return input.selectionStart;
        }).value;
        expect(inputCaretPosition).toEqual(1);
    });

    it(`should insert a '0' when in the middle of other zeros, and move the caret position`, () => {
        browser.url(testUrl);

        // Test the initial value
        expect(browser.getValue(selectors.issue283Input4)).toEqual('8.000,00\u00a0€');

        // Focus in that input
        const input = $(selectors.issue283Input4);
        input.click();

        // Change the caret position and modify its value
        browser.keys(['End', 'ArrowLeft', 'ArrowLeft', 'ArrowLeft', 'ArrowLeft', 'ArrowLeft', 'ArrowLeft']); // 6 left
        browser.keys('0');
        expect(browser.getValue(selectors.issue283Input4)).toEqual('80.000,00\u00a0€');

        // Check the final caret position
        const inputCaretPosition = browser.execute(() => {
            const input = document.querySelector('#issue283Input4');
            return input.selectionStart;
        }).value;
        expect(inputCaretPosition).toEqual(4);
    });
});

describe('Issue #326', () => {
    it('should test for default values, and focus on it', () => {
        browser.url(testUrl);

        expect(browser.getValue(selectors.issue326input)).toEqual('12.345.678,00 €');
    });

    it('should position the decimal character correctly on paste', () => {
        // Add a comma ',' to the classic input in order to be able to copy it with `ctrl+c`
        const inputClassic = $(selectors.inputClassic);
        inputClassic.click();
        browser.keys('End'); // 'chromedriver' does not automatically modify the caret position, so we need to set it up ourselves
        browser.keys(','); // Note : This does not set, but append the value to the current one

        // Copy ','
        browser.keys('End');
        browser.keys('Shift');
        browser.keys('ArrowLeft');
        browser.keys('Shift');
        browser.keys('Control');
        browser.keys('c');
        browser.keys('Control');
        // ',' is copied

        // Remove that ',' in order to get back to the original input state
        browser.keys('Delete');

        // Focus in the Issue #326 input
        const input = $(selectors.issue326input);
        input.click();

        // Delete the ',00 €' part
        browser.keys('End');
        browser.keys('Shift');
        browser.keys(['ArrowLeft', 'ArrowLeft', 'ArrowLeft', 'ArrowLeft', 'ArrowLeft']);
        browser.keys('Shift');
        browser.keys('Delete');

        // Move the caret position to  // 12.34|5.678 €
        browser.keys(['End', 'ArrowLeft', 'ArrowLeft', 'ArrowLeft', 'ArrowLeft', 'ArrowLeft', 'ArrowLeft']);

        // Paste the comma
        browser.keys('Control');
        browser.keys('v');
        browser.keys('Control');

        // Test the resulting value
        expect(browser.getValue(selectors.issue326input)).toEqual('1.234,57 €');
    });
});

describe('Issue #322', () => {
    it('should test for default values, and focus on it', () => {
        browser.url(testUrl);

        expect(browser.getValue(selectors.issue322input)).toEqual('12,345,678.00');
    });

    it('should paste correctly a string that contains grouping separators when pasting on a caret position', () => {
        // Add '11,1' to the classic input in order to be able to copy it with `ctrl+c`
        const inputClassic = $(selectors.inputClassic);
        inputClassic.click();
        browser.keys('End'); // 'chromedriver' does not automatically modify the caret position, so we need to set it up ourselves
        browser.keys('11,1'); // Note : This does not set, but append the value to the current one

        // Copy ','
        browser.keys('End');
        browser.keys('Shift');
        browser.keys(['ArrowLeft', 'ArrowLeft', 'ArrowLeft', 'ArrowLeft']);
        browser.keys('Shift');
        browser.keys('Control');
        browser.keys('c');
        browser.keys('Control');
        // '11,1' is copied

        // Remove that ',' in order to get back to the original input state
        browser.keys('Delete');

        // Focus in the issue input
        const input = $(selectors.issue322input);
        input.click();

        // Move the caret position to  // 12,345|,678.00
        browser.keys(['End', 'ArrowLeft', 'ArrowLeft', 'ArrowLeft', 'ArrowLeft', 'ArrowLeft']);

        // Paste the clipboard content
        browser.keys('Control');
        browser.keys('v');
        browser.keys('Control');

        // Test the resulting value
        expect(browser.getValue(selectors.issue322input)).toEqual('12,345,111,678.00');

        // Check the caret position
        const inputCaretPosition = browser.execute(() => {
            const input = document.querySelector('#issue_322');
            return input.selectionStart;
        }).value;
        expect(inputCaretPosition).toEqual(10);
    });

    it('should paste correctly a string that contains grouping separators when pasting on a selection', () => {
        // Pre-requisite : '11,1' is still in the clipboard

        // Focus in the issue input
        const input = $(selectors.issue322input);
        input.click();

        // Re-initialize its value
        browser.setValue(selectors.issue322input, '12345678');
        expect(browser.getValue(selectors.issue322input)).toEqual('12,345,678');

        // Set the selection to  // 12,|345|,678
        browser.keys(['End', 'ArrowLeft', 'ArrowLeft', 'ArrowLeft']);
        browser.keys('Shift');
        browser.keys(['ArrowLeft', 'ArrowLeft', 'ArrowLeft']);
        browser.keys('Shift');

        // Paste the clipboard content
        browser.keys('Control');
        browser.keys('v');
        browser.keys('Control');

        // Test the resulting value
        expect(browser.getValue(selectors.issue322input)).toEqual('12,111,678.00');

        // Check the caret position
        const inputCaretPosition = browser.execute(() => {
            const input = document.querySelector('#issue_322');
            return input.selectionStart;
        }).value;
        expect(inputCaretPosition).toEqual(6);
    });
});

describe('Issue #317', () => {
    it('should test for default values, and focus on it', () => {
        browser.url(testUrl);

        expect(browser.getValue(selectors.issue317input)).toEqual('0.00');
    });

    it('should move the caret correctly when the value is zero', () => {
        // Focus in the issue input
        const input = $(selectors.issue317input);
        input.click();

        // Set the caret position to  // 0|.00
        browser.keys(['Home', 'ArrowRight', 'ArrowLeft']);

        // Try to enter a '0' that will be dropped
        browser.keys('0');

        // Check that the value did not change, and that the caret is correctly positioned
        expect(browser.getValue(selectors.issue317input)).toEqual('0.00');
        const inputCaretPosition = browser.execute(() => {
            const input = document.querySelector('#issue_317');
            return input.selectionStart;
        }).value;
        expect(inputCaretPosition).toEqual(1);
    });

    it('should move the caret correctly when the value is zero', () => {
        // Set the value to 2.342.423.423.423
        browser.setValue(selectors.issue317input, 2342423423423);
        browser.keys('.00'); // This is used to force autoNumeric to reformat the value, while adding the 'empty' decimal places

        // Set the caret position to  // 0|.00
        browser.keys(['End', 'ArrowLeft', 'ArrowLeft']);

        // Try to enter a '9' that will be dropped
        browser.keys('9');

        // Check that the value did not change, and that the caret is correctly positioned
        expect(browser.getValue(selectors.issue317input)).toEqual('2,342,423,423,423.00');
        let inputCaretPosition = browser.execute(() => {
            const input = document.querySelector('#issue_317');
            return input.selectionStart;
        }).value;
        expect(inputCaretPosition).toEqual(17);

        // Enter a decimal character that will make the caret move into the decimal place part
        // ...with the alternate decimal character
        browser.keys(',');
        expect(browser.getValue(selectors.issue317input)).toEqual('2,342,423,423,423.00');
        inputCaretPosition = browser.execute(() => {
            const input = document.querySelector('#issue_317');
            return input.selectionStart;
        }).value;
        expect(inputCaretPosition).toEqual(18);

        // ...with the period '.'
        browser.keys('ArrowLeft');
        browser.keys('.');
        expect(browser.getValue(selectors.issue317input)).toEqual('2,342,423,423,423.00');
        inputCaretPosition = browser.execute(() => {
            const input = document.querySelector('#issue_317');
            return input.selectionStart;
        }).value;
        expect(inputCaretPosition).toEqual(18);

        // ...with the numpad dot
        browser.keys('ArrowLeft');
        browser.keys('Decimal');
        expect(browser.getValue(selectors.issue317input)).toEqual('2,342,423,423,423.00');
        inputCaretPosition = browser.execute(() => {
            const input = document.querySelector('#issue_317');
            return input.selectionStart;
        }).value;
        expect(inputCaretPosition).toEqual(18);
    });
});

describe('Issue #303', () => { //FIXME Finish this
    it('should test for default values', () => {
        browser.url(testUrl);

        expect(browser.getValue(selectors.issue303inputP)).toEqual('');
        expect(browser.getValue(selectors.issue303inputS)).toEqual('');
    });


    xit('should position the caret at the right position, depending on the currencySymbolPlacement', () => {
        // Focus in the non-an input
        const input = $(selectors.issue303inputNonAn);
        input.click();

        // Then 'tab' to the next one
        browser.keys('Tab');
        expect(browser.getValue(selectors.issue303inputP)).toEqual('$'); //FIXME This fails while it should not
        let inputCaretPosition = browser.execute(() => {
            const input = document.querySelector('#issue_303p');
            return input.selectionStart;
        }).value;
        expect(inputCaretPosition).toEqual(1);


        // Then 'tab' to the next one
        browser.keys('Tab');
        expect(browser.getValue(selectors.issue303inputS)).toEqual('\u00a0€'); //FIXME This fails while it should not
        inputCaretPosition = browser.execute(() => {
            const input = document.querySelector('#issue_303p');
            return input.selectionStart;
        }).value;
        expect(inputCaretPosition).toEqual(0);
    });
});

describe('Issue #387', () => {
    it('should test for default values', () => {
        browser.url(testUrl);

        expect(browser.getValue(selectors.issue387inputCancellable)).toEqual('$220,242.76');
        expect(browser.getValue(selectors.issue387inputNotCancellable)).toEqual('$220,242.76');
    });

    it('should cancel the last modifications', () => {
        // Focus in the input
        const input = $(selectors.issue387inputCancellable);
        input.click();
        // Test the initial value
        expect(browser.getValue(selectors.issue387inputCancellable)).toEqual('$220,242.76');

        // Test that after deleting characters, we get back the original value
        browser.keys(['End', 'ArrowLeft', 'ArrowLeft', 'Backspace', 'Backspace']);
        expect(browser.getValue(selectors.issue387inputCancellable)).toEqual('$2,202.76');
        browser.keys(['Escape']);
        expect(browser.getValue(selectors.issue387inputCancellable)).toEqual('$220,242.76');
        // Check the text selection
        const inputCaretPosition = browser.execute(() => {
            const input = document.querySelector('#issue_387_cancellable');
            return { start: input.selectionStart, end: input.selectionEnd };
        }).value;
        expect(inputCaretPosition.start).toEqual(0);
        expect(inputCaretPosition.end).toEqual('$220,242.76'.length);

        // Test that after adding characters, we get back the original value
        browser.keys(['Home', 'ArrowRight', 'ArrowRight', 'ArrowRight', '583']);
        expect(browser.getValue(selectors.issue387inputCancellable)).toEqual('$225,830,242.76');
        browser.keys(['Escape']);
        expect(browser.getValue(selectors.issue387inputCancellable)).toEqual('$220,242.76');

        // Test that after adding and deleting characters, we get back the original value
        browser.keys(['Home', 'ArrowRight', 'ArrowRight', 'ArrowRight', 'Delete', '583', 'Delete', 'Backspace']);
        expect(browser.getValue(selectors.issue387inputCancellable)).toEqual('$225,842.76');
        browser.keys(['Escape']);
        expect(browser.getValue(selectors.issue387inputCancellable)).toEqual('$220,242.76');

        // Test that after not modifying the value, we get the same value
        // Focus in the next input
        browser.keys(['Tab']);
        // Test the initial value
        expect(browser.getValue(selectors.issue387inputCancellableNumOnly)).toEqual('$220,242.76');
        browser.keys(['Home', 'ArrowRight', 'ArrowRight', 'ArrowRight', 'ArrowRight', '146']);
        expect(browser.getValue(selectors.issue387inputCancellableNumOnly)).toEqual('$220,146,242.76');
        browser.keys(['Backspace', 'Backspace', 'Backspace']);
        expect(browser.getValue(selectors.issue387inputCancellableNumOnly)).toEqual('$220,242.76');
        browser.keys(['Escape']);
        expect(browser.getValue(selectors.issue387inputCancellableNumOnly)).toEqual('$220,242.76');
    });

    it('should select only the numbers on focus, without the currency symbol', () => {
        // Focus in the first input
        const input = $(selectors.issue387inputCancellable);
        input.click();

        // Then focus in the next input
        browser.keys(['Tab']);
        // Test the initial value
        expect(browser.getValue(selectors.issue387inputCancellableNumOnly)).toEqual('$220,242.76');
        // Check the text selection
        const inputCaretPosition = browser.execute(() => {
            const input = document.querySelector('#issue_387_cancellable_numOnly');
            return { start: input.selectionStart, end: input.selectionEnd };
        }).value;
        // Since `selectNumberOnly` is set to `true`, the currency symbol is not selected by default
        expect(inputCaretPosition.start).toEqual(1); //XXX This does not work under Firefox 45.7, but does under firefox 53. Since we only support the browsers last version - 2, let's ignore it.
        expect(inputCaretPosition.end).toEqual('$220,242.76'.length);
    });

    it('should not cancel the last modifications, since `Enter` is used or the element is blurred', () => {
        // Focus in the input
        const input = $(selectors.issue387inputCancellable);
        input.click();
        // Test the initial value
        expect(browser.getValue(selectors.issue387inputCancellable)).toEqual('$220,242.76');

        // Test that after hitting 'Enter' the saved cancellable value is updated
        browser.keys(['End', 'ArrowLeft', 'ArrowLeft', 'Backspace']);
        expect(browser.getValue(selectors.issue387inputCancellable)).toEqual('$22,024.76');
        browser.keys(['Enter', 'Escape']);
        expect(browser.getValue(selectors.issue387inputCancellable)).toEqual('$22,024.76');
        browser.keys(['End', 'ArrowLeft', 'ArrowLeft', '678']);
        expect(browser.getValue(selectors.issue387inputCancellable)).toEqual('$22,024,678.76');
        browser.keys(['Escape']);
        expect(browser.getValue(selectors.issue387inputCancellable)).toEqual('$22,024.76');
        // Check the text selection
        const inputCaretPosition = browser.execute(() => {
            const input = document.querySelector('#issue_387_cancellable');
            return { start: input.selectionStart, end: input.selectionEnd };
        }).value;
        expect(inputCaretPosition.start).toEqual(0);
        expect(inputCaretPosition.end).toEqual('$22,024.76'.length);

        // Test that after blurring the input the saved cancellable value is updated
        browser.keys(['Home', 'ArrowRight', 'ArrowRight', '446']);
        expect(browser.getValue(selectors.issue387inputCancellable)).toEqual('$24,462,024.76');
        browser.keys(['Tab', 'Shift', 'Tab', 'Shift']); // I focus on the next input, then come back to this one
        expect(browser.getValue(selectors.issue387inputCancellable)).toEqual('$24,462,024.76');
        browser.keys(['Escape']);
        expect(browser.getValue(selectors.issue387inputCancellable)).toEqual('$24,462,024.76');
    });

    it('should not cancel the last modifications, since `isCancellable` is set to false', () => {
        // Focus in the input
        const input = $(selectors.issue387inputNotCancellable);
        input.click();
        // Test the initial value
        expect(browser.getValue(selectors.issue387inputNotCancellable)).toEqual('$220,242.76');

        // Test that after deleting characters, we get back the original value
        browser.keys(['End', 'ArrowLeft', 'ArrowLeft', 'Backspace', 'Backspace']);
        expect(browser.getValue(selectors.issue387inputNotCancellable)).toEqual('$2,202.76');
        browser.keys(['Escape']);
        expect(browser.getValue(selectors.issue387inputNotCancellable)).toEqual('$2,202.76');
        // Check the text selection
        const inputCaretPosition = browser.execute(() => {
            const input = document.querySelector('#issue_387_not_cancellable');
            return { start: input.selectionStart, end: input.selectionEnd };
        }).value;
        expect(inputCaretPosition.start).toEqual(0);
        expect(inputCaretPosition.end).toEqual('$2,202.76'.length);

        // Test that after adding characters, we get back the original value
        browser.keys(['Home', 'ArrowRight', 'ArrowRight', 'ArrowRight', '583']);
        expect(browser.getValue(selectors.issue387inputNotCancellable)).toEqual('$2,258,302.76');
        browser.keys(['Escape']);
        expect(browser.getValue(selectors.issue387inputNotCancellable)).toEqual('$2,258,302.76');

        browser.setValue(selectors.issue387inputNotCancellable, '220242.76');
        expect(browser.getValue(selectors.issue387inputNotCancellable)).toEqual('$220,242.76');
        // Test that after adding and deleting characters, we get back the original value
        browser.keys(['Home', 'ArrowRight', 'ArrowRight', 'ArrowRight', 'Delete', '583', 'Delete', 'Backspace']);
        expect(browser.getValue(selectors.issue387inputNotCancellable)).toEqual('$225,842.76');
        browser.keys(['Escape']);
        expect(browser.getValue(selectors.issue387inputNotCancellable)).toEqual('$225,842.76');

        // Test that after not modifying the value, we get the same value
        // Focus in the next input
        browser.keys(['Tab']);
        // Test the initial value
        expect(browser.getValue(selectors.issue387inputNotCancellableNumOnly)).toEqual('$220,242.76');
        browser.keys(['Home', 'ArrowRight', 'ArrowRight', 'ArrowRight', 'ArrowRight', '146']);
        expect(browser.getValue(selectors.issue387inputNotCancellableNumOnly)).toEqual('$220,146,242.76');
        browser.keys(['Backspace', 'Backspace', 'Backspace']);
        expect(browser.getValue(selectors.issue387inputNotCancellableNumOnly)).toEqual('$220,242.76');
        browser.keys(['Escape']);
        expect(browser.getValue(selectors.issue387inputNotCancellableNumOnly)).toEqual('$220,242.76');
    });
});

describe('Issue #393', () => { //FIXME Finish this
    it('should test for default values', () => {
        browser.url(testUrl);

        expect(browser.getValue(selectors.issue393inputFixed)).toEqual('');
        expect(browser.getValue(selectors.issue393inputProgressive)).toEqual('2,202.00');
        expect(browser.getValue(selectors.issue393inputUpperLimit)).toEqual('');
        expect(browser.getValue(selectors.issue393inputLowerLimit)).toEqual('');
        expect(browser.getValue(selectors.issue393inputLimitOneSideUp)).toEqual('');
        expect(browser.getValue(selectors.issue393inputLimitOneSideDown)).toEqual('');
    });
    //TODO Create the tests once the mousewheel events will be managed by the Selenium server (cf. http://stackoverflow.com/questions/6735830/how-to-fire-mouse-wheel-event-in-firefox-with-javascript | https://groups.google.com/forum/#!topic/selenium-users/VyE-BB5Z2lU)

    xit('should increment and decrement the value with a fixed step', () => { //FIXME Finish this
        // Focus in the input
        const input = $(selectors.issue393inputFixed);
        input.click();
        // Test the initial value
        expect(browser.getValue(selectors.issue393inputFixed)).toEqual('');

        // Simulate a mouseevent on that input element
        // input.scroll(); //FIXME Does not work : This only used to scroll the view to that element, but does not simulate wheel events (cf. http://webdriver.io/api/utility/scroll.html#Example)
        /*
        browser.execute(() => {
            /!*const evt = document.createEvent('MouseEvents'); //FIXME Does not work (cf. http://stackoverflow.com/a/6740625/2834898)
            evt.initMouseEvent(
                'DOMMouseScroll', // in DOMString typeArg,
                true,  // in boolean canBubbleArg,
                true,  // in boolean cancelableArg,
                window,// in views::AbstractView viewArg,
                120,   // in long detailArg,
                0,     // in long screenXArg,
                0,     // in long screenYArg,
                0,     // in long clientXArg,
                0,     // in long clientYArg,
                0,     // in boolean ctrlKeyArg,
                0,     // in boolean altKeyArg,
                0,     // in boolean shiftKeyArg,
                0,     // in boolean metaKeyArg,
                0,     // in unsigned short buttonArg,
                null   // in EventTarget relatedTargetArg
            );
            document.querySelector('#issue_393_fixed').dispatchEvent(evt);*!/

            const input = document.querySelector('#issue_393_fixed');
            // input.scrollTop += 20; //FIXME à tester (cf. http://stackoverflow.com/questions/25994971/mousewheel-scrolling-over-div)
        });
        */
        // input.mouseWheel(-100); //FIXME Does not work (cf. http://stackoverflow.com/questions/29837922/how-to-implement-zoom-in-out-by-using-ctrlmousewheel-in-selenium-webdriver)
        expect(browser.getValue(selectors.issue393inputFixed)).toEqual('1,000.00');
    });
});

describe('Elements with the `contenteditable` attribute set to `true`', () => {
    it('should test for default values', () => {
        browser.url(testUrl);

        expect(browser.getText(selectors.contentEditable1)).toEqual('');
        expect(browser.getText(selectors.contentEditable2)).toEqual('$12,345,678.90');
    });

    it('should change the input value accordingly when focusing on the element', () => {
        const contentEditable1 = $(selectors.contentEditable1);
        const contentEditable2 = $(selectors.contentEditable2);

        // Focus in the input
        contentEditable1.click();

        // Test the values
        // expect(browser.getText(selectors.contentEditable1)).toEqual('\u202f€'); //TODO There is a bug upstream in webdriver.io where `getText` trims whitespaces (https://github.com/webdriverio/webdriverio/issues/1896)
        expect(browser.getText(selectors.contentEditable1)).toEqual('€'); //TODO Delete this line when the upstream bug (https://github.com/webdriverio/webdriverio/issues/1896) is corrected
        browser.keys(['Home', '1234567.89']);
        expect(browser.getText(selectors.contentEditable1)).toEqual('1.234.567,89\u202f€');

        // Focus in the input
        contentEditable2.click();

        // Test the values
        expect(browser.getText(selectors.contentEditable2)).toEqual('$12,345,678.90');
        browser.keys(['ArrowLeft', 'ArrowLeft', 'ArrowLeft', 'ArrowLeft', 'ArrowLeft', 'ArrowLeft', 'ArrowLeft', 'ArrowLeft', 'ArrowLeft', 'ArrowLeft']); // Under Firefox, 'Home' does not work and I must rely on that //TODO Change it back when the bug is fixed upstream
        browser.keys(['Home']); // Under Firefox, 'Home' does not work and I must rely on that //TODO Change it back when the bug is fixed upstream
        // browser.keys(['Home', 'Delete', 'Delete', 'Delete', 'Delete', 'Delete', 'Delete', '2267']); //TODO Uncomment this line when the bug is fixed upstream
        browser.keys(['Delete', 'Delete', 'Delete', 'Delete', 'Delete', 'Delete', '2267']); //TODO Delete this line when the bug is fixed upstream
        expect(browser.getText(selectors.contentEditable2)).toEqual('$226,778.90');
    });

    it('should not change the element value since `contenteditable` is set to `false`', () => {
        const contentEditableNotActivated = $(selectors.contentEditableNotActivated);

        // Focus in the input
        contentEditableNotActivated.click();

        // Test the values
        expect(browser.getText(selectors.contentEditableNotActivated)).toEqual('69.02 CHF');
        browser.keys(['Home', '1234']);
        expect(browser.getText(selectors.contentEditableNotActivated)).toEqual('69.02 CHF');
    });

    //FIXME Add the paste tests (and check the resulting caret position)
});

describe('Issue #403', () => {
    it('should test for default values', () => {
        browser.url(testUrl);

        expect(browser.getValue(selectors.issue403a)).toEqual('25.00%');
        expect(browser.getValue(selectors.issue403b)).toEqual('1.200%');
        expect(browser.getValue(selectors.issue403c)).toEqual('');
    });

    it('should change the input value accordingly when focusing on the element', () => {
        const inputA = $(selectors.issue403a);
        const inputB = $(selectors.issue403b);

        // Focus in the input
        inputA.click();

        // Test the input value while the element is focused
        expect(browser.getValue(selectors.issue403a)).toEqual('0.25');

        // Focus out of the input
        inputB.click();

        // Test the input value while the element is not focused
        expect(browser.getValue(selectors.issue403a)).toEqual('25.00%');

        // Then we cycle back twice just to make sure the value stays the same while tabbing in/out
        inputA.click();
        expect(browser.getValue(selectors.issue403a)).toEqual('0.25');
        inputB.click();
        expect(browser.getValue(selectors.issue403a)).toEqual('25.00%');
        inputA.click();
        expect(browser.getValue(selectors.issue403a)).toEqual('0.25');
        inputB.click();
        expect(browser.getValue(selectors.issue403a)).toEqual('25.00%');
    });

    it('should change the input value accordingly when focusing on the element', () => {
        const inputA = $(selectors.issue403a);
        const inputB = $(selectors.issue403b);

        // Focus in the input
        inputB.click();
<<<<<<< HEAD

        // Test the input value while the element is focused
        expect(browser.getValue(selectors.issue403b)).toEqual('0.01200');
=======

        // Set the value
        browser.keys(['Control', 'a', 'Control', '0.01234']);

        // Test the input value while the element is focused
        expect(browser.getValue(selectors.issue403b)).toEqual('0.01234');
>>>>>>> 457d2f85

        // Focus out of the input
        inputA.click();

        // Test the input value while the element is not focused
<<<<<<< HEAD
        expect(browser.getValue(selectors.issue403b)).toEqual('1.200%');

        // Then we cycle back twice just to make sure the value stays the same while tabbing in/out
        inputB.click();
        expect(browser.getValue(selectors.issue403b)).toEqual('0.01200');
        inputA.click();
        expect(browser.getValue(selectors.issue403b)).toEqual('1.200%');

        inputB.click();
        expect(browser.getValue(selectors.issue403b)).toEqual('0.01200');
        inputA.click();
        expect(browser.getValue(selectors.issue403b)).toEqual('1.200%');
=======
        expect(browser.getValue(selectors.issue403b)).toEqual('1.234%');

        // Then we cycle back twice just to make sure the value stays the same while tabbing in/out
        inputB.click();
        expect(browser.getValue(selectors.issue403b)).toEqual('0.01234');
        inputA.click();
        expect(browser.getValue(selectors.issue403b)).toEqual('1.234%');

        inputB.click();
        expect(browser.getValue(selectors.issue403b)).toEqual('0.01234');
        inputA.click();
        expect(browser.getValue(selectors.issue403b)).toEqual('1.234%');
>>>>>>> 457d2f85
    });

    it('should change the input value accordingly when focusing on the element, with a bigger number of decimal places', () => {
        const inputB = $(selectors.issue403b);
        const inputC = $(selectors.issue403c);

        // Focus in the input
        inputC.click();
        browser.keys(['Control', 'a', 'Control', '1234567.89']);

        // Test the input value while the element is focused
        expect(browser.getValue(selectors.issue403c)).toEqual('1,234,567.89');

        // Focus out of the input
        inputB.click();

        // Test the input value while the element is not focused
        expect(browser.getValue(selectors.issue403c)).toEqual('1.23457MM');

        // Then we cycle back twice just to make sure the value stays the same while tabbing in/out
        inputC.click();
        expect(browser.getValue(selectors.issue403c)).toEqual('1,234,567.89');
        inputB.click();
        expect(browser.getValue(selectors.issue403c)).toEqual('1.23457MM');

        inputC.click();
        expect(browser.getValue(selectors.issue403c)).toEqual('1,234,567.89');
        inputB.click();
        expect(browser.getValue(selectors.issue403c)).toEqual('1.23457MM');
    });
});

describe('Negative numbers & brackets notations', () => {
    it('should test for default values', () => {
        browser.url(testUrl);

        expect(browser.getValue(selectors.negativeBrackets1)).toEqual('[1.352.468,24 €]');
        expect(browser.getValue(selectors.negativeBrackets2)).toEqual('<$1,352,468.24>');
        expect(browser.getValue(selectors.negativeBrackets3)).toEqual("{1'352'468.24 CHF}");
        expect(browser.getValue(selectors.negativeBrackets4)).toEqual('(1.352.468,24 €)');
        expect(browser.getValue(selectors.negativeBrackets5)).toEqual('$-1,352,468.24');

        expect(browser.getValue(selectors.negativeBracketsInput1)).toEqual('(1.234,57)');
        expect(browser.getValue(selectors.negativeBracketsInput2)).toEqual('(1.234,57)');
        expect(browser.getValue(selectors.negativeBracketsInput3)).toEqual('(€ 1.234,57)');
        expect(browser.getValue(selectors.negativeBracketsInput4)).toEqual('(€ 1.234,57)');
        expect(browser.getValue(selectors.negativeBracketsInput5)).toEqual('(€ 1.234,57)');
        expect(browser.getValue(selectors.negativeBracketsInput6)).toEqual('(1.234,57 €)');
        expect(browser.getValue(selectors.negativeBracketsInput7)).toEqual('(1.234,57 €)');
        expect(browser.getValue(selectors.negativeBracketsInput8)).toEqual('(1.234,57 €)');
    });

    it('should hide the parenthesis on focus', () => {
        const negativeBrackets1 = $(selectors.negativeBrackets1);

        // Focus in the input
        negativeBrackets1.click();
        expect(browser.getValue(selectors.negativeBrackets1)).toEqual('-1.352.468,24 €');
    });

    it('should show the parenthesis back on blur', () => {
        const negativeBrackets2 = $(selectors.negativeBrackets2);

        // Focus on another the input
        negativeBrackets2.click();
        expect(browser.getValue(selectors.negativeBrackets1)).toEqual('[1.352.468,24 €]');
        expect(browser.getValue(selectors.negativeBrackets2)).toEqual('$-1,352,468.24');
    });

    it('should not show the parenthesis back on blur if the value has changed for a positive one', () => {
        const negativeBrackets1 = $(selectors.negativeBrackets1);
        const negativeBrackets2 = $(selectors.negativeBrackets2);

        // Focus in the input
        negativeBrackets1.click();
        browser.keys(['Home', 'Delete']);
        expect(browser.getValue(selectors.negativeBrackets1)).toEqual('1.352.468,24 €');
        // Focus on another the input
        negativeBrackets2.click();
        expect(browser.getValue(selectors.negativeBrackets1)).toEqual('1.352.468,24 €');
    });

    xit('should toggle to positive and negative values when inputting `-` or `+`', () => {
        const negativeBracketsInput1 = $(selectors.negativeBracketsInput1);
        const negativeBracketsInput5 = $(selectors.negativeBracketsInput5);

        negativeBracketsInput1.click();
        expect(browser.getValue(selectors.negativeBracketsInput1)).toEqual('-1.234,57');
        browser.keys(['Home', '-']);
        expect(browser.getValue(selectors.negativeBracketsInput1)).toEqual('+1.234,57'); //FIXME This is working manually, but not when using selenium under Firefox 52
        browser.keys(['-']);
        expect(browser.getValue(selectors.negativeBracketsInput1)).toEqual('-1.234,57');
        browser.keys(['-']);
        expect(browser.getValue(selectors.negativeBracketsInput1)).toEqual('+1.234,57');
        browser.keys(['-']);
        expect(browser.getValue(selectors.negativeBracketsInput1)).toEqual('-1.234,57');

        negativeBracketsInput5.click();
        expect(browser.getValue(selectors.negativeBracketsInput5)).toEqual('€ 1.234,57-');
        browser.keys(['Home', '-']);
        expect(browser.getValue(selectors.negativeBracketsInput5)).toEqual('€ 1.234,57+');
        browser.keys(['-']);
        expect(browser.getValue(selectors.negativeBracketsInput5)).toEqual('€ 1.234,57-');
        browser.keys(['-']);
        expect(browser.getValue(selectors.negativeBracketsInput5)).toEqual('€ 1.234,57+');
        browser.keys(['-']);
        expect(browser.getValue(selectors.negativeBracketsInput5)).toEqual('€ 1.234,57-');
    });

    it('should hide the parenthesis on focus, via tabbing, for each variations of the currency and negative sign placements', () => {
        const negativeBracketsInput1 = $(selectors.negativeBracketsInput1);

        // Focus in the input
        negativeBracketsInput1.click();
        expect(browser.getValue(selectors.negativeBracketsInput1)).toEqual('-1.234,57');
        browser.keys(['Tab']);
        expect(browser.getValue(selectors.negativeBracketsInput2)).toEqual('1.234,57-');
        browser.keys(['Tab']);
        expect(browser.getValue(selectors.negativeBracketsInput3)).toEqual('€ -1.234,57');
        browser.keys(['Tab']);
        expect(browser.getValue(selectors.negativeBracketsInput4)).toEqual('-€ 1.234,57');
        browser.keys(['Tab']);
        expect(browser.getValue(selectors.negativeBracketsInput5)).toEqual('€ 1.234,57-');
        browser.keys(['Tab']);
        expect(browser.getValue(selectors.negativeBracketsInput6)).toEqual('1.234,57- €');
        browser.keys(['Tab']);
        expect(browser.getValue(selectors.negativeBracketsInput7)).toEqual('1.234,57 €-');
        browser.keys(['Tab']);
        expect(browser.getValue(selectors.negativeBracketsInput8)).toEqual('-1.234,57 €');

        // Focus elsewhere
        $(selectors.negativeBrackets1).click();

        // Check that the values are back with the parenthesis
        expect(browser.getValue(selectors.negativeBracketsInput1)).toEqual('(1.234,57)');
        expect(browser.getValue(selectors.negativeBracketsInput2)).toEqual('(1.234,57)');
        expect(browser.getValue(selectors.negativeBracketsInput3)).toEqual('(€ 1.234,57)');
        expect(browser.getValue(selectors.negativeBracketsInput4)).toEqual('(€ 1.234,57)');
        expect(browser.getValue(selectors.negativeBracketsInput5)).toEqual('(€ 1.234,57)');
        expect(browser.getValue(selectors.negativeBracketsInput6)).toEqual('(1.234,57 €)');
        expect(browser.getValue(selectors.negativeBracketsInput7)).toEqual('(1.234,57 €)');
        expect(browser.getValue(selectors.negativeBracketsInput8)).toEqual('(1.234,57 €)');
    });

    it('should hide the parenthesis on focus, via mouse clicks, for each variations of the currency and negative sign placements', () => {
        const negativeBracketsInput1 = $(selectors.negativeBracketsInput1);
        const negativeBracketsInput2 = $(selectors.negativeBracketsInput2);
        const negativeBracketsInput3 = $(selectors.negativeBracketsInput3);
        const negativeBracketsInput4 = $(selectors.negativeBracketsInput4);
        const negativeBracketsInput5 = $(selectors.negativeBracketsInput5);
        const negativeBracketsInput6 = $(selectors.negativeBracketsInput6);
        const negativeBracketsInput7 = $(selectors.negativeBracketsInput7);
        const negativeBracketsInput8 = $(selectors.negativeBracketsInput8);

        // Focus in the input
        negativeBracketsInput1.click();
        expect(browser.getValue(selectors.negativeBracketsInput1)).toEqual('-1.234,57');
        negativeBracketsInput2.click();
        expect(browser.getValue(selectors.negativeBracketsInput2)).toEqual('1.234,57-');
        negativeBracketsInput3.click();
        expect(browser.getValue(selectors.negativeBracketsInput3)).toEqual('€ -1.234,57');
        negativeBracketsInput4.click();
        expect(browser.getValue(selectors.negativeBracketsInput4)).toEqual('-€ 1.234,57');
        negativeBracketsInput5.click();
        expect(browser.getValue(selectors.negativeBracketsInput5)).toEqual('€ 1.234,57-');
        negativeBracketsInput6.click();
        expect(browser.getValue(selectors.negativeBracketsInput6)).toEqual('1.234,57- €');
        negativeBracketsInput7.click();
        expect(browser.getValue(selectors.negativeBracketsInput7)).toEqual('1.234,57 €-');
        negativeBracketsInput8.click();
        expect(browser.getValue(selectors.negativeBracketsInput8)).toEqual('-1.234,57 €');

        // Focus elsewhere
        $(selectors.negativeBrackets1).click();

        // Check that the values are back with the parenthesis
        expect(browser.getValue(selectors.negativeBracketsInput1)).toEqual('(1.234,57)');
        expect(browser.getValue(selectors.negativeBracketsInput2)).toEqual('(1.234,57)');
        expect(browser.getValue(selectors.negativeBracketsInput3)).toEqual('(€ 1.234,57)');
        expect(browser.getValue(selectors.negativeBracketsInput4)).toEqual('(€ 1.234,57)');
        expect(browser.getValue(selectors.negativeBracketsInput5)).toEqual('(€ 1.234,57)');
        expect(browser.getValue(selectors.negativeBracketsInput6)).toEqual('(1.234,57 €)');
        expect(browser.getValue(selectors.negativeBracketsInput7)).toEqual('(1.234,57 €)');
        expect(browser.getValue(selectors.negativeBracketsInput8)).toEqual('(1.234,57 €)');
    });

    it('should correctly remove the brackets when the value is set to a positive one, when the caret in on the far left (Issue #414)', () => {
        const negativeBracketsInput1 = $(selectors.negativeBracketsInput1);
        const negativeBracketsInput2 = $(selectors.negativeBracketsInput2);
        const negativeBracketsInput3 = $(selectors.negativeBracketsInput3);
        const negativeBracketsInput4 = $(selectors.negativeBracketsInput4);
        const negativeBracketsInput5 = $(selectors.negativeBracketsInput5);
        const negativeBracketsInput6 = $(selectors.negativeBracketsInput6);
        const negativeBracketsInput7 = $(selectors.negativeBracketsInput7);
        const negativeBracketsInput8 = $(selectors.negativeBracketsInput8);

        // Focus in the input
        negativeBracketsInput1.click();
        expect(browser.getValue(selectors.negativeBracketsInput1)).toEqual('-1.234,57');
        browser.keys(['Home', '+']);
        expect(browser.getValue(selectors.negativeBracketsInput1)).toEqual('+1.234,57');

        negativeBracketsInput2.click();
        expect(browser.getValue(selectors.negativeBracketsInput2)).toEqual('1.234,57-');
        browser.keys(['Home', '+']);
        expect(browser.getValue(selectors.negativeBracketsInput2)).toEqual('1.234,57+');

        negativeBracketsInput3.click();
        expect(browser.getValue(selectors.negativeBracketsInput3)).toEqual('€ -1.234,57');
        browser.keys(['Home', '+']);
        expect(browser.getValue(selectors.negativeBracketsInput3)).toEqual('€ +1.234,57');

        negativeBracketsInput4.click();
        expect(browser.getValue(selectors.negativeBracketsInput4)).toEqual('-€ 1.234,57');
        browser.keys(['Home', '+']);
        expect(browser.getValue(selectors.negativeBracketsInput4)).toEqual('+€ 1.234,57');

        negativeBracketsInput5.click();
        expect(browser.getValue(selectors.negativeBracketsInput5)).toEqual('€ 1.234,57-');
        browser.keys(['Home', '+']);
        expect(browser.getValue(selectors.negativeBracketsInput5)).toEqual('€ 1.234,57+');

        negativeBracketsInput6.click();
        expect(browser.getValue(selectors.negativeBracketsInput6)).toEqual('1.234,57- €');
        browser.keys(['Home', '+']);
        expect(browser.getValue(selectors.negativeBracketsInput6)).toEqual('1.234,57+ €');

        negativeBracketsInput7.click();
        expect(browser.getValue(selectors.negativeBracketsInput7)).toEqual('1.234,57 €-');
        browser.keys(['Home', '+']);
        expect(browser.getValue(selectors.negativeBracketsInput7)).toEqual('1.234,57 €+');

        negativeBracketsInput8.click();
        expect(browser.getValue(selectors.negativeBracketsInput8)).toEqual('-1.234,57 €');
        browser.keys(['Home', '+']);
        expect(browser.getValue(selectors.negativeBracketsInput8)).toEqual('+1.234,57 €');

        // Focus elsewhere
        $(selectors.negativeBrackets1).click();

        // Check that the values are correctly formatted when unfocused
        expect(browser.getValue(selectors.negativeBracketsInput1)).toEqual('+1.234,57');
        expect(browser.getValue(selectors.negativeBracketsInput2)).toEqual('1.234,57+');
        expect(browser.getValue(selectors.negativeBracketsInput3)).toEqual('€ +1.234,57');
        expect(browser.getValue(selectors.negativeBracketsInput4)).toEqual('+€ 1.234,57');
        expect(browser.getValue(selectors.negativeBracketsInput5)).toEqual('€ 1.234,57+');
        expect(browser.getValue(selectors.negativeBracketsInput6)).toEqual('1.234,57+ €');
        expect(browser.getValue(selectors.negativeBracketsInput7)).toEqual('1.234,57 €+');
        expect(browser.getValue(selectors.negativeBracketsInput8)).toEqual('+1.234,57 €');
    });

    it('should correctly keep the positive value when tabbing between the inputs (Issue #414)', () => {
        const negativeBracketsInput1 = $(selectors.negativeBracketsInput1);

        // Focus in the input
        negativeBracketsInput1.click();
        expect(browser.getValue(selectors.negativeBracketsInput1)).toEqual('+1.234,57');
        browser.keys(['Tab']);
        expect(browser.getValue(selectors.negativeBracketsInput1)).toEqual('+1.234,57');

        expect(browser.getValue(selectors.negativeBracketsInput2)).toEqual('1.234,57+');
        browser.keys(['Tab']);
        expect(browser.getValue(selectors.negativeBracketsInput2)).toEqual('1.234,57+');

        expect(browser.getValue(selectors.negativeBracketsInput3)).toEqual('€ +1.234,57');
        browser.keys(['Tab']);
        expect(browser.getValue(selectors.negativeBracketsInput3)).toEqual('€ +1.234,57');

        expect(browser.getValue(selectors.negativeBracketsInput4)).toEqual('+€ 1.234,57');
        browser.keys(['Tab']);
        expect(browser.getValue(selectors.negativeBracketsInput4)).toEqual('+€ 1.234,57');

        expect(browser.getValue(selectors.negativeBracketsInput5)).toEqual('€ 1.234,57+');
        browser.keys(['Tab']);
        expect(browser.getValue(selectors.negativeBracketsInput5)).toEqual('€ 1.234,57+');

        expect(browser.getValue(selectors.negativeBracketsInput6)).toEqual('1.234,57+ €');
        browser.keys(['Tab']);
        expect(browser.getValue(selectors.negativeBracketsInput6)).toEqual('1.234,57+ €');

        expect(browser.getValue(selectors.negativeBracketsInput7)).toEqual('1.234,57 €+');
        browser.keys(['Tab']);
        expect(browser.getValue(selectors.negativeBracketsInput7)).toEqual('1.234,57 €+');

        expect(browser.getValue(selectors.negativeBracketsInput8)).toEqual('+1.234,57 €');
        browser.keys(['Shift', 'Tab', 'Shift']);
        expect(browser.getValue(selectors.negativeBracketsInput8)).toEqual('+1.234,57 €');
    });

    xit('should correctly change back the element value to negative ones, with tabbing (Issue #414)', () => {
        const negativeBracketsInput1 = $(selectors.negativeBracketsInput1);

        // Focus in the input
        negativeBracketsInput1.click();
        expect(browser.getValue(selectors.negativeBracketsInput1)).toEqual('+1.234,57');
        browser.keys(['Home', '-', 'Tab']);

        expect(browser.getValue(selectors.negativeBracketsInput2)).toEqual('1.234,57+');
        browser.keys(['Home', '-', 'Tab']);

        expect(browser.getValue(selectors.negativeBracketsInput3)).toEqual('€ +1.234,57');
        browser.keys(['Home', '-', 'Tab']);

        expect(browser.getValue(selectors.negativeBracketsInput4)).toEqual('+€ 1.234,57');
        browser.keys(['Home', '-', 'Tab']);

        expect(browser.getValue(selectors.negativeBracketsInput5)).toEqual('€ 1.234,57+');
        browser.keys(['Home', '-', 'Tab']);

        expect(browser.getValue(selectors.negativeBracketsInput6)).toEqual('1.234,57+ €');
        browser.keys(['Home', '-', 'Tab']);

        expect(browser.getValue(selectors.negativeBracketsInput7)).toEqual('1.234,57 €+');
        browser.keys(['Home', '-', 'Tab']);

        expect(browser.getValue(selectors.negativeBracketsInput8)).toEqual('+1.234,57 €');
        browser.keys(['Home', '-']);

        // Focus elsewhere
        $(selectors.negativeBrackets1).click();

        // Check that the values are correctly formatted when unfocused
        expect(browser.getValue(selectors.negativeBracketsInput1)).toEqual('(1.234,57)'); //FIXME This is working manually, but not when using selenium under Firefox 52
        expect(browser.getValue(selectors.negativeBracketsInput2)).toEqual('(1.234,57)');
        expect(browser.getValue(selectors.negativeBracketsInput3)).toEqual('(€ 1.234,57)');
        expect(browser.getValue(selectors.negativeBracketsInput4)).toEqual('(€ 1.234,57)');
        expect(browser.getValue(selectors.negativeBracketsInput5)).toEqual('(€ 1.234,57)');
        expect(browser.getValue(selectors.negativeBracketsInput6)).toEqual('(1.234,57 €)');
        expect(browser.getValue(selectors.negativeBracketsInput7)).toEqual('(1.234,57 €)');
        expect(browser.getValue(selectors.negativeBracketsInput8)).toEqual('(1.234,57 €)');
    });

    xit('should correctly remove the brackets when the value is set to a positive one, when the caret in on the far right (Issue #414)', () => { //FIXME Currently, the user need to type the negative sign two times for it to be taken into account. This needs to be fixed!
        const negativeBracketsInput1 = $(selectors.negativeBracketsInput1);
        const negativeBracketsInput2 = $(selectors.negativeBracketsInput2);
        const negativeBracketsInput3 = $(selectors.negativeBracketsInput3);
        const negativeBracketsInput4 = $(selectors.negativeBracketsInput4);
        const negativeBracketsInput5 = $(selectors.negativeBracketsInput5);
        const negativeBracketsInput6 = $(selectors.negativeBracketsInput6);
        const negativeBracketsInput7 = $(selectors.negativeBracketsInput7);
        const negativeBracketsInput8 = $(selectors.negativeBracketsInput8);

        // Focus in the input
        negativeBracketsInput1.click();
        expect(browser.getValue(selectors.negativeBracketsInput1)).toEqual('-1.234,57');
        browser.keys(['End', '+']);
        expect(browser.getValue(selectors.negativeBracketsInput1)).toEqual('+1.234,57');

        negativeBracketsInput2.click();
        expect(browser.getValue(selectors.negativeBracketsInput2)).toEqual('1.234,57-');
        browser.keys(['End', '+']);
        expect(browser.getValue(selectors.negativeBracketsInput2)).toEqual('1.234,57+');

        negativeBracketsInput3.click();
        expect(browser.getValue(selectors.negativeBracketsInput3)).toEqual('€ -1.234,57');
        browser.keys(['End', '+']);
        expect(browser.getValue(selectors.negativeBracketsInput3)).toEqual('€ +1.234,57');

        negativeBracketsInput4.click();
        expect(browser.getValue(selectors.negativeBracketsInput4)).toEqual('-€ 1.234,57');
        browser.keys(['End', '+']);
        expect(browser.getValue(selectors.negativeBracketsInput4)).toEqual('+€ 1.234,57');

        negativeBracketsInput5.click();
        expect(browser.getValue(selectors.negativeBracketsInput5)).toEqual('€ 1.234,57-');
        browser.keys(['End', '+']);
        expect(browser.getValue(selectors.negativeBracketsInput5)).toEqual('€ 1.234,57+');

        negativeBracketsInput6.click();
        expect(browser.getValue(selectors.negativeBracketsInput6)).toEqual('1.234,57- €');
        browser.keys(['End', '+']);
        expect(browser.getValue(selectors.negativeBracketsInput6)).toEqual('1.234,57+ €');

        negativeBracketsInput7.click();
        expect(browser.getValue(selectors.negativeBracketsInput7)).toEqual('1.234,57 €-');
        browser.keys(['End', '+']);
        expect(browser.getValue(selectors.negativeBracketsInput7)).toEqual('1.234,57 €+');

        negativeBracketsInput8.click();
        expect(browser.getValue(selectors.negativeBracketsInput8)).toEqual('-1.234,57 €');
        browser.keys(['End', '+']);
        expect(browser.getValue(selectors.negativeBracketsInput8)).toEqual('+1.234,57 €');

        // Focus elsewhere
        $(selectors.negativeBrackets1).click();

        // Check that the values are correctly formatted when unfocused
        expect(browser.getValue(selectors.negativeBracketsInput1)).toEqual('+1.234,57');
        expect(browser.getValue(selectors.negativeBracketsInput2)).toEqual('1.234,57+');
        expect(browser.getValue(selectors.negativeBracketsInput3)).toEqual('€ +1.234,57');
        expect(browser.getValue(selectors.negativeBracketsInput4)).toEqual('+€ 1.234,57');
        expect(browser.getValue(selectors.negativeBracketsInput5)).toEqual('€ 1.234,57+');
        expect(browser.getValue(selectors.negativeBracketsInput6)).toEqual('1.234,57+ €');
        expect(browser.getValue(selectors.negativeBracketsInput7)).toEqual('1.234,57 €+');
        expect(browser.getValue(selectors.negativeBracketsInput8)).toEqual('+1.234,57 €');
    });
});

describe('remove() function', () => {
    it('should test for default values', () => {
        browser.url(testUrl);

        expect(browser.getValue(selectors.remove1)).toEqual('2.468,42 €');
    });

    it('should stop reacting with the AutoNumeric event handlers to user interactions once its removed', () => {
        const remove1 = $(selectors.remove1);

        // Focus in the input
        remove1.click();
        browser.keys(['Home', '115']);
        expect(browser.getValue(selectors.remove1)).toEqual('1.152.468,42 €');

        // Call the `remove()` function
        browser.execute(() => {
            const inputRemove1 = document.querySelector('#remove1');
            // eslint-disable-next-line
            const anElement = AutoNumeric.getAutoNumericElement(inputRemove1);
            anElement.remove();
        });

        // Check that the value has not changed
        expect(browser.getValue(selectors.remove1)).toEqual('1.152.468,42 €');
        browser.keys(['Home', 'ArrowRight', 'ArrowRight', 'ArrowRight', 'ArrowRight', 'Delete', 'Delete']);
        expect(browser.getValue(selectors.remove1)).toEqual('1.15468,42 €');
    });
});

describe('undo and redo functions', () => {
    it('should test for default values', () => {
        browser.url(testUrl);

        expect(browser.getValue(selectors.undoRedo1)).toEqual('1.357,92 €');
        expect(browser.getText(selectors.undoRedo2)).toEqual('1.357,92 €');
        expect(browser.getValue(selectors.undoRedo3)).toEqual('12.340');
        expect(browser.getValue(selectors.undoRedo4)).toEqual('');
    });

    it('should undo the user inputs correctly on <input> elements', () => {
        let inputCaretPosition;
        const undoRedoInput = $(selectors.undoRedo1);

        // Focus in the input
        undoRedoInput.click();

        // Enter some characters to build the history table
        browser.keys(['Home', '0']); // Input a character that will be dropped and won't be set in the history list
        expect(browser.getValue(selectors.undoRedo1)).toEqual('1.357,92 €'); // |1.357,92 €
        // Check the caret position
        inputCaretPosition = browser.execute(() => {
            const input = document.querySelector('#undoRedo1');
            return input.selectionStart;
        }).value;
        expect(inputCaretPosition).toEqual(0);

        browser.keys(['1']);
        expect(browser.getValue(selectors.undoRedo1)).toEqual('11.357,92 €'); // 1|1.357,92 €
        // Check the caret position
        inputCaretPosition = browser.execute(() => {
            const input = document.querySelector('#undoRedo1');
            return input.selectionStart;
        }).value;
        expect(inputCaretPosition).toEqual(1);

        browser.keys(['ArrowRight', '2']);
        expect(browser.getValue(selectors.undoRedo1)).toEqual('112.357,92 €'); // 11.|357,92 € -> 112|.357,92 €
        // Check the caret position
        inputCaretPosition = browser.execute(() => {
            const input = document.querySelector('#undoRedo1');
            return input.selectionStart;
        }).value;
        expect(inputCaretPosition).toEqual(3);

        browser.keys(['4']);
        expect(browser.getValue(selectors.undoRedo1)).toEqual('1.124.357,92 €'); // 1.124|.357,92 €
        // Check the caret position
        inputCaretPosition = browser.execute(() => {
            const input = document.querySelector('#undoRedo1');
            return input.selectionStart;
        }).value;
        expect(inputCaretPosition).toEqual(5);

        browser.keys(['ArrowRight', 'ArrowRight', '6']);
        expect(browser.getValue(selectors.undoRedo1)).toEqual('11.243.657,92 €'); // 1.124.|357,92 € -> 1.124.3|57,92 € -> 11.243.6|57,92 €
        // Check the caret position
        inputCaretPosition = browser.execute(() => {
            const input = document.querySelector('#undoRedo1');
            return input.selectionStart;
        }).value;
        expect(inputCaretPosition).toEqual(8);


        // Undos
        browser.keys(['Control', 'z']);
        expect(browser.getValue(selectors.undoRedo1)).toEqual('1.124.357,92 €'); // 1.124.3|57,92 €
        // Check the caret position
        inputCaretPosition = browser.execute(() => {
            const input = document.querySelector('#undoRedo1');
            return input.selectionStart;
        }).value;
        expect(inputCaretPosition).toEqual(7);

        browser.keys(['z']);
        expect(browser.getValue(selectors.undoRedo1)).toEqual('112.357,92 €'); // 112|.357,92 €
        // Check the caret position
        inputCaretPosition = browser.execute(() => {
            const input = document.querySelector('#undoRedo1');
            return input.selectionStart;
        }).value;
        expect(inputCaretPosition).toEqual(3);

        browser.keys(['z']);
        expect(browser.getValue(selectors.undoRedo1)).toEqual('11.357,92 €'); // 11.|357,92 €
        // Check the caret position
        inputCaretPosition = browser.execute(() => {
            const input = document.querySelector('#undoRedo1');
            return input.selectionStart;
        }).value;
        expect(inputCaretPosition).toEqual(3);

        browser.keys(['z']);
        expect(browser.getValue(selectors.undoRedo1)).toEqual('1.357,92 €'); // |1.357,92 €
        // Check the caret position
        inputCaretPosition = browser.execute(() => {
            const input = document.querySelector('#undoRedo1');
            return input.selectionStart;
        }).value;
        expect(inputCaretPosition).toEqual(0);

        browser.keys(['z']); // This makes sure we cannot go back too far
        expect(browser.getValue(selectors.undoRedo1)).toEqual('1.357,92 €'); // |1.357,92 €
        // Check the caret position
        inputCaretPosition = browser.execute(() => {
            const input = document.querySelector('#undoRedo1');
            return input.selectionStart;
        }).value;
        expect(inputCaretPosition).toEqual(0);

        browser.keys(['Control']); // Release the control key
        expect(browser.getValue(selectors.undoRedo1)).toEqual('1.357,92 €'); // |1.357,92 €
        // Check the caret position
        inputCaretPosition = browser.execute(() => {
            const input = document.querySelector('#undoRedo1');
            return input.selectionStart;
        }).value;
        expect(inputCaretPosition).toEqual(0);
    });

    it('should redo the user inputs correctly on <input> elements, when releasing the Shift then Control key', () => {
        let inputCaretPosition;
        // Redos (releasing the keys shift, then ctrl)
        browser.keys(['Control', 'Shift', 'z']);
        expect(browser.getValue(selectors.undoRedo1)).toEqual('11.357,92 €'); // 11.|357,92 €
        // Check the caret position
        inputCaretPosition = browser.execute(() => {
            const input = document.querySelector('#undoRedo1');
            return input.selectionStart;
        }).value;
        expect(inputCaretPosition).toEqual(3);

        browser.keys(['z']);
        expect(browser.getValue(selectors.undoRedo1)).toEqual('112.357,92 €'); // 112|.357,92 €
        // Check the caret position
        inputCaretPosition = browser.execute(() => {
            const input = document.querySelector('#undoRedo1');
            return input.selectionStart;
        }).value;
        expect(inputCaretPosition).toEqual(3);

        browser.keys(['z']);
        expect(browser.getValue(selectors.undoRedo1)).toEqual('1.124.357,92 €'); // 1.124.3|57,92 €
        // Check the caret position
        inputCaretPosition = browser.execute(() => {
            const input = document.querySelector('#undoRedo1');
            return input.selectionStart;
        }).value;
        expect(inputCaretPosition).toEqual(7);

        browser.keys(['z']);
        expect(browser.getValue(selectors.undoRedo1)).toEqual('11.243.657,92 €'); // 11.243.6|57,92 €
        // Check the caret position
        inputCaretPosition = browser.execute(() => {
            const input = document.querySelector('#undoRedo1');
            return input.selectionStart;
        }).value;
        expect(inputCaretPosition).toEqual(8);

        browser.keys(['z']); // This makes sure we cannot go back too far
        expect(browser.getValue(selectors.undoRedo1)).toEqual('11.243.657,92 €'); // 11.243.6|57,92 €
        // Check the caret position
        inputCaretPosition = browser.execute(() => {
            const input = document.querySelector('#undoRedo1');
            return input.selectionStart;
        }).value;
        expect(inputCaretPosition).toEqual(8);

        browser.keys(['Shift']); // Release the Shift key
        expect(browser.getValue(selectors.undoRedo1)).toEqual('11.243.657,92 €'); // 11.243.6|57,92 €
        // Check the caret position
        inputCaretPosition = browser.execute(() => {
            const input = document.querySelector('#undoRedo1');
            return input.selectionStart;
        }).value;
        expect(inputCaretPosition).toEqual(8);

        browser.keys(['Control']); // Release the control key
        expect(browser.getValue(selectors.undoRedo1)).toEqual('11.243.657,92 €'); // 11.243.6|57,92 €
        // Check the caret position
        inputCaretPosition = browser.execute(() => {
            const input = document.querySelector('#undoRedo1');
            return input.selectionStart;
        }).value;
        expect(inputCaretPosition).toEqual(8);
    });

    it('should redo the user inputs correctly on <input> elements, when releasing the Control then Shift key', () => {
        let inputCaretPosition;
        // Undos some more to test the last redos with the specific key release order
        browser.keys(['Control', 'z']);
        expect(browser.getValue(selectors.undoRedo1)).toEqual('1.124.357,92 €'); // 1.124.3|57,92 €
        browser.keys(['z']);
        expect(browser.getValue(selectors.undoRedo1)).toEqual('112.357,92 €'); // 112|.357,92 €
        browser.keys(['Control']);
        expect(browser.getValue(selectors.undoRedo1)).toEqual('112.357,92 €'); // 112|.357,92 €

        // Redos (releasing the keys ctrl, then shift)
        browser.keys(['Control', 'Shift', 'z']);
        expect(browser.getValue(selectors.undoRedo1)).toEqual('1.124.357,92 €'); // 1.124.3|57,92 €
        // Check the caret position
        inputCaretPosition = browser.execute(() => {
            const input = document.querySelector('#undoRedo1');
            return input.selectionStart;
        }).value;
        expect(inputCaretPosition).toEqual(7);

        browser.keys(['z']);
        expect(browser.getValue(selectors.undoRedo1)).toEqual('11.243.657,92 €'); // 11.243.6|57,92 €
        // Check the caret position
        inputCaretPosition = browser.execute(() => {
            const input = document.querySelector('#undoRedo1');
            return input.selectionStart;
        }).value;
        expect(inputCaretPosition).toEqual(8);

        browser.keys(['Control']); // Release the control key
        expect(browser.getValue(selectors.undoRedo1)).toEqual('11.243.657,92 €'); // 11.243.6|57,92 €
        // Check the caret position
        inputCaretPosition = browser.execute(() => {
            const input = document.querySelector('#undoRedo1');
            return input.selectionStart;
        }).value;
        expect(inputCaretPosition).toEqual(8);

        browser.keys(['Shift']); // Release the Shift key
        expect(browser.getValue(selectors.undoRedo1)).toEqual('11.243.657,92 €'); // 11.243.6|57,92 €
        // Check the caret position
        inputCaretPosition = browser.execute(() => {
            const input = document.querySelector('#undoRedo1');
            return input.selectionStart;
        }).value;
        expect(inputCaretPosition).toEqual(8);
    });

    it('should save the very last known caret/selection position correctly, even if a group separator is added', () => {
        let inputCaretPosition;

        browser.keys(['1']);
        expect(browser.getValue(selectors.undoRedo1)).toEqual('112.436.157,92 €'); // 112.436.1|57,92 €
        // Check the caret position
        inputCaretPosition = browser.execute(() => {
            const input = document.querySelector('#undoRedo1');
            return input.selectionStart;
        }).value;
        expect(inputCaretPosition).toEqual(9);

        browser.keys(['2']);
        expect(browser.getValue(selectors.undoRedo1)).toEqual('1.124.361.257,92 €'); // 1.124.361.2|57,92 €
        // Check the caret position
        inputCaretPosition = browser.execute(() => {
            const input = document.querySelector('#undoRedo1');
            return input.selectionStart;
        }).value;
        expect(inputCaretPosition).toEqual(11);

        // Undo
        browser.keys(['Control', 'z']);
        expect(browser.getValue(selectors.undoRedo1)).toEqual('112.436.157,92 €'); // 112.436.1|57,92 €
        browser.keys(['Control']); // Release the control key
        expect(browser.getValue(selectors.undoRedo1)).toEqual('112.436.157,92 €'); // 112.436.1|57,92 €
        // Check the caret position
        inputCaretPosition = browser.execute(() => {
            const input = document.querySelector('#undoRedo1');
            return input.selectionStart;
        }).value;
        expect(inputCaretPosition).toEqual(9);

        // Redo
        browser.keys(['Control', 'Shift', 'z', 'Shift', 'Control']);
        expect(browser.getValue(selectors.undoRedo1)).toEqual('1.124.361.257,92 €'); // 1.124.361.2|57,92 €
        // Check the caret position
        inputCaretPosition = browser.execute(() => {
            const input = document.querySelector('#undoRedo1');
            return input.selectionStart;
        }).value;
        expect(inputCaretPosition).toEqual(11);
    });

    it('should respect the `historySize` option', () => {
        let inputCaretPosition;
        const undoRedoInput = $(selectors.undoRedo3);

        // Focus in the input
        undoRedoInput.click();

        // Enter some characters to build the history table
        browser.keys(['Home', 'ArrowRight', 'Shift', 'ArrowRight', 'ArrowRight', 'ArrowRight', 'Shift', '5']);
        expect(browser.getValue(selectors.undoRedo3)).toEqual('1.540'); // 1|2.3|40 -> 1.5|40
        // Check the caret position
        inputCaretPosition = browser.execute(() => {
            const input = document.querySelector('#undoRedo3');
            return input.selectionStart;
        }).value;
        expect(inputCaretPosition).toEqual(3);

        browser.keys(['Home', 'Shift', 'ArrowRight', 'ArrowRight', 'ArrowRight', 'Shift', '6']);
        expect(browser.getValue(selectors.undoRedo3)).toEqual('640'); // 1.5|40 -> 6|40
        // Check the caret position
        inputCaretPosition = browser.execute(() => {
            const input = document.querySelector('#undoRedo3');
            return input.selectionStart;
        }).value;
        expect(inputCaretPosition).toEqual(1);

        browser.keys(['Backspace']);
        expect(browser.getValue(selectors.undoRedo3)).toEqual('40'); // 6|40 -> |40
        // Check the caret position
        inputCaretPosition = browser.execute(() => {
            const input = document.querySelector('#undoRedo3');
            return input.selectionStart;
        }).value;
        expect(inputCaretPosition).toEqual(0);

        browser.keys(['2']);
        expect(browser.getValue(selectors.undoRedo3)).toEqual('240'); // |40 -> 2|40
        // Check the caret position
        inputCaretPosition = browser.execute(() => {
            const input = document.querySelector('#undoRedo3');
            return input.selectionStart;
        }).value;
        expect(inputCaretPosition).toEqual(1);

        browser.keys(['8']);
        expect(browser.getValue(selectors.undoRedo3)).toEqual('2.840'); // 2|40 -> 2.8|40
        // Check the caret position
        inputCaretPosition = browser.execute(() => {
            const input = document.querySelector('#undoRedo3');
            return input.selectionStart;
        }).value;
        expect(inputCaretPosition).toEqual(3);


        // Undos
        browser.keys(['Control', 'zzzzz', 'Control']);
        expect(browser.getValue(selectors.undoRedo3)).toEqual('1.540'); // 1.5|40
        // Check the caret position
        inputCaretPosition = browser.execute(() => {
            const input = document.querySelector('#undoRedo3');
            return { start: input.selectionStart, end: input.selectionEnd };
        }).value;
        expect(inputCaretPosition.start).toEqual(0);
        expect(inputCaretPosition.end).toEqual(3);


        // Redos
        browser.keys(['Control', 'Shift', 'zzzzz', 'Shift', 'Control']);
        expect(browser.getValue(selectors.undoRedo3)).toEqual('2.840'); // 2.8|40
        // Check the caret position
        inputCaretPosition = browser.execute(() => {
            const input = document.querySelector('#undoRedo3');
            return input.selectionStart;
        }).value;
        expect(inputCaretPosition).toEqual(3);


        // Input more numbers so that the history size overflow
        browser.keys(['Home', '6']);
        expect(browser.getValue(selectors.undoRedo3)).toEqual('62.840'); // |2.840 -> 6|2.840
        // Check the caret position
        inputCaretPosition = browser.execute(() => {
            const input = document.querySelector('#undoRedo3');
            return input.selectionStart;
        }).value;
        expect(inputCaretPosition).toEqual(1);

        // Undo to the max history size
        browser.keys(['Control', 'zzzzz', 'Control']);
        expect(browser.getValue(selectors.undoRedo3)).toEqual('640'); // 6|40
        // Check the caret position
        inputCaretPosition = browser.execute(() => {
            const input = document.querySelector('#undoRedo3');
            return input.selectionStart;
        }).value;
        expect(inputCaretPosition).toEqual(1);

        // Try to undo once more ; this stays on the same state, since the first one got deleted
        browser.keys(['Control', 'z', 'Control']);
        expect(browser.getValue(selectors.undoRedo3)).toEqual('640'); // 6|40
        // Check the caret position
        inputCaretPosition = browser.execute(() => {
            const input = document.querySelector('#undoRedo3');
            return input.selectionStart;
        }).value;
        expect(inputCaretPosition).toEqual(1);

        // Try to redo more states that there is in the history table should only return the last state
        browser.keys(['Control', 'Shift', 'zzzzzzzzz', 'Shift', 'Control']);
        expect(browser.getValue(selectors.undoRedo3)).toEqual('62.840');
    });

    it('should keep the redo history if the use re-enter the same redo information that do not change the intermediary states', () => {
        const undoRedoInput = $(selectors.undoRedo4);

        // Focus in the input
        undoRedoInput.click();

        // Enter some characters to build the history table
        browser.keys(['End', '1234567890']);
        expect(browser.getValue(selectors.undoRedo4)).toEqual('1,234,567,890');

        // Undos some states in order to stop at an intermediary state where there are multiple potential redo states after the current history pointer
        browser.keys(['Control', 'zzzz', 'Control']);
        expect(browser.getValue(selectors.undoRedo4)).toEqual('123,456.00');

        // Enter the exact same data that would result in the same next saved state
        browser.keys(['7']);
        expect(browser.getValue(selectors.undoRedo4)).toEqual('1,234,567.00');

        // ...and test if the rest of the history stable is still there by doing some redos
        browser.keys(['Control', 'Shift', 'z']);
        expect(browser.getValue(selectors.undoRedo4)).toEqual('12,345,678.00');
        browser.keys(['z']);
        expect(browser.getValue(selectors.undoRedo4)).toEqual('123,456,789.00');
        browser.keys(['z']);
        expect(browser.getValue(selectors.undoRedo4)).toEqual('1,234,567,890.00');
        browser.keys(['z']);
        expect(browser.getValue(selectors.undoRedo4)).toEqual('1,234,567,890.00');
        browser.keys(['Shift', 'Control']); // Release the 'Control' and 'Shift' keys
    });

    xit('should undo the user inputs correctly on non-input elements', () => { //FIXME This does not work under FF 52...
        let inputCaretPosition;
        const undoRedoElement = $(selectors.undoRedo2);

        // Focus in the input
        undoRedoElement.click();

        // Enter some characters to build the history table
        browser.keys(['Home', '0']); // Input a character that will be dropped and won't be set in the history list
        expect(browser.getText(selectors.undoRedo2)).toEqual('1.357,92 €'); // |1.357,92 €
        // Check the caret position
        inputCaretPosition = browser.execute(() => {
            const selectionInfo = window.getSelection().getRangeAt(0);
            const position = {};
            position.start = selectionInfo.startOffset;
            position.end = selectionInfo.endOffset;
            return position.start;
        }).value;
        expect(inputCaretPosition).toEqual(0);

        browser.keys(['1']);
        expect(browser.getText(selectors.undoRedo2)).toEqual('11.357,92 €'); // 1|1.357,92 €
        // Check the caret position
        inputCaretPosition = browser.execute(() => {
            const selectionInfo = window.getSelection().getRangeAt(0);
            const position = {};
            position.start = selectionInfo.startOffset;
            position.end = selectionInfo.endOffset;
            return position.start;
        }).value;
        expect(inputCaretPosition).toEqual(1);

        browser.keys(['ArrowRight', '2']);
        expect(browser.getText(selectors.undoRedo2)).toEqual('112.357,92 €'); // 11.|357,92 € -> 112|.357,92 €
        // Check the caret position
        inputCaretPosition = browser.execute(() => {
            const selectionInfo = window.getSelection().getRangeAt(0);
            const position = {};
            position.start = selectionInfo.startOffset;
            position.end = selectionInfo.endOffset;
            return position.start;
        }).value;
        expect(inputCaretPosition).toEqual(3);

        browser.keys(['4']);
        expect(browser.getText(selectors.undoRedo2)).toEqual('1.124.357,92 €'); // 1.124|.357,92 €
        // Check the caret position
        inputCaretPosition = browser.execute(() => {
            const selectionInfo = window.getSelection().getRangeAt(0);
            const position = {};
            position.start = selectionInfo.startOffset;
            position.end = selectionInfo.endOffset;
            return position.start;
        }).value;
        expect(inputCaretPosition).toEqual(5);

        browser.keys(['ArrowRight', 'ArrowRight', '6']);
        expect(browser.getText(selectors.undoRedo2)).toEqual('11.243.657,92 €'); // 1.124.|357,92 € -> 1.124.3|57,92 € -> 11.243.6|57,92 €
        // Check the caret position
        inputCaretPosition = browser.execute(() => {
            const selectionInfo = window.getSelection().getRangeAt(0);
            const position = {};
            position.start = selectionInfo.startOffset;
            position.end = selectionInfo.endOffset;
            return position.start;
        }).value;
        expect(inputCaretPosition).toEqual(8);


        // Undos
        browser.keys(['Control', 'z']);
        expect(browser.getText(selectors.undoRedo2)).toEqual('1.124.357,92 €'); // 1.124.3|57,92 €
        // Check the caret position
        inputCaretPosition = browser.execute(() => {
            const selectionInfo = window.getSelection().getRangeAt(0);
            const position = {};
            position.start = selectionInfo.startOffset;
            position.end = selectionInfo.endOffset;
            return position.start;
        }).value;
        expect(inputCaretPosition).toEqual(7);

        browser.keys(['z']);
        expect(browser.getText(selectors.undoRedo2)).toEqual('112.357,92 €'); // 112|.357,92 €
        // Check the caret position
        inputCaretPosition = browser.execute(() => {
            const selectionInfo = window.getSelection().getRangeAt(0);
            const position = {};
            position.start = selectionInfo.startOffset;
            position.end = selectionInfo.endOffset;
            return position.start;
        }).value;
        expect(inputCaretPosition).toEqual(3);

        browser.keys(['z']);
        expect(browser.getText(selectors.undoRedo2)).toEqual('11.357,92 €'); // 11.|357,92 €
        // Check the caret position
        inputCaretPosition = browser.execute(() => {
            const selectionInfo = window.getSelection().getRangeAt(0);
            const position = {};
            position.start = selectionInfo.startOffset;
            position.end = selectionInfo.endOffset;
            return position.start;
        }).value;
        expect(inputCaretPosition).toEqual(3);

        browser.keys(['z']);
        expect(browser.getText(selectors.undoRedo2)).toEqual('1.357,92 €'); // |1.357,92 €
        // Check the caret position
        inputCaretPosition = browser.execute(() => {
            const selectionInfo = window.getSelection().getRangeAt(0);
            const position = {};
            position.start = selectionInfo.startOffset;
            position.end = selectionInfo.endOffset;
            return position.start;
        }).value;
        expect(inputCaretPosition).toEqual(0);

        browser.keys(['z']); // This makes sure we cannot go back too far
        expect(browser.getText(selectors.undoRedo2)).toEqual('1.357,92 €'); // |1.357,92 €
        // Check the caret position
        inputCaretPosition = browser.execute(() => {
            const selectionInfo = window.getSelection().getRangeAt(0);
            const position = {};
            position.start = selectionInfo.startOffset;
            position.end = selectionInfo.endOffset;
            return position.start;
        }).value;
        expect(inputCaretPosition).toEqual(0);

        browser.keys(['Control']); // Release the control key
        expect(browser.getText(selectors.undoRedo2)).toEqual('1.357,92 €'); // |1.357,92 €
        // Check the caret position
        inputCaretPosition = browser.execute(() => {
            const selectionInfo = window.getSelection().getRangeAt(0);
            const position = {};
            position.start = selectionInfo.startOffset;
            position.end = selectionInfo.endOffset;
            return position.start;
        }).value;
        expect(inputCaretPosition).toEqual(0);
    });

    xit('should redo the user inputs correctly on non-input elements, when releasing the Shift then Control key', () => { //FIXME This does not work under FF 52...
        let inputCaretPosition;
        // Redos (releasing the keys shift, then ctrl)
        browser.keys(['Control', 'Shift', 'z']);
        expect(browser.getText(selectors.undoRedo2)).toEqual('11.357,92 €'); // 11.|357,92 €
        // Check the caret position
        inputCaretPosition = browser.execute(() => {
            const selectionInfo = window.getSelection().getRangeAt(0);
            const position = {};
            position.start = selectionInfo.startOffset;
            position.end = selectionInfo.endOffset;
            return position.start;
        }).value;
        expect(inputCaretPosition).toEqual(3);

        browser.keys(['z']);
        expect(browser.getText(selectors.undoRedo2)).toEqual('112.357,92 €'); // 112|.357,92 €
        // Check the caret position
        inputCaretPosition = browser.execute(() => {
            const selectionInfo = window.getSelection().getRangeAt(0);
            const position = {};
            position.start = selectionInfo.startOffset;
            position.end = selectionInfo.endOffset;
            return position.start;
        }).value;
        expect(inputCaretPosition).toEqual(3);

        browser.keys(['z']);
        expect(browser.getText(selectors.undoRedo2)).toEqual('1.124.357,92 €'); // 1.124.3|57,92 €
        // Check the caret position
        inputCaretPosition = browser.execute(() => {
            const selectionInfo = window.getSelection().getRangeAt(0);
            const position = {};
            position.start = selectionInfo.startOffset;
            position.end = selectionInfo.endOffset;
            return position.start;
        }).value;
        expect(inputCaretPosition).toEqual(7);

        browser.keys(['z']);
        expect(browser.getText(selectors.undoRedo2)).toEqual('11.243.657,92 €'); // 11.243.6|57,92 €
        // Check the caret position
        inputCaretPosition = browser.execute(() => {
            const selectionInfo = window.getSelection().getRangeAt(0);
            const position = {};
            position.start = selectionInfo.startOffset;
            position.end = selectionInfo.endOffset;
            return position.start;
        }).value;
        expect(inputCaretPosition).toEqual(8);

        browser.keys(['z']); // This makes sure we cannot go back too far
        expect(browser.getText(selectors.undoRedo2)).toEqual('11.243.657,92 €'); // 11.243.6|57,92 €
        // Check the caret position
        inputCaretPosition = browser.execute(() => {
            const selectionInfo = window.getSelection().getRangeAt(0);
            const position = {};
            position.start = selectionInfo.startOffset;
            position.end = selectionInfo.endOffset;
            return position.start;
        }).value;
        expect(inputCaretPosition).toEqual(8);

        browser.keys(['Shift']); // Release the Shift key
        expect(browser.getText(selectors.undoRedo2)).toEqual('11.243.657,92 €'); // 11.243.6|57,92 €
        // Check the caret position
        inputCaretPosition = browser.execute(() => {
            const selectionInfo = window.getSelection().getRangeAt(0);
            const position = {};
            position.start = selectionInfo.startOffset;
            position.end = selectionInfo.endOffset;
            return position.start;
        }).value;
        expect(inputCaretPosition).toEqual(8);

        browser.keys(['Control']); // Release the control key
        expect(browser.getText(selectors.undoRedo2)).toEqual('11.243.657,92 €'); // 11.243.6|57,92 €
        // Check the caret position
        inputCaretPosition = browser.execute(() => {
            const selectionInfo = window.getSelection().getRangeAt(0);
            const position = {};
            position.start = selectionInfo.startOffset;
            position.end = selectionInfo.endOffset;
            return position.start;
        }).value;
        expect(inputCaretPosition).toEqual(8);
    });

    xit('should redo the user inputs correctly on non-input elements, when releasing the Control then Shift key', () => { //FIXME This does not work under FF 52...
        let inputCaretPosition;
        // Undos some more to test the last redos with the specific key release order
        browser.keys(['Control', 'z']);
        expect(browser.getText(selectors.undoRedo2)).toEqual('1.124.357,92 €'); // 1.124.3|57,92 €
        browser.keys(['z']);
        expect(browser.getText(selectors.undoRedo2)).toEqual('112.357,92 €'); // 112|.357,92 €
        browser.keys(['Control']);
        expect(browser.getText(selectors.undoRedo2)).toEqual('112.357,92 €'); // 112|.357,92 €

        // Redos (releasing the keys ctrl, then shift)
        browser.keys(['Control', 'Shift', 'z']);
        expect(browser.getText(selectors.undoRedo2)).toEqual('1.124.357,92 €'); // 1.124.3|57,92 €
        // Check the caret position
        inputCaretPosition = browser.execute(() => {
            const selectionInfo = window.getSelection().getRangeAt(0);
            const position = {};
            position.start = selectionInfo.startOffset;
            position.end = selectionInfo.endOffset;
            return position.start;
        }).value;
        expect(inputCaretPosition).toEqual(7);

        browser.keys(['z']);
        expect(browser.getText(selectors.undoRedo2)).toEqual('11.243.657,92 €'); // 11.243.6|57,92 €
        // Check the caret position
        inputCaretPosition = browser.execute(() => {
            const selectionInfo = window.getSelection().getRangeAt(0);
            const position = {};
            position.start = selectionInfo.startOffset;
            position.end = selectionInfo.endOffset;
            return position.start;
        }).value;
        expect(inputCaretPosition).toEqual(8);

        browser.keys(['Control']); // Release the control key
        expect(browser.getText(selectors.undoRedo2)).toEqual('11.243.657,92 €'); // 11.243.6|57,92 €
        // Check the caret position
        inputCaretPosition = browser.execute(() => {
            const selectionInfo = window.getSelection().getRangeAt(0);
            const position = {};
            position.start = selectionInfo.startOffset;
            position.end = selectionInfo.endOffset;
            return position.start;
        }).value;
        expect(inputCaretPosition).toEqual(8);

        browser.keys(['Shift']); // Release the Shift key
        expect(browser.getText(selectors.undoRedo2)).toEqual('11.243.657,92 €'); // 11.243.6|57,92 €
        // Check the caret position
        inputCaretPosition = browser.execute(() => {
            const selectionInfo = window.getSelection().getRangeAt(0);
            const position = {};
            position.start = selectionInfo.startOffset;
            position.end = selectionInfo.endOffset;
            return position.start;
        }).value;
        expect(inputCaretPosition).toEqual(8);
    });
});

describe('Issue #423', () => {
    it('should test for default values', () => {
        browser.url(testUrl);

        expect(browser.getValue(selectors.issue423a)).toEqual('');
    });

    it('should keep zeros when losing focus and coming back to the element', () => {
        const inputA = $(selectors.issue423a);
        const inputB = $(selectors.issue423b);

        // Focus in the input
        inputA.click();

        // Input the numbers
        browser.keys(['00123']);
        expect(browser.getValue(selectors.issue423a)).toEqual('00123');

        // Lose the focus
        inputB.click();
        expect(browser.getValue(selectors.issue423a)).toEqual('00123');

        // Focus back in the input
        inputA.click();
        expect(browser.getValue(selectors.issue423a)).toEqual('00123');
    });

    it('should automatically overwrite zeros on the left-hand side when adding numbers', () => {
        // Input the numbers
        browser.keys(['End', '4']);
        expect(browser.getValue(selectors.issue423a)).toEqual('01234');
        browser.keys(['5']);
        expect(browser.getValue(selectors.issue423a)).toEqual('12345');

        // Try to add more numbers, that will be dropped due to the length constraint on the input
        browser.keys(['6']);
        expect(browser.getValue(selectors.issue423a)).toEqual('12345');
    });
});

describe('Issue #409', () => {
    it('should test for default values', () => {
        browser.url(testUrl);

        expect(browser.getValue(selectors.issue409a)).toEqual('500.40');
        expect(browser.getValue(selectors.issue409n)).toEqual('500.4');
        expect(browser.getValue(selectors.issue409f)).toEqual('500.40');
    });

    it('should keep or remove zeros when losing focus and coming back to the element', () => {
        const inputA = $(selectors.issue409a);
        const inputN = $(selectors.issue409n);
        const inputF = $(selectors.issue409f);

        // Focus on the first input that we want to test
        inputA.click();

        // Modify the value to an integer
        browser.keys(['End', 'Backspace', 'Backspace']);
        inputN.click(); // Focus out of the input so that it reformat itself
        expect(browser.getValue(selectors.issue409a)).toEqual('500.00');

        // Modify the value to an integer
        browser.keys(['End', 'Backspace']);
        inputF.click(); // Focus out of the input so that it reformat itself
        expect(browser.getValue(selectors.issue409n)).toEqual('500');

        // Modify the value to float
        browser.keys(['End', 'Backspace']);
        inputA.click(); // Focus out of the input so that it reformat itself
        expect(browser.getValue(selectors.issue409f)).toEqual('500.40');

        // Modify the value to an integer
        inputF.click();
        browser.keys(['End', 'Backspace', 'Backspace']);
        inputA.click(); // Focus out of the input so that it reformat itself
        expect(browser.getValue(selectors.issue409f)).toEqual('500');
    });

    it('should keep or remove zeros when adding back the decimal part, and losing focus and coming back to the element', () => {
        const inputA = $(selectors.issue409a);
        const inputN = $(selectors.issue409n);
        const inputF = $(selectors.issue409f);

        // Focus on the first input that we want to test
        inputA.click();

        // Modify the value to a float
        browser.keys(['End', 'ArrowLeft', 'Backspace', '2']);
        inputN.click(); // Focus out of the input so that it reformat itself
        expect(browser.getValue(selectors.issue409a)).toEqual('500.20');
        inputA.click();
        browser.keys(['End', 'Backspace', 'Backspace', '2']);
        inputN.click(); // Focus out of the input so that it reformat itself
        expect(browser.getValue(selectors.issue409a)).toEqual('500.20');

        // Check that the value is converted to an integer by dropping the last dot character
        browser.keys(['End', '.']);
        inputF.click(); // Focus out of the input so that it reformat itself
        expect(browser.getValue(selectors.issue409n)).toEqual('500');
        inputN.click();
        // Modify the value to a float
        browser.keys(['End', '.', '2']);
        inputF.click(); // Focus out of the input so that it reformat itself
        expect(browser.getValue(selectors.issue409n)).toEqual('500.2');

        // Modify the value to float
        browser.keys(['End', '.']);
        inputA.click(); // Focus out of the input so that it reformat itself
        // Check that the value is converted to an integer by dropping the last dot character
        expect(browser.getValue(selectors.issue409f)).toEqual('500');
        inputF.click();
        browser.keys(['End', '.', '2']);
        inputA.click(); // Focus out of the input so that it reformat itself
        expect(browser.getValue(selectors.issue409f)).toEqual('500.20');
    });
});

describe('Issue #416', () => {
    it('should test for default values', () => {
        browser.url(testUrl);

        // none
        expect(browser.getValue(selectors.issue416Input1)).toEqual('1.00');
        // positiveNegative
        expect(browser.getValue(selectors.issue416Input2)).toEqual('-2.00');
        expect(browser.getValue(selectors.issue416Input3)).toEqual('3.00');
        // evenOdd
        expect(browser.getValue(selectors.issue416Input4)).toEqual('4.00');
        expect(browser.getValue(selectors.issue416Input5)).toEqual('5.00');
        // range0To100With4Steps
        expect(browser.getValue(selectors.issue416Input6)).toEqual('0.00');
        expect(browser.getValue(selectors.issue416Input7)).toEqual('25.00');
        expect(browser.getValue(selectors.issue416Input8)).toEqual('50.00');
        expect(browser.getValue(selectors.issue416Input9)).toEqual('99.00');
        // rangeSmallAndZero
        expect(browser.getValue(selectors.issue416Input10)).toEqual('-1.00');
        expect(browser.getValue(selectors.issue416Input11)).toEqual('0.00');
        expect(browser.getValue(selectors.issue416Input12)).toEqual('0.08');
    });

    it('should correctly change the CSS positive/negative classes', () => {
        const input2 = $(selectors.issue416Input2);
        const input3 = $(selectors.issue416Input3);

        input2.click();
        browser.keys(['Home', '-----']);
        input3.click();
        browser.keys(['Home', '-----']);
    });

    it('should correctly change the CSS odd/even classes', () => {
        const input4 = $(selectors.issue416Input4);
        const input5 = $(selectors.issue416Input5);

        input4.click();
        browser.keys(['Home', 'ArrowRight', 'ArrowLeft', '1']);
        expect(browser.getValue(selectors.issue416Input4)).toEqual('41.00');
        input5.click();
        browser.keys(['Home', 'ArrowRight', 'ArrowLeft', '2']);
        expect(browser.getValue(selectors.issue416Input5)).toEqual('52.00');
    });

    it('should correctly change the CSS ranges classes', () => {
        // Not really a test, but it's pretty ;)
        const input6 = $(selectors.issue416Input6);
        const input7 = $(selectors.issue416Input7);
        const input8 = $(selectors.issue416Input8);
        const input9 = $(selectors.issue416Input9);

        // One cycle
        input6.click();
        browser.keys(['Control', 'a', 'Control', '25']);
        input7.click();
        browser.keys(['Control', 'a', 'Control', '50']);
        input8.click();
        browser.keys(['Control', 'a', 'Control', '75']);
        input9.click();
        browser.keys(['Control', 'a', 'Control', '0']);

        input6.click();
        browser.keys(['Control', 'a', 'Control', '50']);
        input7.click();
        browser.keys(['Control', 'a', 'Control', '75']);
        input8.click();
        browser.keys(['Control', 'a', 'Control', '0']);
        input9.click();
        browser.keys(['Control', 'a', 'Control', '25']);

        input6.click();
        browser.keys(['Control', 'a', 'Control', '75']);
        input7.click();
        browser.keys(['Control', 'a', 'Control', '0']);
        input8.click();
        browser.keys(['Control', 'a', 'Control', '25']);
        input9.click();
        browser.keys(['Control', 'a', 'Control', '50']);

        input6.click();
        browser.keys(['Control', 'a', 'Control', '0']);
        input7.click();
        browser.keys(['Control', 'a', 'Control', '25']);
        input8.click();
        browser.keys(['Control', 'a', 'Control', '50']);
        input9.click();
        browser.keys(['Control', 'a', 'Control', '75']);

        // Second cycle
        input6.click();
        browser.keys(['Control', 'a', 'Control', '25']);
        input7.click();
        browser.keys(['Control', 'a', 'Control', '50']);
        input8.click();
        browser.keys(['Control', 'a', 'Control', '75']);
        input9.click();
        browser.keys(['Control', 'a', 'Control', '0']);

        input6.click();
        browser.keys(['Control', 'a', 'Control', '50']);
        input7.click();
        browser.keys(['Control', 'a', 'Control', '75']);
        input8.click();
        browser.keys(['Control', 'a', 'Control', '0']);
        input9.click();
        browser.keys(['Control', 'a', 'Control', '25']);

        input6.click();
        browser.keys(['Control', 'a', 'Control', '75']);
        input7.click();
        browser.keys(['Control', 'a', 'Control', '0']);
        input8.click();
        browser.keys(['Control', 'a', 'Control', '25']);
        input9.click();
        browser.keys(['Control', 'a', 'Control', '50']);

        input6.click();
        browser.keys(['Control', 'a', 'Control', '0']);
        input7.click();
        browser.keys(['Control', 'a', 'Control', '25']);
        input8.click();
        browser.keys(['Control', 'a', 'Control', '50']);
        input9.click();
        browser.keys(['Control', 'a', 'Control', '75']);
    });

    it('should correctly change the CSS `rangeSmallAndZero` classes', () => {
        // Ditto
        const input10 = $(selectors.issue416Input10);
        const input11 = $(selectors.issue416Input11);
        const input12 = $(selectors.issue416Input12);

        // One cycle
        input10.click();
        browser.keys(['Control', 'a', 'Control', '0']);
        input11.click();
        browser.keys(['Control', 'a', 'Control', '1']);
        input12.click();
        browser.keys(['Control', 'a', 'Control', '-1']);

        input10.click();
        browser.keys(['Control', 'a', 'Control', '1']);
        input11.click();
        browser.keys(['Control', 'a', 'Control', '-1']);
        input12.click();
        browser.keys(['Control', 'a', 'Control', '0']);

        input10.click();
        browser.keys(['Control', 'a', 'Control', '-1']);
        input11.click();
        browser.keys(['Control', 'a', 'Control', '0']);
        input12.click();
        browser.keys(['Control', 'a', 'Control', '1']);
    });
});

describe('Options updates', () => {
    it('should test for default values', () => {
        browser.url(testUrl);

        expect(browser.getValue(selectors.optionUpdate1)).toEqual('2.222,22 €');
        expect(browser.getValue(selectors.optionUpdate2)).toEqual('4.444,66 €');
        expect(browser.getValue(selectors.optionUpdate3)).toEqual('$8,888.00');
    });

    xit('should update the `decimalCharacterAlternative` option (cf. issue #432)', () => {
        const input1 = $(selectors.optionUpdate1);
        input1.click();
        browser.keys(['End', 'ArrowLeft', 'ArrowLeft', 'ArrowLeft', 'ArrowLeft', 'Delete']);
        expect(browser.getValue(selectors.optionUpdate1)).toEqual('222.222 €');
        browser.keys([',']);
        expect(browser.getValue(selectors.optionUpdate1)).toEqual('2.222,22 €');
        browser.keys(['Backspace']);
        expect(browser.getValue(selectors.optionUpdate1)).toEqual('222.222 €');
        browser.keys(['.']);
        expect(browser.getValue(selectors.optionUpdate1)).toEqual('2.222,22 €');


        const input2 = $(selectors.optionUpdate2);
        input2.click();
        browser.keys(['End', 'ArrowLeft', 'ArrowLeft', 'ArrowLeft', 'ArrowLeft', 'Delete']);
        expect(browser.getValue(selectors.optionUpdate2)).toEqual('444.466 €');
        browser.keys([',']);
        expect(browser.getValue(selectors.optionUpdate2)).toEqual('4.444,66 €');
        browser.keys(['Backspace']);
        expect(browser.getValue(selectors.optionUpdate2)).toEqual('444.466 €');
        browser.keys(['*']);
        expect(browser.getValue(selectors.optionUpdate2)).toEqual('4.444,66 €');
        browser.keys(['Backspace']);
        expect(browser.getValue(selectors.optionUpdate2)).toEqual('444.466 €');

        // Update the option
        const anElementVersion = browser.execute(() => {
            const input = document.querySelector('#optionUpdate2');
            const anElement = AutoNumeric.getAutoNumericElement(input);
            anElement.options.decimalCharacterAlternative('#');
            return anElement.rawValue;
        }).value;
        expect(anElementVersion).toEqual('444466');
        browser.keys(['*']); // Ignored
        expect(browser.getValue(selectors.optionUpdate2)).toEqual('444.466 €');
        browser.keys(['#']);
        expect(browser.getValue(selectors.optionUpdate2)).toEqual('4.444,66 €'); //FIXME This fails under Firefox 52


        const input3 = $(selectors.optionUpdate3);
        input3.click();
        browser.keys(['End', 'ArrowLeft', 'ArrowLeft', 'Delete']);
        expect(browser.getValue(selectors.optionUpdate3)).toEqual('$888,800');
        browser.keys(['.']);
        expect(browser.getValue(selectors.optionUpdate3)).toEqual('$8,888.00');
        browser.keys(['Backspace']);
        expect(browser.getValue(selectors.optionUpdate3)).toEqual('$888,800');
        browser.keys([',']); // Ignored
        expect(browser.getValue(selectors.optionUpdate3)).toEqual('$888,800'); //FIXME This should work (issue #432)
    });
});

describe('`decimalPlacesShownOnFocus` and selections', () => {
    it('should test for default values', () => {
        browser.url(testUrl);

        expect(browser.getValue(selectors.selection1)).toEqual('12.266,123\u202f€');
    });

    it('should select the decimals correctly regarding the `decimalPlacesShownOnFocus` option', () => {
        const input1 = $(selectors.selection1);

        // Focus on the input
        input1.click();

        // Check the text selection in the first input
        const inputCaretPosition = browser.execute(() => {
            const input = document.querySelector('#selection1');
            const anElement = AutoNumeric.getAutoNumericElement(input);
            anElement.selectDecimal();
            return { start: input.selectionStart, end: input.selectionEnd };
        }).value;
        expect(inputCaretPosition.start).toEqual(7);
        expect(inputCaretPosition.end).toEqual(13);
    });
});

describe('`showOnlyNumbersOnFocus` option', () => {
    it('should test for default values', () => {
        browser.url(testUrl);

        expect(browser.getValue(selectors.showOnlyNumbersOnFocusInput1)).toEqual('-246.813,58\u202f€ loan');
        expect(browser.getValue(selectors.showOnlyNumbersOnFocusInput2)).toEqual('$-246,813.58 interest');
    });

    it('should show the unformatted value on focus', () => {
        const input1 = $(selectors.showOnlyNumbersOnFocusInput1);
        const input2 = $(selectors.showOnlyNumbersOnFocusInput2);

        // Focus on the first input
        input1.click();
        expect(browser.getValue(selectors.showOnlyNumbersOnFocusInput1)).toEqual('-246813,58');
        expect(browser.getValue(selectors.showOnlyNumbersOnFocusInput2)).toEqual('$-246,813.58 interest');

        // Blur the first input, and focus on the second
        input2.click();
        expect(browser.getValue(selectors.showOnlyNumbersOnFocusInput1)).toEqual('-246.813,58\u202f€ loan');
        expect(browser.getValue(selectors.showOnlyNumbersOnFocusInput2)).toEqual('-246813.58');
    });
});

describe('`caretPositionOnFocus` option', () => {
    it('should test for default values', () => {
        browser.url(testUrl);

        expect(browser.getValue(selectors.selectOnFocus1)).toEqual('-jk246.813,58');
        expect(browser.getValue(selectors.selectOnFocus2)).toEqual('-jk246.813,58');
        expect(browser.getValue(selectors.selectOnFocus3)).toEqual('jk-246.813,58');
        expect(browser.getValue(selectors.selectOnFocus4)).toEqual('jk246.813,58-');
        expect(browser.getValue(selectors.selectOnFocus5)).toEqual('-jk246.813,58');

        expect(browser.getValue(selectors.selectOnFocus6)).toEqual('-jk246.813,58');
        expect(browser.getValue(selectors.selectOnFocus7)).toEqual('-jk246.813,58');
        expect(browser.getValue(selectors.selectOnFocus8)).toEqual('jk-246.813,58');
        expect(browser.getValue(selectors.selectOnFocus9)).toEqual('jk246.813,58-');
        expect(browser.getValue(selectors.selectOnFocus10)).toEqual('-jk246.813,58');

        expect(browser.getValue(selectors.selectOnFocus11)).toEqual('-jk246.813,58');
        expect(browser.getValue(selectors.selectOnFocus12)).toEqual('-jk246.813,58');
        expect(browser.getValue(selectors.selectOnFocus13)).toEqual('jk-246.813,58');
        expect(browser.getValue(selectors.selectOnFocus14)).toEqual('jk246.813,58-');
        expect(browser.getValue(selectors.selectOnFocus15)).toEqual('-jk246.813,58');

        expect(browser.getValue(selectors.selectOnFocus16)).toEqual('-jk246.813,58');
        expect(browser.getValue(selectors.selectOnFocus17)).toEqual('-jk246.813,58');
        expect(browser.getValue(selectors.selectOnFocus18)).toEqual('jk-246.813,58');
        expect(browser.getValue(selectors.selectOnFocus19)).toEqual('jk246.813,58-');
        expect(browser.getValue(selectors.selectOnFocus20)).toEqual('-jk246.813,58');


        expect(browser.getValue(selectors.selectOnFocus21)).toEqual('-246.813,58jk');
        expect(browser.getValue(selectors.selectOnFocus22)).toEqual('246.813,58-jk');
        expect(browser.getValue(selectors.selectOnFocus23)).toEqual('246.813,58jk-');
        expect(browser.getValue(selectors.selectOnFocus24)).toEqual('246.813,58jk-');
        expect(browser.getValue(selectors.selectOnFocus25)).toEqual('-246.813,58jk');

        expect(browser.getValue(selectors.selectOnFocus26)).toEqual('-246.813,58jk');
        expect(browser.getValue(selectors.selectOnFocus27)).toEqual('246.813,58-jk');
        expect(browser.getValue(selectors.selectOnFocus28)).toEqual('246.813,58jk-');
        expect(browser.getValue(selectors.selectOnFocus29)).toEqual('246.813,58jk-');
        expect(browser.getValue(selectors.selectOnFocus30)).toEqual('-246.813,58jk');

        expect(browser.getValue(selectors.selectOnFocus31)).toEqual('-246.813,58jk');
        expect(browser.getValue(selectors.selectOnFocus32)).toEqual('246.813,58-jk');
        expect(browser.getValue(selectors.selectOnFocus33)).toEqual('246.813,58jk-');
        expect(browser.getValue(selectors.selectOnFocus34)).toEqual('246.813,58jk-');
        expect(browser.getValue(selectors.selectOnFocus35)).toEqual('-246.813,58jk');

        expect(browser.getValue(selectors.selectOnFocus36)).toEqual('-246.813,58jk');
        expect(browser.getValue(selectors.selectOnFocus37)).toEqual('246.813,58-jk');
        expect(browser.getValue(selectors.selectOnFocus38)).toEqual('246.813,58jk-');
        expect(browser.getValue(selectors.selectOnFocus39)).toEqual('246.813,58jk-');
        expect(browser.getValue(selectors.selectOnFocus40)).toEqual('-246.813,58jk');
    });

    it('should position the caret correctly on focus', () => {
        let inputCaretPosition;
        const inputD = $(selectors.selectOnFocusD);

        // Focus on the input before the input series
        inputD.click();

        // Serie 1
        // Focus on the input and check the caret position
        browser.keys('Tab');
        inputCaretPosition = browser.execute(() => {
            const input = document.querySelector('#selectOnFocus1');
            return input.selectionStart;
        }).value;
        expect(inputCaretPosition).toEqual(3);

        // Focus on the input and check the caret position
        browser.keys('Tab');
        inputCaretPosition = browser.execute(() => {
            const input = document.querySelector('#selectOnFocus2');
            return input.selectionStart;
        }).value;
        expect(inputCaretPosition).toEqual(3);

        // Focus on the input and check the caret position
        browser.keys('Tab');
        inputCaretPosition = browser.execute(() => {
            const input = document.querySelector('#selectOnFocus3');
            return input.selectionStart;
        }).value;
        expect(inputCaretPosition).toEqual(3);

        // Focus on the input and check the caret position
        browser.keys('Tab');
        inputCaretPosition = browser.execute(() => {
            const input = document.querySelector('#selectOnFocus4');
            return input.selectionStart;
        }).value;
        expect(inputCaretPosition).toEqual(2);

        // Focus on the input and check the caret position
        browser.keys('Tab');
        inputCaretPosition = browser.execute(() => {
            const input = document.querySelector('#selectOnFocus5');
            return input.selectionStart;
        }).value;
        expect(inputCaretPosition).toEqual(3);

        // Serie 2
        // Focus on the input and check the caret position
        browser.keys('Tab');
        inputCaretPosition = browser.execute(() => {
            const input = document.querySelector('#selectOnFocus6');
            return input.selectionStart;
        }).value;
        expect(inputCaretPosition).toEqual(13);

        // Focus on the input and check the caret position
        browser.keys('Tab');
        inputCaretPosition = browser.execute(() => {
            const input = document.querySelector('#selectOnFocus7');
            return input.selectionStart;
        }).value;
        expect(inputCaretPosition).toEqual(13);

        // Focus on the input and check the caret position
        browser.keys('Tab');
        inputCaretPosition = browser.execute(() => {
            const input = document.querySelector('#selectOnFocus8');
            return input.selectionStart;
        }).value;
        expect(inputCaretPosition).toEqual(13);

        // Focus on the input and check the caret position
        browser.keys('Tab');
        inputCaretPosition = browser.execute(() => {
            const input = document.querySelector('#selectOnFocus9');
            return input.selectionStart;
        }).value;
        expect(inputCaretPosition).toEqual(12);

        // Focus on the input and check the caret position
        browser.keys('Tab');
        inputCaretPosition = browser.execute(() => {
            const input = document.querySelector('#selectOnFocus10');
            return input.selectionStart;
        }).value;
        expect(inputCaretPosition).toEqual(13);

        // Serie 3
        // Focus on the input and check the caret position
        browser.keys('Tab');
        inputCaretPosition = browser.execute(() => {
            const input = document.querySelector('#selectOnFocus11');
            return input.selectionStart;
        }).value;
        expect(inputCaretPosition).toEqual(10);

        // Focus on the input and check the caret position
        browser.keys('Tab');
        inputCaretPosition = browser.execute(() => {
            const input = document.querySelector('#selectOnFocus12');
            return input.selectionStart;
        }).value;
        expect(inputCaretPosition).toEqual(10);

        // Focus on the input and check the caret position
        browser.keys('Tab');
        inputCaretPosition = browser.execute(() => {
            const input = document.querySelector('#selectOnFocus13');
            return input.selectionStart;
        }).value;
        expect(inputCaretPosition).toEqual(10);

        // Focus on the input and check the caret position
        browser.keys('Tab');
        inputCaretPosition = browser.execute(() => {
            const input = document.querySelector('#selectOnFocus14');
            return input.selectionStart;
        }).value;
        expect(inputCaretPosition).toEqual(9);

        // Focus on the input and check the caret position
        browser.keys('Tab');
        inputCaretPosition = browser.execute(() => {
            const input = document.querySelector('#selectOnFocus15');
            return input.selectionStart;
        }).value;
        expect(inputCaretPosition).toEqual(10);

        // Serie 4
        // Focus on the input and check the caret position
        browser.keys('Tab');
        inputCaretPosition = browser.execute(() => {
            const input = document.querySelector('#selectOnFocus16');
            return input.selectionStart;
        }).value;
        expect(inputCaretPosition).toEqual(11);

        // Focus on the input and check the caret position
        browser.keys('Tab');
        inputCaretPosition = browser.execute(() => {
            const input = document.querySelector('#selectOnFocus17');
            return input.selectionStart;
        }).value;
        expect(inputCaretPosition).toEqual(11);

        // Focus on the input and check the caret position
        browser.keys('Tab');
        inputCaretPosition = browser.execute(() => {
            const input = document.querySelector('#selectOnFocus18');
            return input.selectionStart;
        }).value;
        expect(inputCaretPosition).toEqual(11);

        // Focus on the input and check the caret position
        browser.keys('Tab');
        inputCaretPosition = browser.execute(() => {
            const input = document.querySelector('#selectOnFocus19');
            return input.selectionStart;
        }).value;
        expect(inputCaretPosition).toEqual(10);

        // Focus on the input and check the caret position
        browser.keys('Tab');
        inputCaretPosition = browser.execute(() => {
            const input = document.querySelector('#selectOnFocus20');
            return input.selectionStart;
        }).value;
        expect(inputCaretPosition).toEqual(11);

        // Serie 5
        // Focus on the input and check the caret position
        browser.keys('Tab');
        inputCaretPosition = browser.execute(() => {
            const input = document.querySelector('#selectOnFocus21');
            return input.selectionStart;
        }).value;
        expect(inputCaretPosition).toEqual(1);

        // Focus on the input and check the caret position
        browser.keys('Tab');
        inputCaretPosition = browser.execute(() => {
            const input = document.querySelector('#selectOnFocus22');
            return input.selectionStart;
        }).value;
        expect(inputCaretPosition).toEqual(0);

        // Focus on the input and check the caret position
        browser.keys('Tab');
        inputCaretPosition = browser.execute(() => {
            const input = document.querySelector('#selectOnFocus23');
            return input.selectionStart;
        }).value;
        expect(inputCaretPosition).toEqual(0);

        // Focus on the input and check the caret position
        browser.keys('Tab');
        inputCaretPosition = browser.execute(() => {
            const input = document.querySelector('#selectOnFocus24');
            return input.selectionStart;
        }).value;
        expect(inputCaretPosition).toEqual(0);

        // Focus on the input and check the caret position
        browser.keys('Tab');
        inputCaretPosition = browser.execute(() => {
            const input = document.querySelector('#selectOnFocus25');
            return input.selectionStart;
        }).value;
        expect(inputCaretPosition).toEqual(1);

        // Serie 6
        // Focus on the input and check the caret position
        browser.keys('Tab');
        inputCaretPosition = browser.execute(() => {
            const input = document.querySelector('#selectOnFocus26');
            return input.selectionStart;
        }).value;
        expect(inputCaretPosition).toEqual(11);

        // Focus on the input and check the caret position
        browser.keys('Tab');
        inputCaretPosition = browser.execute(() => {
            const input = document.querySelector('#selectOnFocus27');
            return input.selectionStart;
        }).value;
        expect(inputCaretPosition).toEqual(10);

        // Focus on the input and check the caret position
        browser.keys('Tab');
        inputCaretPosition = browser.execute(() => {
            const input = document.querySelector('#selectOnFocus28');
            return input.selectionStart;
        }).value;
        expect(inputCaretPosition).toEqual(10);

        // Focus on the input and check the caret position
        browser.keys('Tab');
        inputCaretPosition = browser.execute(() => {
            const input = document.querySelector('#selectOnFocus29');
            return input.selectionStart;
        }).value;
        expect(inputCaretPosition).toEqual(10);

        // Focus on the input and check the caret position
        browser.keys('Tab');
        inputCaretPosition = browser.execute(() => {
            const input = document.querySelector('#selectOnFocus30');
            return input.selectionStart;
        }).value;
        expect(inputCaretPosition).toEqual(11);

        // Serie 7
        // Focus on the input and check the caret position
        browser.keys('Tab');
        inputCaretPosition = browser.execute(() => {
            const input = document.querySelector('#selectOnFocus31');
            return input.selectionStart;
        }).value;
        expect(inputCaretPosition).toEqual(8);

        // Focus on the input and check the caret position
        browser.keys('Tab');
        inputCaretPosition = browser.execute(() => {
            const input = document.querySelector('#selectOnFocus32');
            return input.selectionStart;
        }).value;
        expect(inputCaretPosition).toEqual(7);

        // Focus on the input and check the caret position
        browser.keys('Tab');
        inputCaretPosition = browser.execute(() => {
            const input = document.querySelector('#selectOnFocus33');
            return input.selectionStart;
        }).value;
        expect(inputCaretPosition).toEqual(7);

        // Focus on the input and check the caret position
        browser.keys('Tab');
        inputCaretPosition = browser.execute(() => {
            const input = document.querySelector('#selectOnFocus34');
            return input.selectionStart;
        }).value;
        expect(inputCaretPosition).toEqual(7);

        // Focus on the input and check the caret position
        browser.keys('Tab');
        inputCaretPosition = browser.execute(() => {
            const input = document.querySelector('#selectOnFocus35');
            return input.selectionStart;
        }).value;
        expect(inputCaretPosition).toEqual(8);

        // Serie 8
        // Focus on the input and check the caret position -246.813,58jk
        browser.keys('Tab');
        inputCaretPosition = browser.execute(() => {
            const input = document.querySelector('#selectOnFocus36');
            return input.selectionStart;
        }).value;
        expect(inputCaretPosition).toEqual(9);

        // Focus on the input and check the caret position
        browser.keys('Tab');
        inputCaretPosition = browser.execute(() => {
            const input = document.querySelector('#selectOnFocus37');
            return input.selectionStart;
        }).value;
        expect(inputCaretPosition).toEqual(8);

        // Focus on the input and check the caret position
        browser.keys('Tab');
        inputCaretPosition = browser.execute(() => {
            const input = document.querySelector('#selectOnFocus38');
            return input.selectionStart;
        }).value;
        expect(inputCaretPosition).toEqual(8);

        // Focus on the input and check the caret position
        browser.keys('Tab');
        inputCaretPosition = browser.execute(() => {
            const input = document.querySelector('#selectOnFocus39');
            return input.selectionStart;
        }).value;
        expect(inputCaretPosition).toEqual(8);

        // Focus on the input and check the caret position
        browser.keys('Tab');
        inputCaretPosition = browser.execute(() => {
            const input = document.querySelector('#selectOnFocus40');
            return input.selectionStart;
        }).value;
        expect(inputCaretPosition).toEqual(9);
    });
});

describe('`unformatOnSubmit` option', () => {
    it('should test for default values', () => {
        browser.url(testUrl);

        expect(browser.getValue(selectors.issue442)).toEqual('12.345,67\u202f€');
    });

    it('should unformat on submit', () => {
        const submitButton = $(selectors.issue442Submit);

        submitButton.click(); // Submit the form by clicking on the submit button
        expect(browser.getValue(selectors.issue442)).toEqual('12345.67');
    });
});

describe('`emptyInputBehavior` option', () => {
    it('should test for default values', () => {
        browser.url(testUrl);

        expect(browser.getValue(selectors.issue447)).toEqual('');
    });

    it('should detect a `null` value after using `set()`', () => {
        expect(browser.getText(selectors.result447)).toEqual('Input value is null');
    });

    it('should change the `rawValue` to `null` when emptied', () => {
        const issue447 = $(selectors.issue447);

        issue447.click(); // Focus on the input element
        expect(browser.getValue(selectors.issue447)).toEqual('');
        browser.keys('1234');
        expect(browser.getValue(selectors.issue447)).toEqual('1,234');
        browser.keys('End');
        browser.keys('Backspace');
        expect(browser.getValue(selectors.issue447)).toEqual('123');
        browser.keys('Backspace');
        expect(browser.getValue(selectors.issue447)).toEqual('12');
        browser.keys('Backspace');
        expect(browser.getValue(selectors.issue447)).toEqual('1');
        browser.keys('Backspace');
        expect(browser.getValue(selectors.issue447)).toEqual('');

        // Then we test if the rawValue is correctly set to `null`
        const result = browser.execute(() => {
            const input = document.querySelector('#issue_447');
            const an = AutoNumeric.getAutoNumericElement(input);
            return an.getNumber();
        }).value;
        expect(result).toBeNull();
    });

    //TODO Test that no error are produced when hovering the input
});

describe('`rawValueDivisor` option', () => {
    it('should test for default values', () => {
        browser.url(testUrl);

        expect(browser.getValue(selectors.issue452)).toEqual('');
        expect(browser.getText(selectors.result452)).toEqual('Testing the raw value');
    });

    it('should update the raw value when divided by a `rawValueDivisor`, and the value is modified manually', () => {
        // Test entering a number manually, and getting the divided raw value
        $(selectors.issue452).click(); // Focus on the input element
        expect(browser.getValue(selectors.issue452)).toEqual('');
        browser.keys('1234');
        expect(browser.getValue(selectors.issue452)).toEqual('1,234');
        expect(browser.getText(selectors.result452)).toEqual('12.34');

        // Test the rawValue directly
        const result = browser.execute(() => {
            const input = document.querySelector('#issue_452');
            const an    = AutoNumeric.getAutoNumericElement(input);
            return an.getNumericString();
        }).value;
        expect(result).toEqual('12.34');

        browser.keys('567.8');
        expect(browser.getValue(selectors.issue452)).toEqual('1,234,567.8');
        expect(browser.getText(selectors.result452)).toEqual('12345.678');
    });

    it('should keep the correct raw value (divided by `rawValueDivisor`) when the element is unfocused', () => {
        // Focus out of that input and check that the formatted and raw value are still ok
        $(selectors.issue452Unfocus).click(); // First we change the focus to another element, then try to `set()` a value.
        expect(browser.getValue(selectors.issue452)).toEqual('1,234,567.80');
        expect(browser.getText(selectors.result452)).toEqual('12345.678');
    });

    it('should update the raw value when divided by a `rawValueDivisor`, and the value is modified via a script, while the element is unfocused', () => {
        // Modify the element value while it does not have the focus
        const result = browser.execute(() => {
            const input = document.querySelector('#issue_452');
            const an = AutoNumeric.getAutoNumericElement(input);
            an.update(AutoNumeric.getPredefinedOptions().percentageEU3dec);
            an.set(0.0221456); // This makes sure that if the element is currently unfocused, and an external script modify its value with `set`, the `rawValueDivisor` option is not used. This should only be used when the user is actually inputting numbers manually.
            return an.getNumericString();
        }).value;
        expect(result).toEqual('0.02215');
        expect(browser.getValue(selectors.issue452)).toEqual('2,215\u202f%');
        // browser.keys('Esc', 'Esc');
        // browser.keys('Backspace');
    });

    it('should update the raw value when divided by a `rawValueDivisor`, and the value is modified via a script, while the element is focused', () => {
        // Modify the element value while it has the focus
        $(selectors.issue452).click(); // Focus on the input element
        const result = browser.execute(() => {
            const input = document.querySelector('#issue_452');
            const an = AutoNumeric.getAutoNumericElement(input);
            an.set(0.07621327); // This makes sure that if the element is currently focused in, and an external script modify its value with `set`, the `rawValueDivisor` option is not used. This should only be used when the user is actually inputting numbers manually.
            return an.getNumericString();
        }).value;
        expect(result).toEqual('0.07621');
        expect(browser.getValue(selectors.issue452)).toEqual('7,621\u202f%');
    });

    it('should update on load the formatted and raw value when divided by a `rawValueDivisor`', () => {
        expect(browser.getValue(selectors.issue452Formatted)).toEqual('12,35\u202f%');
        const result = browser.execute(() => {
            const input = document.querySelector('#issue_452_formatted');
            const an = AutoNumeric.getAutoNumericElement(input);
            return an.getNumericString();
        }).value;
        expect(result).toEqual('0.1235');
    });
});<|MERGE_RESOLUTION|>--- conflicted
+++ resolved
@@ -873,7 +873,7 @@
     });
 });
 
-describe('Issue #303', () => { //FIXME Finish this
+describe('Issue #303', () => {
     it('should test for default values', () => {
         browser.url(testUrl);
 
@@ -1204,37 +1204,17 @@
 
         // Focus in the input
         inputB.click();
-<<<<<<< HEAD
-
-        // Test the input value while the element is focused
-        expect(browser.getValue(selectors.issue403b)).toEqual('0.01200');
-=======
 
         // Set the value
         browser.keys(['Control', 'a', 'Control', '0.01234']);
 
         // Test the input value while the element is focused
         expect(browser.getValue(selectors.issue403b)).toEqual('0.01234');
->>>>>>> 457d2f85
 
         // Focus out of the input
         inputA.click();
 
         // Test the input value while the element is not focused
-<<<<<<< HEAD
-        expect(browser.getValue(selectors.issue403b)).toEqual('1.200%');
-
-        // Then we cycle back twice just to make sure the value stays the same while tabbing in/out
-        inputB.click();
-        expect(browser.getValue(selectors.issue403b)).toEqual('0.01200');
-        inputA.click();
-        expect(browser.getValue(selectors.issue403b)).toEqual('1.200%');
-
-        inputB.click();
-        expect(browser.getValue(selectors.issue403b)).toEqual('0.01200');
-        inputA.click();
-        expect(browser.getValue(selectors.issue403b)).toEqual('1.200%');
-=======
         expect(browser.getValue(selectors.issue403b)).toEqual('1.234%');
 
         // Then we cycle back twice just to make sure the value stays the same while tabbing in/out
@@ -1247,7 +1227,6 @@
         expect(browser.getValue(selectors.issue403b)).toEqual('0.01234');
         inputA.click();
         expect(browser.getValue(selectors.issue403b)).toEqual('1.234%');
->>>>>>> 457d2f85
     });
 
     it('should change the input value accordingly when focusing on the element, with a bigger number of decimal places', () => {
@@ -1256,7 +1235,7 @@
 
         // Focus in the input
         inputC.click();
-        browser.keys(['Control', 'a', 'Control', '1234567.89']);
+        browser.keys(['1234567.89']);
 
         // Test the input value while the element is focused
         expect(browser.getValue(selectors.issue403c)).toEqual('1,234,567.89');
