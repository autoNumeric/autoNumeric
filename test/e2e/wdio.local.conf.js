--- conflicted
+++ resolved
@@ -132,13 +132,6 @@
         },
         // Libraries
         {
-<<<<<<< HEAD
-            mount: '/jquery',
-            path: './node_modules/jquery/dist/jquery.js',
-        },
-        {
-=======
->>>>>>> 457d2f85
             mount: '/autonumeric',
             path: './dist/autoNumeric.min.js',
         },
